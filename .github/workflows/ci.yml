--- conflicted
+++ resolved
@@ -520,11 +520,7 @@
           - test_name: lit-identity-test
           - test_name: lit-parentchain-nonce
           - test_name: lit-batch-test
-<<<<<<< HEAD
-          - test_name: lit-id-graph-stats
           - test_name: lit-get-account-nonce
-=======
->>>>>>> 77041c93
 
     steps:
       - uses: actions/checkout@v3
