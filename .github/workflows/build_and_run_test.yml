name: Build & Test

on:
  push:
    branches:
      - dev
    paths-ignore:
      - "**/dependabot.yml"
      - "**/README.md"
  pull_request:
    branches:
      - dev
  workflow_dispatch:

env:
  CARGO_TERM_COLOR: always

concurrency:
  group: ${{ github.workflow }}-${{ github.ref }}
  cancel-in-progress: true

jobs:
  check-file-change:
    runs-on: ubuntu-latest
    outputs:
      src: ${{ steps.filter.outputs.src }}
    steps:
      - uses: actions/checkout@v2
        with:
          fetch-depth: 0

      # Checks to see if any files in the PR/commit match one of the listed file types.
      # We can use this filter to decide whether or not to build docker images
      - uses: dorny/paths-filter@v2
        id: filter
        with:
          filters: |
            src:
              - 'node/**'
              - 'pallets/**'
              - 'primitives/**'
              - 'runtime/**'
              - 'docker/Dockerfile.dev'
              - '**/Cargo.lock'
              - '**/Cargo.toml'
              - '**/rust-toolchain.toml'

  check-cargo-fmt:
    runs-on: ubuntu-latest
    steps:
      - uses: actions/checkout@v2
        with:
          fetch-depth: 0

      - name: Install toolchain
        uses: actions-rs/toolchain@v1
        with:
          profile: minimal
          toolchain: nightly
          components: rustfmt
          target: wasm32-unknown-unknown
          default: true

      - name: Run cargo fmt check
        run: make fmtcheck

  check-cargo-clippy:
    runs-on: ubuntu-latest
    needs: [check-cargo-fmt, check-file-change]
    if: needs.check-file-change.outputs.src == 'true'
    steps:
      - uses: actions/checkout@v2
        with:
          fetch-depth: 0

      - name: Install toolchain
        uses: actions-rs/toolchain@v1
        with:
          profile: minimal
          toolchain: nightly
          components: clippy
          target: wasm32-unknown-unknown
          default: true

      - name: Run cargo clippy check
        run: make clippy

  build-docker:
    # run the docker build on our self-hosted runner, which takes
    # - 25min without cache, or
    # - 15 min with cache
    # on a standard github runner it takes 1 hour+
    # see also https://github.com/litentry/litentry-parachain/issues/259
    runs-on: self-hosted
    needs: [check-cargo-fmt, check-file-change]
    steps:
      - name: Checkout codes
        uses: actions/checkout@v2
        with:
          fetch-depth: 0

      - name: Setup docker buildx
        uses: docker/setup-buildx-action@v1

      # Syncing GHA cache seems to be very slow, we use local cache for a self-hosted runner
      - name: Build docker image
        if: needs.check-file-change.outputs.src == 'true'
        uses: docker/build-push-action@v2
        with:
          context: .
          tags: litentry/litentry-parachain:latest
          outputs: type=docker,dest=litentry-parachain.tar
          push: false
          file: docker/Dockerfile.dev
          cache-from: type=local,src=/tmp/parachain-buildx-cache
          cache-to: type=local,dest=/tmp/parachain-buildx-cache-new,mode=max

      - name: Move cache
        if: needs.check-file-change.outputs.src == 'true'
        # Temp fix for constantly growing cache, see
        # https://github.com/docker/build-push-action/issues/252
        # https://github.com/moby/buildkit/issues/1896
        run: |
          rm -rf /tmp/parachain-buildx-cache
          mv /tmp/parachain-buildx-cache-new /tmp/parachain-buildx-cache

      - name: Pull docker image optinally
        if: needs.check-file-change.outputs.src == 'false'
        run: |
          docker pull litentry/litentry-parachain:latest
          docker save litentry/litentry-parachain:latest -o litentry-parachain.tar

      - name: Upload docker image
        uses: actions/upload-artifact@v3
        with:
          name: docker-artifact
          path: litentry-parachain.tar

      - name: Remove dangling docker images if any
        run: |
          [ -z "$(docker images --filter=dangling=true -q)" ] || docker rmi -f $(docker images --filter=dangling=true -q)

  run-ts-tests:
    runs-on: ubuntu-latest
    needs: build-docker
    strategy:
      matrix:
        chain: # no rococo
          - litmus
          - litentry
    steps:
      - name: Checkout codes
        uses: actions/checkout@v2
        with:
          fetch-depth: 0

      - uses: actions/download-artifact@v3
        with:
          name: docker-artifact

      - name: Load docker image
        run: |
          docker load -i litentry-parachain.tar

      - name: Run ts tests for ${{ matrix.chain }}
        timeout-minutes: 20
        run: |
          make test-ts-docker-${{ matrix.chain }}

      - name: Archive logs if test fails
        uses: actions/upload-artifact@v3
        if: ${{ failure() }}
        with:
          name: ${{ matrix.chain }}-ts-tests-artifacts
          path: /tmp/parachain_dev/
          retention-days: 3

      - name: Clean up for ${{ matrix.chain }}
        if: ${{ always() }}
        run: |
          make clean-docker-${{ matrix.chain }}

  run-cargo-unit-tests:
    runs-on: ubuntu-latest
    needs: [check-cargo-fmt, check-file-change]
    if: needs.check-file-change.outputs.src == 'true'
    steps:
      - uses: actions/checkout@v2
        with:
          fetch-depth: 0

      - name: Install toolchain
        uses: actions-rs/toolchain@v1
        with:
          profile: minimal
          toolchain: nightly
          target: wasm32-unknown-unknown
          default: true

      - name: Run unittests
        run: cargo test --release -p pallet-* --lib

  # The reason why not to put the if-check on the job level is to make sure the
  # *matrix* job is run, although it can be skipped in the end.
  #
  # This is required when setting github merge rules to protected branch,
  # where you can only select one of `run-cargo-runtime-tests` and `run-cargo-runtime-tests(litmus)`.
  # If you put if-check on the job level, it can't fit every possible case.
  run-cargo-runtime-tests:
    runs-on: ubuntu-latest
    needs: [check-cargo-fmt, check-file-change]
    env:
      RUST_BACKTRACE: full
      RUSTC_WRAPPER: sccache
      SCCACHE_CACHE_SIZE: 10G
      SCCACHE_DIR: /home/runner/.cache/sccache
      CARGO_INCREMENTAL: 0
    strategy:
      matrix:
        chain:
          - litmus
          - litentry
          - rococo
<<<<<<< HEAD
=======
          - moonbase
>>>>>>> 6c3f9ea7
    steps:
      - uses: actions/checkout@v2
        with:
          fetch-depth: 0

      - name: Install toolchain
        if: needs.check-file-change.outputs.src == 'true'
        uses: actions-rs/toolchain@v1
        with:
          profile: minimal
          toolchain: nightly
          target: wasm32-unknown-unknown
          default: true

      # use sccache to accelerate binary compilation
      # see https://www.infinyon.com/blog/2021/04/github-actions-best-practices/
      - name: Install sccache
        if: needs.check-file-change.outputs.src == 'true'
        env:
          LINK: https://github.com/mozilla/sccache/releases/download
          SCCACHE_VERSION: v0.2.15
        run: |
          SCCACHE_FILE=sccache-$SCCACHE_VERSION-x86_64-unknown-linux-musl
          mkdir -p $HOME/.local/bin
          curl -L "$LINK/$SCCACHE_VERSION/$SCCACHE_FILE.tar.gz" | tar xz
          mv -f $SCCACHE_FILE/sccache $HOME/.local/bin/sccache
          chmod +x $HOME/.local/bin/sccache
          echo "$HOME/.local/bin" >> $GITHUB_PATH

      - name: Cache cargo registry
        if: needs.check-file-change.outputs.src == 'true'
        uses: actions/cache@v2
        continue-on-error: false
        with:
          path: |
            ~/.cargo/registry
            ~/.cargo/git
          key: cargo-${{ hashFiles('**/Cargo.lock') }}
          restore-keys: |
            cargo-

      - name: Cache sccache
        if: needs.check-file-change.outputs.src == 'true'
        uses: actions/cache@v2
        continue-on-error: false
        with:
          path: /home/runner/.cache/sccache
          key: sccache-${{ hashFiles('**/Cargo.lock') }}
          restore-keys: |
            sccache-

      - name: Run runtime integration tests
        if: needs.check-file-change.outputs.src == 'true'
        run: cargo test --release -p ${{ matrix.chain }}-parachain-runtime --lib

      - name: Print sccache stats
        if: needs.check-file-change.outputs.src == 'true'
        run: sccache --show-stats

  # Secrets are not passed to the runner when a workflow is triggered from a forked repository,
  # see https://docs.github.com/en/actions/security-guides/encrypted-secrets#using-encrypted-secrets-in-a-workflow
  # Only push docker image when tests are passed on dev branch
  push-docker-image:
    runs-on: ubuntu-latest
<<<<<<< HEAD
    needs: ["check-cargo-clippy", "run-cargo-unit-tests", "run-cargo-runtime-tests", "run-ts-tests"]
=======
    needs:
      [
        "check-cargo-clippy",
        "run-cargo-unit-tests",
        "run-cargo-runtime-tests",
        "run-ts-tests",
      ]
>>>>>>> 6c3f9ea7
    if: ${{ success() && (github.event_name == 'push') && (github.ref == 'refs/heads/dev') }}
    steps:
      - uses: actions/download-artifact@v3
        with:
          name: docker-artifact

      - name: Load docker image
        run: |
          docker load -i litentry-parachain.tar

      - name: Dockerhub login
        uses: docker/login-action@v1
        with:
          username: ${{ secrets.DOCKERHUB_USERNAME }}
          password: ${{ secrets.DOCKERHUB_PASSWORD }}

      - name: Push docker image
<<<<<<< HEAD
        run:
          docker push litentry/litentry-parachain:latest
=======
        run: docker push litentry/litentry-parachain:latest
>>>>>>> 6c3f9ea7
<|MERGE_RESOLUTION|>--- conflicted
+++ resolved
@@ -221,10 +221,7 @@
           - litmus
           - litentry
           - rococo
-<<<<<<< HEAD
-=======
           - moonbase
->>>>>>> 6c3f9ea7
     steps:
       - uses: actions/checkout@v2
         with:
@@ -289,9 +286,6 @@
   # Only push docker image when tests are passed on dev branch
   push-docker-image:
     runs-on: ubuntu-latest
-<<<<<<< HEAD
-    needs: ["check-cargo-clippy", "run-cargo-unit-tests", "run-cargo-runtime-tests", "run-ts-tests"]
-=======
     needs:
       [
         "check-cargo-clippy",
@@ -299,7 +293,6 @@
         "run-cargo-runtime-tests",
         "run-ts-tests",
       ]
->>>>>>> 6c3f9ea7
     if: ${{ success() && (github.event_name == 'push') && (github.ref == 'refs/heads/dev') }}
     steps:
       - uses: actions/download-artifact@v3
@@ -317,9 +310,4 @@
           password: ${{ secrets.DOCKERHUB_PASSWORD }}
 
       - name: Push docker image
-<<<<<<< HEAD
-        run:
-          docker push litentry/litentry-parachain:latest
-=======
-        run: docker push litentry/litentry-parachain:latest
->>>>>>> 6c3f9ea7
+        run: docker push litentry/litentry-parachain:latest