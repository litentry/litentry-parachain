--- conflicted
+++ resolved
@@ -11,13 +11,8 @@
 
 packages:
 
-<<<<<<< HEAD
-  /@noble/curves@1.5.0:
-    resolution: {integrity: sha512-J5EKamIHnKPyClwVrzmaf5wSdQXgdHcPZIZLu3bwnbeCx8/7NPK5q2ZBWF+5FvYGByjiQQsJYX6jfgB2wDPn3A==}
-=======
   /@noble/curves@1.4.2:
     resolution: {integrity: sha512-TavHr8qycMChk8UwMld0ZDRvatedkzWfH8IiaeGCfymOP5i0hSCozz9vHOL0nkwk7HRMlFnAiKpS2jrUmSybcw==}
->>>>>>> de904961
     dependencies:
       '@noble/hashes': 1.4.0
     dev: false
@@ -327,11 +322,7 @@
     peerDependencies:
       '@polkadot/util': 12.6.2
     dependencies:
-<<<<<<< HEAD
-      '@noble/curves': 1.5.0
-=======
       '@noble/curves': 1.4.2
->>>>>>> de904961
       '@noble/hashes': 1.4.0
       '@polkadot/networks': 12.6.2
       '@polkadot/util': 12.6.2
@@ -508,13 +499,8 @@
     dev: false
     optional: true
 
-<<<<<<< HEAD
-  /@substrate/connect-known-chains@1.2.2:
-    resolution: {integrity: sha512-gOGrXSWA2d/3kf8Yco00VlHZl48smzAGW5Z9MDxMht98hRpT2yEEN4N5QdoEKMI4ihDW8goXGzmp79D0hFPpuA==}
-=======
   /@substrate/connect-known-chains@1.2.0:
     resolution: {integrity: sha512-BgcTHKteSAcEQs5ySNTYOO6ODQHVHwPgDrjYQhL0r8ZygY4cyXa5e2O//3tXNJiDopFHdqO8FBAy2Gbht0i0PA==}
->>>>>>> de904961
     requiresBuild: true
     dev: false
     optional: true
@@ -524,11 +510,7 @@
     requiresBuild: true
     dependencies:
       '@substrate/connect-extension-protocol': 2.0.0
-<<<<<<< HEAD
-      '@substrate/connect-known-chains': 1.2.2
-=======
       '@substrate/connect-known-chains': 1.2.0
->>>>>>> de904961
       '@substrate/light-client-extension-helpers': 0.0.4(smoldot@2.0.22)
       smoldot: 2.0.22
     transitivePeerDependencies:
@@ -548,11 +530,7 @@
       '@polkadot-api/json-rpc-provider-proxy': 0.0.1-492c132563ea6b40ae1fc5470dec4cd18768d182.1.0
       '@polkadot-api/substrate-client': 0.0.1-492c132563ea6b40ae1fc5470dec4cd18768d182.1.0
       '@substrate/connect-extension-protocol': 2.0.0
-<<<<<<< HEAD
-      '@substrate/connect-known-chains': 1.2.2
-=======
       '@substrate/connect-known-chains': 1.2.0
->>>>>>> de904961
       rxjs: 7.8.1
       smoldot: 2.0.22
     dev: false
@@ -565,19 +543,11 @@
   /@types/bn.js@5.1.5:
     resolution: {integrity: sha512-V46N0zwKRF5Q00AZ6hWtN0T8gGmDUaUzLWQvHFo5yThtVwK/VCenFY3wXVbOvNfajEpsTfQM4IN9k/d6gUVX3A==}
     dependencies:
-<<<<<<< HEAD
-      '@types/node': 22.2.0
-    dev: false
-
-  /@types/node@22.2.0:
-    resolution: {integrity: sha512-bm6EG6/pCpkxDf/0gDNDdtDILMOHgaQBVOJGdwsqClnxA3xL6jtMv76rLBc006RVMWbmaf0xbmom4Z/5o2nRkQ==}
-=======
       '@types/node': 20.14.12
     dev: false
 
   /@types/node@20.14.12:
     resolution: {integrity: sha512-r7wNXakLeSsGT0H1AU863vS2wa5wBOK4bWMjZz2wj+8nBx+m5PeIn0k8AloSLpRuiwdRQZwarZqHE4FNArPuJQ==}
->>>>>>> de904961
     dependencies:
       undici-types: 6.13.0
     dev: false
@@ -638,13 +608,8 @@
     engines: {node: '>= 12'}
     dev: false
 
-<<<<<<< HEAD
-  /debug@4.3.6:
-    resolution: {integrity: sha512-O/09Bd4Z1fBrU4VzkhFqVgpPzaGbw6Sm9FEkBT1A/YBXQFGuuSxa1dN2nxgxS34JmKXqYx8CZAwEVoJFImUXIg==}
-=======
   /debug@4.3.5:
     resolution: {integrity: sha512-pt0bNEmneDIvdL1Xsd9oDQ/wrQRkXDT4AUWlNZNPKvW5x/jyO9VFXkJUP07vQ2upmw5PlaITaPKc31jK13V+jg==}
->>>>>>> de904961
     engines: {node: '>=6.0'}
     peerDependencies:
       supports-color: '*'
@@ -771,11 +736,7 @@
     resolution: {integrity: sha512-yAyTfdeNJGGBFxWdzSKCBYxs5FxLbCg5X5Q4ets974hcQzG1+qCxvIyOo4j2Ry6MUlhWVMX4OoYDefAIIwupjw==}
     engines: {node: '>= 10.13'}
     dependencies:
-<<<<<<< HEAD
-      debug: 4.3.6
-=======
       debug: 4.3.5
->>>>>>> de904961
       json-stringify-safe: 5.0.1
       propagate: 2.0.1
     transitivePeerDependencies:
@@ -962,28 +923,4 @@
       string-width: 4.2.3
       y18n: 5.0.8
       yargs-parser: 21.1.1
-<<<<<<< HEAD
-    dev: false
-
-  github.com/Kailai-Wang/parachain-launch/87874c95b1738cb3f2a9fa1beef599a3b7dbfaf0:
-    resolution: {tarball: https://codeload.github.com/Kailai-Wang/parachain-launch/tar.gz/87874c95b1738cb3f2a9fa1beef599a3b7dbfaf0}
-    name: '@open-web3/parachain-launch'
-    version: 1.4.2
-    hasBin: true
-    dependencies:
-      '@polkadot/api': 10.13.1
-      '@polkadot/keyring': 12.6.2(@polkadot/util-crypto@12.6.2)(@polkadot/util@12.6.2)
-      '@polkadot/util': 12.6.2
-      '@polkadot/util-crypto': 12.6.2(@polkadot/util@12.6.2)
-      lodash: 4.17.21
-      readline-sync: 1.4.10
-      shelljs: 0.8.5
-      yaml: 2.5.0
-      yargs: 17.7.2
-    transitivePeerDependencies:
-      - bufferutil
-      - supports-color
-      - utf-8-validate
-=======
->>>>>>> de904961
     dev: false