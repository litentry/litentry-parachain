--- conflicted
+++ resolved
@@ -1,19 +1,5 @@
 [toolchain]
-<<<<<<< HEAD
-channel = "1.71.0"
-components = [
-    "cargo",
-    "clippy",
-    "rust-analyzer",
-    "rust-src",
-    "rust-std",
-    "rustc",
-    "rustfmt",
-]
-targets = ["wasm32-unknown-unknown"]
-=======
 channel = "nightly-2023-05-31"
 components = [ "rustfmt", "clippy" ]
 targets = [ "wasm32-unknown-unknown" ]
->>>>>>> 96ab59c5
 profile = "minimal"