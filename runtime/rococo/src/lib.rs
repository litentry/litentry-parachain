// Copyright 2020-2024 Trust Computing GmbH.
// This file is part of Litentry.
//
// Litentry is free software: you can redistribute it and/or modify
// it under the terms of the GNU General Public License as published by
// the Free Software Foundation, either version 3 of the License, or
// (at your option) any later version.
//
// Litentry is distributed in the hope that it will be useful,
// but WITHOUT ANY WARRANTY; without even the implied warranty of
// MERCHANTABILITY or FITNESS FOR A PARTICULAR PURPOSE.  See the
// GNU General Public License for more details.
//
// You should have received a copy of the GNU General Public License
// along with Litentry.  If not, see <https://www.gnu.org/licenses/>.

#![cfg_attr(not(feature = "std"), no_std)]
#![allow(clippy::identity_op)]
#![allow(clippy::items_after_test_module)]
// `construct_runtime!` does a lot of recursion and requires us to increase the limit to 256.
#![recursion_limit = "512"]

#[cfg(feature = "runtime-benchmarks")]
#[macro_use]
extern crate frame_benchmarking;

use cumulus_pallet_parachain_system::RelayNumberStrictlyIncreases;
use frame_support::{
	construct_runtime, parameter_types,
	traits::{
		ConstBool, ConstU128, ConstU32, ConstU64, ConstU8, Contains, ContainsLengthBound,
		EnsureOrigin, Everything, FindAuthor, InstanceFilter, OnFinalize, SortedMembers,
		WithdrawReasons,
	},
	weights::{constants::RocksDbWeight, ConstantMultiplier, IdentityFee, Weight},
	ConsensusEngineId, PalletId,
};
use frame_system::EnsureRoot;
use hex_literal::hex;
use parity_scale_codec::{Decode, Encode, MaxEncodedLen};

use runtime_common::EnsureEnclaveSigner;
// for TEE
pub use pallet_balances::Call as BalancesCall;
pub use pallet_teebag::{self, OperationalMode as TeebagOperationalMode};

use sp_api::impl_runtime_apis;
pub use sp_consensus_aura::sr25519::AuthorityId as AuraId;
use sp_core::{crypto::KeyTypeId, OpaqueMetadata, RuntimeDebug, H160, H256, U256};
#[cfg(any(feature = "std", test))]
pub use sp_runtime::BuildStorage;
use sp_runtime::{
	create_runtime_str, generic, impl_opaque_keys,
	traits::{
		AccountIdConversion, AccountIdLookup, BlakeTwo256, Block as BlockT, ConvertInto,
		DispatchInfoOf, Dispatchable, PostDispatchInfoOf, UniqueSaturatedInto,
	},
	transaction_validity::{TransactionSource, TransactionValidity, TransactionValidityError},
	ApplyExtrinsicResult,
};
pub use sp_runtime::{MultiAddress, Perbill, Percent, Permill};
use sp_std::prelude::*;
#[cfg(feature = "std")]
use sp_version::NativeVersion;
use sp_version::RuntimeVersion;
// XCM Imports
use xcm_executor::XcmExecutor;

pub use constants::currency::deposit;
pub use core_primitives::{
	opaque, AccountId, Amount, AssetId, Balance, BlockNumber, Hash, Header, Nonce, Signature, DAYS,
	HOURS, MINUTES, SLOT_DURATION,
};
pub use runtime_common::currency::*;

use runtime_common::{
	impl_runtime_transaction_payment_fees, prod_or_fast, BlockHashCount, BlockLength,
	CouncilInstance, CouncilMembershipInstance, DeveloperCommitteeInstance,
	DeveloperCommitteeMembershipInstance, EnsureRootOrAllCouncil,
	EnsureRootOrAllTechnicalCommittee, EnsureRootOrHalfCouncil, EnsureRootOrHalfTechnicalCommittee,
	EnsureRootOrTwoThirdsCouncil, EnsureRootOrTwoThirdsTechnicalCommittee,
	IMPExtrinsicWhitelistInstance, NegativeImbalance, RuntimeBlockWeights, SlowAdjustingFeeUpdate,
	TechnicalCommitteeInstance, TechnicalCommitteeMembershipInstance,
	VCMPExtrinsicWhitelistInstance, MAXIMUM_BLOCK_WEIGHT, NORMAL_DISPATCH_RATIO, WEIGHT_PER_GAS,
};
use xcm_config::{XcmConfig, XcmOriginToTransactDispatchOrigin};

use pallet_ethereum::{Call::transact, PostLogContent, TransactionStatus};
use pallet_evm::{
	EVMCurrencyAdapter, FeeCalculator, GasWeightMapping,
	OnChargeEVMTransaction as OnChargeEVMTransactionT, Runner,
};
// Make the WASM binary available.
#[cfg(feature = "std")]
include!(concat!(env!("OUT_DIR"), "/wasm_binary.rs"));

pub mod asset_config;
pub mod constants;
pub mod precompiles;
#[cfg(test)]
mod tests;
pub mod weights;
pub mod xcm_config;

pub use precompiles::RococoNetworkPrecompiles;
pub type Precompiles = RococoNetworkPrecompiles<Runtime>;

#[derive(Clone)]
pub struct TransactionConverter;

impl fp_rpc::ConvertTransaction<UncheckedExtrinsic> for TransactionConverter {
	fn convert_transaction(&self, transaction: pallet_ethereum::Transaction) -> UncheckedExtrinsic {
		UncheckedExtrinsic::new_unsigned(
			pallet_ethereum::Call::<Runtime>::transact { transaction }.into(),
		)
	}
}

impl fp_rpc::ConvertTransaction<opaque::UncheckedExtrinsic> for TransactionConverter {
	fn convert_transaction(
		&self,
		transaction: pallet_ethereum::Transaction,
	) -> opaque::UncheckedExtrinsic {
		let extrinsic = UncheckedExtrinsic::new_unsigned(
			pallet_ethereum::Call::<Runtime>::transact { transaction }.into(),
		);
		let encoded = extrinsic.encode();
		opaque::UncheckedExtrinsic::decode(&mut &encoded[..])
			.expect("Encoded extrinsic is always valid")
	}
}

/// The address format for describing accounts.
pub type Address = MultiAddress<AccountId, ()>;

/// Block type as expected by this runtime.
pub type Block = generic::Block<Header, UncheckedExtrinsic>;

/// A Block signed with a Justification
pub type SignedBlock = generic::SignedBlock<Block>;

/// BlockId type as expected by this runtime.
pub type BlockId = generic::BlockId<Block>;

/// The SignedExtension to the basic transaction logic.
pub type SignedExtra = (
	frame_system::CheckNonZeroSender<Runtime>,
	frame_system::CheckSpecVersion<Runtime>,
	frame_system::CheckTxVersion<Runtime>,
	frame_system::CheckGenesis<Runtime>,
	frame_system::CheckEra<Runtime>,
	frame_system::CheckNonce<Runtime>,
	frame_system::CheckWeight<Runtime>,
	pallet_transaction_payment::ChargeTransactionPayment<Runtime>,
);

/// Unchecked extrinsic type as expected by this runtime.
pub type UncheckedExtrinsic =
	fp_self_contained::UncheckedExtrinsic<Address, RuntimeCall, Signature, SignedExtra>;
/// Extrinsic type that has already been checked.
pub type CheckedExtrinsic =
	fp_self_contained::CheckedExtrinsic<AccountId, RuntimeCall, SignedExtra, H160>;

/// Executive: handles dispatch to the various modules.
pub type Executive = frame_executive::Executive<
	Runtime,
	Block,
	frame_system::ChainContext<Runtime>,
	Runtime,
	// see https://github.com/paritytech/substrate/pull/10043
	//
	// With this type the hooks of pallets will be executed
	// in the order that they are declared in `construct_runtime!`
	// it was reverse order before.
	// See the comment before collation related pallets too.
	AllPalletsWithSystem,
>;

impl fp_self_contained::SelfContainedCall for RuntimeCall {
	type SignedInfo = H160;

	fn is_self_contained(&self) -> bool {
		match self {
			RuntimeCall::Ethereum(call) => call.is_self_contained(),
			_ => false,
		}
	}

	fn check_self_contained(&self) -> Option<Result<Self::SignedInfo, TransactionValidityError>> {
		match self {
			RuntimeCall::Ethereum(call) => call.check_self_contained(),
			_ => None,
		}
	}

	fn validate_self_contained(
		&self,
		info: &Self::SignedInfo,
		dispatch_info: &DispatchInfoOf<RuntimeCall>,
		len: usize,
	) -> Option<TransactionValidity> {
		match self {
			RuntimeCall::Ethereum(call) => call.validate_self_contained(info, dispatch_info, len),
			_ => None,
		}
	}

	fn pre_dispatch_self_contained(
		&self,
		info: &Self::SignedInfo,
		dispatch_info: &DispatchInfoOf<RuntimeCall>,
		len: usize,
	) -> Option<Result<(), TransactionValidityError>> {
		match self {
			RuntimeCall::Ethereum(call) => {
				call.pre_dispatch_self_contained(info, dispatch_info, len)
			},
			_ => None,
		}
	}

	fn apply_self_contained(
		self,
		info: Self::SignedInfo,
	) -> Option<sp_runtime::DispatchResultWithInfo<PostDispatchInfoOf<Self>>> {
		match self {
			call @ RuntimeCall::Ethereum(pallet_ethereum::Call::transact { .. }) => {
				Some(call.dispatch(RuntimeOrigin::from(
					pallet_ethereum::RawOrigin::EthereumTransaction(info),
				)))
			},
			_ => None,
		}
	}
}

impl_opaque_keys! {
	pub struct SessionKeys {
		pub aura: Aura,
	}
}

/// This runtime version.
#[sp_version::runtime_version]
pub const VERSION: RuntimeVersion = RuntimeVersion {
	// Note:
	// It's important to match `rococo-parachain-runtime`, which is runtime pkg name
	spec_name: create_runtime_str!("rococo-parachain"),
	impl_name: create_runtime_str!("rococo-parachain"),
	authoring_version: 1,
	// same versioning-mechanism as polkadot: use last digit for minor updates
	spec_version: 9185,
	impl_version: 0,
	apis: RUNTIME_API_VERSIONS,
	transaction_version: 1,
	state_version: 0,
};

/// A timestamp: milliseconds since the unix epoch.
pub type Moment = u64;

/// The version information used to identify this runtime when compiled natively.
#[cfg(feature = "std")]
pub fn native_version() -> NativeVersion {
	NativeVersion { runtime_version: VERSION, can_author_with: Default::default() }
}

parameter_types! {
	pub const Version: RuntimeVersion = VERSION;

	// using generic substrate prefix
	pub const SS58Prefix: u16 = 42;
}

impl frame_system::Config for Runtime {
	type AccountId = AccountId;
	type RuntimeCall = RuntimeCall;
	type Lookup = AccountIdLookup<AccountId, ()>;
	type Nonce = Nonce;
	type Block = Block;
	type Hash = Hash;
	type Hashing = BlakeTwo256;
	type RuntimeEvent = RuntimeEvent;
	type RuntimeOrigin = RuntimeOrigin;
	type BlockHashCount = BlockHashCount;
	type Version = Version;
	type PalletInfo = PalletInfo;
	type AccountData = pallet_balances::AccountData<Balance>;
	type OnNewAccount = ();
	type OnKilledAccount = ();
	type DbWeight = RocksDbWeight;
	type BaseCallFilter = BaseCallFilter;
	type SystemWeightInfo = ();
	type BlockWeights = RuntimeBlockWeights;
	type BlockLength = BlockLength;
	type SS58Prefix = SS58Prefix;
	type OnSetCode = cumulus_pallet_parachain_system::ParachainSetCode<Self>;
	type MaxConsumers = frame_support::traits::ConstU32<16>;
}

parameter_types! {
	// One storage item; key size is 32; value is size 4+4+16+32 bytes = 56 bytes.
	pub const DepositBase: Balance = deposit(1, 88);
	// Additional storage item size of 32 bytes.
	pub const DepositFactor: Balance = deposit(0, 32);
}

impl pallet_multisig::Config for Runtime {
	type RuntimeEvent = RuntimeEvent;
	type RuntimeCall = RuntimeCall;
	type Currency = Balances;
	type DepositBase = DepositBase;
	type DepositFactor = DepositFactor;
	type MaxSignatories = ConstU32<100>;
	type WeightInfo = weights::pallet_multisig::WeightInfo<Runtime>;
}

/// The type used to represent the kinds of proxying allowed.
#[derive(
	Copy,
	Clone,
	Eq,
	PartialEq,
	Ord,
	PartialOrd,
	Encode,
	Decode,
	RuntimeDebug,
	MaxEncodedLen,
	scale_info::TypeInfo,
)]
pub enum ProxyType {
	/// Fully permissioned proxy. Can execute any call on behalf of _proxied_.
	#[codec(index = 0)]
	Any,
	/// Can execute any call that does not transfer funds, including asset transfers.
	#[codec(index = 1)]
	NonTransfer,
	/// Proxy with the ability to reject time-delay proxy announcements.
	#[codec(index = 2)]
	CancelProxy,
	/// Collator selection proxy. Can execute calls related to collator selection mechanism.
	#[codec(index = 3)]
	Collator,
	/// Governance
	#[codec(index = 4)]
	Governance,
}

impl Default for ProxyType {
	fn default() -> Self {
		Self::Any
	}
}

impl InstanceFilter<RuntimeCall> for ProxyType {
	fn filter(&self, c: &RuntimeCall) -> bool {
		match self {
			ProxyType::Any => true,
			ProxyType::NonTransfer => !matches!(
				c,
				RuntimeCall::Balances(..)
					| RuntimeCall::Vesting(pallet_vesting::Call::vested_transfer { .. })
			),
			ProxyType::CancelProxy => matches!(
				c,
				RuntimeCall::Proxy(pallet_proxy::Call::reject_announcement { .. })
					| RuntimeCall::Utility(..)
					| RuntimeCall::Multisig(..)
			),
			ProxyType::Collator => matches!(
				c,
				RuntimeCall::ParachainStaking(..)
					| RuntimeCall::Utility(..)
					| RuntimeCall::Multisig(..)
			),
			ProxyType::Governance => matches!(
				c,
<<<<<<< HEAD
				RuntimeCall::Democracy(..)
					| RuntimeCall::Council(..)
					| RuntimeCall::TechnicalCommittee(..)
					| RuntimeCall::Treasury(..)
=======
				RuntimeCall::Democracy(..) |
					RuntimeCall::Council(..) |
					RuntimeCall::TechnicalCommittee(..) |
					RuntimeCall::Treasury(..) |
					RuntimeCall::DeveloperCommittee(..)
>>>>>>> 96ab59c5
			),
		}
	}
	fn is_superset(&self, o: &Self) -> bool {
		match (self, o) {
			(x, y) if x == y => true,
			(ProxyType::Any, _) => true,
			(_, ProxyType::Any) => false,
			(ProxyType::NonTransfer, _) => true,
			_ => false,
		}
	}
}

parameter_types! {
	// One storage item; key size 32, value size 8; .
	pub const ProxyDepositBase: Balance = deposit(1, 8);
	// Additional storage item size of 33 bytes.
	pub const ProxyDepositFactor: Balance = deposit(0, 33);
	pub const AnnouncementDepositBase: Balance = deposit(1, 8);
	pub const AnnouncementDepositFactor: Balance = deposit(0, 66);
}

impl pallet_proxy::Config for Runtime {
	type RuntimeEvent = RuntimeEvent;
	type RuntimeCall = RuntimeCall;
	type Currency = Balances;
	type ProxyType = ProxyType;
	type ProxyDepositBase = ProxyDepositBase;
	type ProxyDepositFactor = ProxyDepositFactor;
	type MaxProxies = ConstU32<32>;
	type WeightInfo = weights::pallet_proxy::WeightInfo<Runtime>;
	type MaxPending = ConstU32<32>;
	type CallHasher = BlakeTwo256;
	type AnnouncementDepositBase = AnnouncementDepositBase;
	type AnnouncementDepositFactor = AnnouncementDepositFactor;
}

impl pallet_timestamp::Config for Runtime {
	/// A timestamp: milliseconds since the unix epoch.
	type Moment = Moment;
	type OnTimestampSet = ();
	type MinimumPeriod = ConstU64<{ SLOT_DURATION / 2 }>;
	type WeightInfo = weights::pallet_timestamp::WeightInfo<Runtime>;
}

impl pallet_authorship::Config for Runtime {
	type FindAuthor = pallet_session::FindAccountFromAuthorIndex<Self, Aura>;
	type EventHandler = (ParachainStaking,);
}

parameter_types! {
	pub MaximumSchedulerWeight: Weight = Perbill::from_percent(80) *
		RuntimeBlockWeights::get().max_block;
}

impl pallet_scheduler::Config for Runtime {
	type RuntimeEvent = RuntimeEvent;
	type RuntimeOrigin = RuntimeOrigin;
	type PalletsOrigin = OriginCaller;
	type RuntimeCall = RuntimeCall;
	type MaximumWeight = MaximumSchedulerWeight;
	type ScheduleOrigin = EnsureRootOrAllCouncil;
	type MaxScheduledPerBlock = ConstU32<50>;
	type WeightInfo = weights::pallet_scheduler::WeightInfo<Runtime>;
	type OriginPrivilegeCmp = frame_support::traits::EqualPrivilegeOnly;
	type Preimages = Preimage;
}

parameter_types! {
	pub const PreimageMaxSize: u32 = 4096 * 1024;
	pub const PreimageBaseDeposit: Balance = 1 * DOLLARS;
}

impl pallet_preimage::Config for Runtime {
	type WeightInfo = weights::pallet_preimage::WeightInfo<Runtime>;
	type RuntimeEvent = RuntimeEvent;
	type Currency = Balances;
	type ManagerOrigin = EnsureRootOrAllCouncil;
	type BaseDeposit = PreimageBaseDeposit;
	type ByteDeposit = PreimageByteDeposit;
}

parameter_types! {
	pub const ExistentialDeposit: Balance = EXISTENTIAL_DEPOSIT;
}

impl pallet_balances::Config for Runtime {
	/// The type for recording an account's balance.
	type Balance = Balance;
	/// The ubiquitous event type.
	type RuntimeEvent = RuntimeEvent;
	type DustRemoval = ();
	type ExistentialDeposit = ExistentialDeposit;
	type AccountStore = System;
	type WeightInfo = weights::pallet_balances::WeightInfo<Runtime>;
	type MaxLocks = ConstU32<50>;
	type MaxReserves = ConstU32<50>;
	type ReserveIdentifier = [u8; 8];
	type RuntimeHoldReason = ();
	type FreezeIdentifier = ();
	type MaxHolds = ();
	type MaxFreezes = ();
}

impl pallet_utility::Config for Runtime {
	type RuntimeEvent = RuntimeEvent;
	type RuntimeCall = RuntimeCall;
	type PalletsOrigin = OriginCaller;
	type WeightInfo = weights::pallet_utility::WeightInfo<Runtime>;
}

parameter_types! {
	pub const TransactionByteFee: Balance = MILLICENTS / 10;
}
impl_runtime_transaction_payment_fees!(constants);

impl pallet_transaction_payment::Config for Runtime {
	type RuntimeEvent = RuntimeEvent;
	type OnChargeTransaction =
		pallet_transaction_payment::CurrencyAdapter<Balances, DealWithFees<Runtime>>;
	type WeightToFee = IdentityFee<Balance>;
	type LengthToFee = ConstantMultiplier<Balance, TransactionByteFee>;
	type FeeMultiplierUpdate = SlowAdjustingFeeUpdate<Self>;
	type OperationalFeeMultiplier = ConstU8<5>;
}

parameter_types! {
	pub LaunchPeriod: BlockNumber = prod_or_fast!(10 * MINUTES, 5 * MINUTES, "ROCOCO_LAUNCHPERIOD");
	pub VotingPeriod: BlockNumber = prod_or_fast!(10 * MINUTES, 5 * MINUTES, "ROCOCO_VOTINGPERIOD");
	pub FastTrackVotingPeriod: BlockNumber = prod_or_fast!(8 * MINUTES, 2 * MINUTES, "ROCOCO_FASTTRACKVOTINGPERIOD");
	pub const InstantAllowed: bool = true;
	pub const MinimumDeposit: Balance = 100 * DOLLARS;
	pub EnactmentPeriod: BlockNumber = prod_or_fast!(5 * MINUTES, 2 * MINUTES, "ROCOCO_ENACTMENTPERIOD");
	pub CooloffPeriod: BlockNumber = prod_or_fast!(10 * MINUTES, 2 * MINUTES, "ROCOCO_COOLOFFPERIOD");
	pub const PreimageByteDeposit: Balance = deposit(0, 1);
}

impl pallet_democracy::Config for Runtime {
	type Preimages = Preimage;
	type RuntimeEvent = RuntimeEvent;
	type Currency = Balances;
	type EnactmentPeriod = EnactmentPeriod;
	type LaunchPeriod = LaunchPeriod;
	type VotingPeriod = VotingPeriod;
	type VoteLockingPeriod = EnactmentPeriod; // Same as EnactmentPeriod
	type MinimumDeposit = MinimumDeposit;
	/// A straight majority of the council can decide what their next motion is.
	type ExternalOrigin = EnsureRootOrHalfCouncil;
	/// A super-majority can have the next scheduled referendum be a straight majority-carries vote.
	type ExternalMajorityOrigin = EnsureRootOrTwoThirdsCouncil;
	/// A unanimous council can have the next scheduled referendum be a straight default-carries
	/// (NTB) vote.
	type ExternalDefaultOrigin = EnsureRootOrAllCouncil;
	/// Two thirds of the technical committee can have an ExternalMajority/ExternalDefault vote
	/// be tabled immediately and with a shorter voting/enactment period.
	type FastTrackOrigin = EnsureRootOrTwoThirdsTechnicalCommittee;
	type InstantOrigin = EnsureRootOrAllTechnicalCommittee;
	type InstantAllowed = InstantAllowed;
	type FastTrackVotingPeriod = FastTrackVotingPeriod;
	// To cancel a proposal which has been passed, 2/3 of the council must agree to it.
	type CancellationOrigin = EnsureRootOrTwoThirdsCouncil;
	// To cancel a proposal before it has been passed, the technical committee must be unanimous or
	// Root must agree.
	type CancelProposalOrigin = EnsureRootOrAllTechnicalCommittee;
	type BlacklistOrigin = EnsureRootOrAllCouncil;
	// Any single technical committee member may veto a coming council proposal, however they can
	// only do it once and it lasts only for the cool-off period.
	type VetoOrigin = pallet_collective::EnsureMember<AccountId, TechnicalCommitteeInstance>;
	type CooloffPeriod = CooloffPeriod;
	type Slash = Treasury;
	type Scheduler = Scheduler;
	type PalletsOrigin = OriginCaller;
	type MaxVotes = ConstU32<100>;
	type WeightInfo = weights::pallet_democracy::WeightInfo<Runtime>;
	type MaxProposals = ConstU32<100>;
	type MaxDeposits = ConstU32<100>;
	type MaxBlacklisted = ConstU32<100>;
	type SubmitOrigin = frame_system::EnsureSigned<AccountId>;
}

parameter_types! {
	pub const CouncilMotionDuration: BlockNumber = 3 * DAYS;
	pub const CouncilDefaultMaxMembers: u32 = 100;
	pub MaxProposalWeight: Weight = Perbill::from_percent(50) * RuntimeBlockWeights::get().max_block;
}

impl pallet_collective::Config<CouncilInstance> for Runtime {
	type RuntimeOrigin = RuntimeOrigin;
	type Proposal = RuntimeCall;
	type RuntimeEvent = RuntimeEvent;
	type MotionDuration = CouncilMotionDuration;
	type MaxProposals = ConstU32<100>;
	type MaxMembers = CouncilDefaultMaxMembers;
	type DefaultVote = pallet_collective::PrimeDefaultVote;
	type WeightInfo = weights::pallet_collective::WeightInfo<Runtime>;
	type SetMembersOrigin = EnsureRoot<AccountId>;
	type MaxProposalWeight = MaxProposalWeight;
}

impl pallet_membership::Config<CouncilMembershipInstance> for Runtime {
	type RuntimeEvent = RuntimeEvent;
	type AddOrigin = EnsureRootOrTwoThirdsCouncil;
	type RemoveOrigin = EnsureRootOrTwoThirdsCouncil;
	type SwapOrigin = EnsureRootOrTwoThirdsCouncil;
	type ResetOrigin = EnsureRootOrTwoThirdsCouncil;
	type PrimeOrigin = EnsureRootOrTwoThirdsCouncil;
	type MembershipInitialized = Council;
	type MembershipChanged = Council;
	type MaxMembers = CouncilDefaultMaxMembers;
	type WeightInfo = weights::pallet_membership::WeightInfo<Runtime>;
}

parameter_types! {
	pub const TechnicalMotionDuration: BlockNumber = 3 * DAYS;
}

impl pallet_collective::Config<TechnicalCommitteeInstance> for Runtime {
	type RuntimeOrigin = RuntimeOrigin;
	type Proposal = RuntimeCall;
	type RuntimeEvent = RuntimeEvent;
	type MotionDuration = TechnicalMotionDuration;
	type MaxProposals = ConstU32<100>;
	type MaxMembers = CouncilDefaultMaxMembers;
	type DefaultVote = pallet_collective::PrimeDefaultVote;
	type WeightInfo = weights::pallet_collective::WeightInfo<Runtime>;
	type SetMembersOrigin = EnsureRoot<AccountId>;
	type MaxProposalWeight = MaxProposalWeight;
}

impl pallet_membership::Config<TechnicalCommitteeMembershipInstance> for Runtime {
	type RuntimeEvent = RuntimeEvent;
	type AddOrigin = EnsureRootOrTwoThirdsCouncil;
	type RemoveOrigin = EnsureRootOrTwoThirdsCouncil;
	type SwapOrigin = EnsureRootOrTwoThirdsCouncil;
	type ResetOrigin = EnsureRootOrTwoThirdsCouncil;
	type PrimeOrigin = EnsureRootOrTwoThirdsCouncil;
	type MembershipInitialized = TechnicalCommittee;
	type MembershipChanged = TechnicalCommittee;
	type MaxMembers = CouncilDefaultMaxMembers;
	type WeightInfo = weights::pallet_membership::WeightInfo<Runtime>;
}

impl pallet_collective::Config<DeveloperCommitteeInstance> for Runtime {
	type RuntimeOrigin = RuntimeOrigin;
	type Proposal = RuntimeCall;
	type RuntimeEvent = RuntimeEvent;
	type MotionDuration = TechnicalMotionDuration;
	type MaxProposals = ConstU32<100>;
	type MaxMembers = CouncilDefaultMaxMembers;
	type DefaultVote = pallet_collective::PrimeDefaultVote;
	type WeightInfo = weights::pallet_collective::WeightInfo<Runtime>;
	type SetMembersOrigin = EnsureRoot<AccountId>;
	type MaxProposalWeight = MaxProposalWeight;
}

impl pallet_membership::Config<DeveloperCommitteeMembershipInstance> for Runtime {
	type RuntimeEvent = RuntimeEvent;
	type AddOrigin = EnsureRootOrTwoThirdsCouncil;
	type RemoveOrigin = EnsureRootOrTwoThirdsCouncil;
	type SwapOrigin = EnsureRootOrTwoThirdsCouncil;
	type ResetOrigin = EnsureRootOrTwoThirdsCouncil;
	type PrimeOrigin = EnsureRootOrTwoThirdsCouncil;
	type MembershipInitialized = DeveloperCommittee;
	type MembershipChanged = DeveloperCommittee;
	type MaxMembers = CouncilDefaultMaxMembers;
	type WeightInfo = weights::pallet_membership::WeightInfo<Runtime>;
}

parameter_types! {
	pub const ProposalBond: Permill = Permill::from_percent(5);
	pub const ProposalBondMinimum: Balance = 1 * DOLLARS;
	pub const ProposalBondMaximum: Balance = 20 * DOLLARS;
	pub SpendPeriod: BlockNumber = prod_or_fast!(10 * MINUTES, 2 * MINUTES, "ROCOCO_SPENDPERIOD");
	pub const Burn: Permill = Permill::from_percent(0);
	pub const TreasuryPalletId: PalletId = PalletId(*b"py/trsry");

	pub const TipCountdown: BlockNumber = DAYS;
	pub const TipFindersFee: Percent = Percent::from_percent(5);
	pub TipReportDepositBase: Balance = deposit(1, 0);
	pub BountyDepositBase: Balance = deposit(1, 0);
	pub const BountyDepositPayoutDelay: BlockNumber = 4 * DAYS;
	pub const BountyUpdatePeriod: BlockNumber = 35 * DAYS;
	pub const CuratorDepositMultiplier: Permill = Permill::from_percent(50);
	pub CuratorDepositMin: Balance = DOLLARS;
	pub CuratorDepositMax: Balance = 100 * DOLLARS;
	pub BountyValueMinimum: Balance = 5 * DOLLARS;
	pub DataDepositPerByte: Balance = deposit(0, 1);
	pub const MaximumReasonLength: u32 = 8192;
}

pub struct EnsureRootOrTwoThirdsCouncilWrapper;
impl EnsureOrigin<RuntimeOrigin> for EnsureRootOrTwoThirdsCouncilWrapper {
	type Success = Balance;
	fn try_origin(o: RuntimeOrigin) -> Result<Self::Success, RuntimeOrigin> {
		match EnsureRootOrTwoThirdsCouncil::try_origin(o) {
			Ok(_) => Ok(Balance::max_value()),
			Err(o) => Err(o),
		}
	}
	#[cfg(feature = "runtime-benchmarks")]
	fn try_successful_origin() -> Result<RuntimeOrigin, ()> {
		Ok(RuntimeOrigin::root())
	}
}

impl pallet_treasury::Config for Runtime {
	type PalletId = TreasuryPalletId;
	type Currency = Balances;
	type ApproveOrigin = EnsureRootOrTwoThirdsCouncil;
	type RejectOrigin = EnsureRootOrHalfCouncil;
	type RuntimeEvent = RuntimeEvent;
	type OnSlash = Treasury;
	type ProposalBond = ProposalBond;
	type ProposalBondMinimum = ProposalBondMinimum;
	type ProposalBondMaximum = ProposalBondMaximum;
	// Once passed, at most all is allowed to be spent
	type SpendOrigin = EnsureRootOrTwoThirdsCouncilWrapper;
	type SpendPeriod = SpendPeriod;
	type Burn = Burn;
	type BurnDestination = ();
	// Rcococo bounty enabled
	type SpendFunds = Bounties;
	type WeightInfo = weights::pallet_treasury::WeightInfo<Runtime>;
	type MaxApprovals = ConstU32<100>;
}

pub struct CouncilProvider;
impl SortedMembers<AccountId> for CouncilProvider {
	fn contains(who: &AccountId) -> bool {
		Council::is_member(who)
	}

	fn sorted_members() -> Vec<AccountId> {
		Council::members()
	}

	#[cfg(feature = "runtime-benchmarks")]
	fn add(_: &AccountId) {
		unimplemented!()
	}
}

impl ContainsLengthBound for CouncilProvider {
	fn max_len() -> usize {
		CouncilDefaultMaxMembers::get() as usize
	}
	fn min_len() -> usize {
		0
	}
}

impl pallet_bounties::Config for Runtime {
	type RuntimeEvent = RuntimeEvent;
	type BountyDepositBase = BountyDepositBase;
	type BountyDepositPayoutDelay = BountyDepositPayoutDelay;
	type BountyUpdatePeriod = BountyUpdatePeriod;
	type BountyValueMinimum = BountyValueMinimum;
	type CuratorDepositMultiplier = CuratorDepositMultiplier;
	type CuratorDepositMin = CuratorDepositMin;
	type CuratorDepositMax = CuratorDepositMax;
	type DataDepositPerByte = DataDepositPerByte;
	type MaximumReasonLength = MaximumReasonLength;
	type WeightInfo = ();
	type ChildBountyManager = ();
}

impl pallet_tips::Config for Runtime {
	type RuntimeEvent = RuntimeEvent;
	type DataDepositPerByte = DataDepositPerByte;
	type MaximumReasonLength = MaximumReasonLength;
	type Tippers = CouncilProvider;
	type TipCountdown = TipCountdown;
	type TipFindersFee = TipFindersFee;
	type TipReportDepositBase = TipReportDepositBase;
	type WeightInfo = ();
}

impl pallet_identity::Config for Runtime {
	type RuntimeEvent = RuntimeEvent;
	type Currency = Balances;
	// Add one item in storage and take 258 bytes
	type BasicDeposit = ConstU128<{ deposit(1, 258) }>;
	// Not add any item to the storage but takes 66 bytes
	type FieldDeposit = ConstU128<{ deposit(0, 66) }>;
	// Add one item in storage and take 53 bytes
	type SubAccountDeposit = ConstU128<{ deposit(1, 53) }>;
	type MaxSubAccounts = ConstU32<100>;
	type MaxAdditionalFields = ConstU32<100>;
	type MaxRegistrars = ConstU32<20>;
	type Slashed = Treasury;
	type ForceOrigin = EnsureRootOrHalfCouncil;
	type RegistrarOrigin = EnsureRootOrHalfCouncil;
	type WeightInfo = weights::pallet_identity::WeightInfo<Runtime>;
}

impl pallet_sudo::Config for Runtime {
	type RuntimeCall = RuntimeCall;
	type RuntimeEvent = RuntimeEvent;
	type WeightInfo = ();
}

impl pallet_account_fix::Config for Runtime {
	type Currency = Balances;
}

parameter_types! {
	pub const ReservedXcmpWeight: Weight = MAXIMUM_BLOCK_WEIGHT.saturating_div(4);
	pub const ReservedDmpWeight: Weight = MAXIMUM_BLOCK_WEIGHT.saturating_div(4);
}

impl cumulus_pallet_parachain_system::Config for Runtime {
	type RuntimeEvent = RuntimeEvent;
	type OnSystemEvent = ();
	type SelfParaId = parachain_info::Pallet<Runtime>;
	type DmpMessageHandler = DmpQueue;
	type ReservedDmpWeight = ReservedDmpWeight;
	type OutboundXcmpMessageSource = XcmpQueue;
	type XcmpMessageHandler = XcmpQueue;
	type ReservedXcmpWeight = ReservedXcmpWeight;
	type CheckAssociatedRelayNumber = RelayNumberStrictlyIncreases;
}

impl parachain_info::Config for Runtime {}

impl cumulus_pallet_aura_ext::Config for Runtime {}

impl cumulus_pallet_xcmp_queue::Config for Runtime {
	type RuntimeEvent = RuntimeEvent;
	type XcmExecutor = XcmExecutor<XcmConfig>;
	type ChannelInfo = ParachainSystem;
	// We use pallet_xcm to confirm the version of xcm
	type VersionWrapper = PolkadotXcm;
	type ExecuteOverweightOrigin = EnsureRootOrAllCouncil;
	type ControllerOrigin = EnsureRootOrAllCouncil;
	type ControllerOriginConverter = XcmOriginToTransactDispatchOrigin;
	type WeightInfo = weights::cumulus_pallet_xcmp_queue::WeightInfo<Runtime>;
	type PriceForSiblingDelivery = ();
}

impl cumulus_pallet_dmp_queue::Config for Runtime {
	type RuntimeEvent = RuntimeEvent;
	type XcmExecutor = XcmExecutor<XcmConfig>;
	type ExecuteOverweightOrigin = EnsureRootOrAllCouncil;
}

parameter_types! {
	pub const Offset: u32 = 0;
}

impl pallet_session::Config for Runtime {
	type RuntimeEvent = RuntimeEvent;
	type ValidatorId = <Self as frame_system::Config>::AccountId;
	// we don't have stash and controller, thus we don't need the convert as well.
	type ValidatorIdOf = ConvertInto;
	type ShouldEndSession = ParachainStaking;
	type NextSessionRotation = ParachainStaking;
	type SessionManager = ParachainStaking;
	// Essentially just Aura, but lets be pedantic.
	type SessionHandler = <SessionKeys as sp_runtime::traits::OpaqueKeys>::KeyTypeIdProviders;
	type Keys = SessionKeys;
	type WeightInfo = weights::pallet_session::WeightInfo<Runtime>;
}

impl pallet_aura::Config for Runtime {
	type AuthorityId = AuraId;
	type DisabledValidators = ();
	type MaxAuthorities = ConstU32<100_000>;
	type AllowMultipleBlocksPerSlot = ConstBool<false>;
}

parameter_types! {
	/// Default fixed percent a collator takes off the top of due rewards
	pub const DefaultCollatorCommission: Perbill = Perbill::from_percent(0);
	/// Default percent of inflation set aside for parachain bond every round
	pub const DefaultParachainBondReservePercent: Percent = Percent::from_percent(0);
	pub const MinCollatorStk: Balance = 50 * DOLLARS;
	pub const MinCandidateStk: Balance = 50 * DOLLARS;
	pub const MinDelegation: Balance = 50 * DOLLARS;
	pub const MinDelegatorStk: Balance = 50 * DOLLARS;
}

impl pallet_parachain_staking::Config for Runtime {
	type RuntimeEvent = RuntimeEvent;
	type Currency = Balances;
	type MonetaryGovernanceOrigin = EnsureRootOrAllCouncil;
	/// Minimum round length is 2 minutes (10 * 12 second block times)
	type MinBlocksPerRound = ConstU32<{ prod_or_fast!(2 * MINUTES, 2) }>;
	/// Blocks per round
	type DefaultBlocksPerRound = ConstU32<{ prod_or_fast!(2 * MINUTES, 2) }>;
	/// Rounds before the collator leaving the candidates request can be executed
	type LeaveCandidatesDelay = ConstU32<{ prod_or_fast!(28, 1) }>;
	/// Rounds before the candidate bond increase/decrease can be executed
	type CandidateBondLessDelay = ConstU32<{ prod_or_fast!(28, 1) }>;
	/// Rounds before the delegator exit can be executed
	type LeaveDelegatorsDelay = ConstU32<{ prod_or_fast!(28, 1) }>;
	/// Rounds before the delegator revocation can be executed
	type RevokeDelegationDelay = ConstU32<{ prod_or_fast!(28, 1) }>;
	/// Rounds before the delegator bond increase/decrease can be executed
	type DelegationBondLessDelay = ConstU32<{ prod_or_fast!(28, 1) }>;
	/// Rounds before the reward is paid
	type RewardPaymentDelay = ConstU32<2>;
	/// Minimum collators selected per round, default at genesis and minimum forever after
	type MinSelectedCandidates = ConstU32<1>;
	/// Maximum top delegations per candidate
	type MaxTopDelegationsPerCandidate = ConstU32<1000>;
	/// Maximum bottom delegations per candidate
	type MaxBottomDelegationsPerCandidate = ConstU32<200>;
	/// Maximum delegations per delegator
	type MaxDelegationsPerDelegator = ConstU32<100>;
	type DefaultCollatorCommission = DefaultCollatorCommission;
	type DefaultParachainBondReservePercent = DefaultParachainBondReservePercent;
	/// Minimum stake required to become a collator
	type MinCollatorStk = MinCollatorStk;
	/// Minimum stake required to be reserved to be a candidate
	type MinCandidateStk = MinCandidateStk;
	/// Minimum stake required to be reserved to be a delegator
	type MinDelegation = MinDelegation;
	/// Minimum stake required to be reserved to be a delegator
	type MinDelegatorStk = MinDelegatorStk;
	type OnCollatorPayout = ();
	type OnNewRound = ();
	type WeightInfo = weights::pallet_parachain_staking::WeightInfo<Runtime>;
	type IssuanceAdapter = BridgeTransfer;
}

parameter_types! {
	pub const MinVestedTransfer: Balance = 10 * CENTS;
	pub UnvestedFundsAllowedWithdrawReasons: WithdrawReasons =
			WithdrawReasons::except(WithdrawReasons::TRANSFER | WithdrawReasons::RESERVE);
}

impl pallet_vesting::Config for Runtime {
	type RuntimeEvent = RuntimeEvent;
	type Currency = Balances;
	type BlockNumberToBalance = ConvertInto;
	type MinVestedTransfer = MinVestedTransfer;
	type WeightInfo = ();
	// `VestingInfo` encode length is 36bytes. 28 schedules gets encoded as 1009 bytes, which is the
	// highest number of schedules that encodes less than 2^10.
	const MAX_VESTING_SCHEDULES: u32 = 28;
	type UnvestedFundsAllowedWithdrawReasons = UnvestedFundsAllowedWithdrawReasons;
}

parameter_types! {
	pub const BridgeChainId: u8 = 3;
	pub const ProposalLifetime: BlockNumber = 50400; // ~7 days
	pub TreasuryAccount: AccountId = TreasuryPalletId::get().into_account_truncating();
}

impl pallet_bridge::Config for Runtime {
	type RuntimeEvent = RuntimeEvent;
	type BridgeCommitteeOrigin = EnsureRootOrHalfCouncil;
	type Proposal = RuntimeCall;
	type BridgeChainId = BridgeChainId;
	type Currency = Balances;
	type ProposalLifetime = ProposalLifetime;
	type TreasuryAccount = TreasuryAccount;
	type WeightInfo = weights::pallet_bridge::WeightInfo<Runtime>;
}

parameter_types! {
	pub const MaximumIssuance: Balance = 20_000_000 * DOLLARS;
	// Ethereum LIT total issuance in parachain decimal form
	pub const ExternalTotalIssuance: Balance = 100_000_000 * DOLLARS;
	// bridge::derive_resource_id(1, &bridge::hashing::blake2_128(b"LIT"));
	pub const NativeTokenResourceId: [u8; 32] = hex!("00000000000000000000000000000063a7e2be78898ba83824b0c0cc8dfb6001");
}

pub struct TransferNativeAnyone;
impl SortedMembers<AccountId> for TransferNativeAnyone {
	fn sorted_members() -> Vec<AccountId> {
		vec![]
	}

	fn contains(_who: &AccountId) -> bool {
		true
	}

	#[cfg(feature = "runtime-benchmarks")]
	fn add(_: &AccountId) {
		unimplemented!()
	}
}

impl pallet_bridge_transfer::Config for Runtime {
	type RuntimeEvent = RuntimeEvent;
	type BridgeOrigin = pallet_bridge::EnsureBridge<Runtime>;
	type TransferNativeMembers = TransferNativeAnyone;
	type SetMaximumIssuanceOrigin = EnsureRootOrHalfCouncil;
	type NativeTokenResourceId = NativeTokenResourceId;
	type DefaultMaximumIssuance = MaximumIssuance;
	type ExternalTotalIssuance = ExternalTotalIssuance;
	type WeightInfo = weights::pallet_bridge_transfer::WeightInfo<Runtime>;
}

impl pallet_extrinsic_filter::Config for Runtime {
	type RuntimeEvent = RuntimeEvent;
	type UpdateOrigin = EnsureRootOrHalfTechnicalCommittee;
	type NormalModeFilter = NormalModeFilter;
	type SafeModeFilter = SafeModeFilter;
	type TestModeFilter = Everything;
	type WeightInfo = weights::pallet_extrinsic_filter::WeightInfo<Runtime>;
}

parameter_types! {
	pub const MomentsPerDay: Moment = 86_400_000; // [ms/d]
}

impl pallet_teebag::Config for Runtime {
	type RuntimeEvent = RuntimeEvent;
	type MomentsPerDay = MomentsPerDay;
	type SetAdminOrigin = EnsureRootOrHalfCouncil;
	type MaxEnclaveIdentifier = ConstU32<3>;
	type MaxAuthorizedEnclave = ConstU32<5>;
}

impl pallet_identity_management::Config for Runtime {
	type RuntimeEvent = RuntimeEvent;
	type WeightInfo = ();
	type TEECallOrigin = EnsureEnclaveSigner<Runtime>;
	type DelegateeAdminOrigin = EnsureRootOrAllCouncil;
	type ExtrinsicWhitelistOrigin = IMPExtrinsicWhitelist;
}

impl pallet_bitacross::Config for Runtime {
	type RuntimeEvent = RuntimeEvent;
	type TEECallOrigin = EnsureEnclaveSigner<Runtime>;
	type SetAdminOrigin = EnsureRootOrAllCouncil;
}

impl pallet_evm_assertions::Config for Runtime {
	type RuntimeEvent = RuntimeEvent;
	type AssertionId = H160;
	type ContractDevOrigin = pallet_collective::EnsureMember<AccountId, DeveloperCommitteeInstance>;
	type TEECallOrigin = EnsureEnclaveSigner<Runtime>;
}

// Temporary for bitacross team to test
impl pallet_bitacross_mimic::Config for Runtime {
	type RuntimeEvent = RuntimeEvent;
}

impl pallet_group::Config<IMPExtrinsicWhitelistInstance> for Runtime {
	type RuntimeEvent = RuntimeEvent;
	type GroupManagerOrigin = EnsureRootOrAllCouncil;
}

impl pallet_vc_management::Config for Runtime {
	type RuntimeEvent = RuntimeEvent;
	type WeightInfo = weights::pallet_vc_management::WeightInfo<Runtime>;
	type TEECallOrigin = EnsureEnclaveSigner<Runtime>;
	type SetAdminOrigin = EnsureRootOrHalfCouncil;
	type DelegateeAdminOrigin = EnsureRootOrAllCouncil;
	type ExtrinsicWhitelistOrigin = VCMPExtrinsicWhitelist;
}

impl pallet_group::Config<VCMPExtrinsicWhitelistInstance> for Runtime {
	type RuntimeEvent = RuntimeEvent;
	type GroupManagerOrigin = EnsureRootOrAllCouncil;
}

// For OnChargeEVMTransaction implementation
type CurrencyAccountId<T> = <T as frame_system::Config>::AccountId;
type BalanceFor<T> =
	<<T as pallet_evm::Config>::Currency as Currency<CurrencyAccountId<T>>>::Balance;
type PositiveImbalanceFor<T> =
	<<T as pallet_evm::Config>::Currency as Currency<CurrencyAccountId<T>>>::PositiveImbalance;
type NegativeImbalanceFor<T> =
	<<T as pallet_evm::Config>::Currency as Currency<CurrencyAccountId<T>>>::NegativeImbalance;
pub struct OnChargeEVMTransaction<OU>(sp_std::marker::PhantomData<OU>);
impl<T, OU> OnChargeEVMTransactionT<T> for OnChargeEVMTransaction<OU>
where
	T: pallet_evm::Config,
	PositiveImbalanceFor<T>: Imbalance<BalanceFor<T>, Opposite = NegativeImbalanceFor<T>>,
	NegativeImbalanceFor<T>: Imbalance<BalanceFor<T>, Opposite = PositiveImbalanceFor<T>>,
	OU: OnUnbalanced<NegativeImbalanceFor<T>>,
	U256: UniqueSaturatedInto<BalanceFor<T>>,
{
	type LiquidityInfo = Option<NegativeImbalanceFor<T>>;

	fn withdraw_fee(who: &H160, fee: U256) -> Result<Self::LiquidityInfo, pallet_evm::Error<T>> {
		EVMCurrencyAdapter::<<T as pallet_evm::Config>::Currency, ()>::withdraw_fee(who, fee)
	}

	fn correct_and_deposit_fee(
		who: &H160,
		corrected_fee: U256,
		base_fee: U256,
		already_withdrawn: Self::LiquidityInfo,
	) -> Self::LiquidityInfo {
		<EVMCurrencyAdapter<<T as pallet_evm::Config>::Currency, OU> as OnChargeEVMTransactionT<
			T,
		>>::correct_and_deposit_fee(who, corrected_fee, base_fee, already_withdrawn)
	}
	// This is the only difference of OnChargeEVMTransaction regarding EVMCurrencyAdapter
	// We can use parachain TransactionPayment logic to handle evm tip
	fn pay_priority_fee(tip: Self::LiquidityInfo) {
		if let Some(tip) = tip {
			OU::on_unbalanced(tip);
		}
	}
}

pub struct TransactionPaymentAsGasPrice;
impl FeeCalculator for TransactionPaymentAsGasPrice {
	fn min_gas_price() -> (U256, Weight) {
		// We do not want to involve Transaction Payment Multiplier here
		// It will biased normal transfer (base weight is not biased by Multiplier) too much for
		// Ethereum tx
		let weight_to_fee: u128 = 1;
		let min_gas_price = weight_to_fee.saturating_mul(WEIGHT_PER_GAS as u128);
		(min_gas_price.into(), <Runtime as frame_system::Config>::DbWeight::get().reads(1))
	}
}

parameter_types! {
	pub WeightPerGas: Weight = Weight::from_parts(WEIGHT_PER_GAS, 0);
	// It will be the best if we can implement this in a more professional way
	pub ChainId: u64 = 2106u64;
	pub BlockGasLimit: U256 = U256::from(
		NORMAL_DISPATCH_RATIO * MAXIMUM_BLOCK_WEIGHT.ref_time() / WEIGHT_PER_GAS
	);
	pub PrecompilesValue: Precompiles = RococoNetworkPrecompiles::<_>::new();
	// BlockGasLimit / MAX_POV_SIZE
	pub GasLimitPovSizeRatio: u64 = 4;
}

pub struct FindAuthorTruncated<T>(sp_std::marker::PhantomData<T>);
impl<T: pallet_aura::Config> FindAuthor<H160> for FindAuthorTruncated<T>
where
	pallet_aura::Pallet<T>: FindAuthor<u32>,
{
	fn find_author<'a, I>(digests: I) -> Option<H160>
	where
		I: 'a + IntoIterator<Item = (ConsensusEngineId, &'a [u8])>,
	{
		if let Some(author_index) = pallet_aura::Pallet::<T>::find_author(digests) {
			let authority_id =
				<pallet_aura::Pallet<T>>::authorities()[author_index as usize].clone();
			return Some(H160::from_slice(&authority_id.encode()[4..24]));
		}

		None
	}
}

impl pallet_evm::Config for Runtime {
	type FeeCalculator = TransactionPaymentAsGasPrice;
	type GasWeightMapping = pallet_evm::FixedGasWeightMapping<Self>;
	type WeightPerGas = WeightPerGas;
	type BlockHashMapping = pallet_ethereum::EthereumBlockHashMapping<Self>;
	type CallOrigin = pallet_evm::EnsureAddressTruncated;
	type WithdrawOrigin = pallet_evm::EnsureAddressTruncated;
	// From evm address to parachain address
	type AddressMapping = pallet_evm::HashedAddressMapping<BlakeTwo256>;
	type Currency = Balances;
	type RuntimeEvent = RuntimeEvent;
	type Runner = pallet_evm::runner::stack::Runner<Self>;
	type PrecompilesType = Precompiles;
	type PrecompilesValue = PrecompilesValue;
	type ChainId = ChainId;
	type OnChargeTransaction = OnChargeEVMTransaction<DealWithFees<Runtime>>;
	type BlockGasLimit = BlockGasLimit;
	type Timestamp = Timestamp;
	type OnCreate = ();
	type FindAuthor = FindAuthorTruncated<Runtime>;
	// BlockGasLimit / MAX_POV_SIZE
	type GasLimitPovSizeRatio = GasLimitPovSizeRatio;
	type WeightInfo = weights::pallet_evm::WeightInfo<Runtime>;
}

parameter_types! {
	pub const PostBlockAndTxnHashes: PostLogContent = PostLogContent::BlockAndTxnHashes;
}

impl pallet_ethereum::Config for Runtime {
	type RuntimeEvent = RuntimeEvent;
	type StateRoot = pallet_ethereum::IntermediateStateRoot<Self>;
	type PostLogContent = PostBlockAndTxnHashes;
	// Maximum length (in bytes) of revert message to include in Executed event
	type ExtraDataLength = ConstU32<30>;
}

parameter_types! {
	pub const DefaultYearlyInflation: Perbill = Perbill::from_perthousand(5);
}

pub struct IdentityAccountIdConvert;

impl pallet_score_staking::AccountIdConvert<Runtime> for IdentityAccountIdConvert {
	fn convert(account: AccountId) -> <Runtime as frame_system::Config>::AccountId {
		account
	}
}

impl pallet_score_staking::Config for Runtime {
	type Currency = Balances;
	type RuntimeEvent = RuntimeEvent;
	type AccountIdConvert = IdentityAccountIdConvert;
	type AdminOrigin = EnsureRootOrHalfCouncil;
	type YearlyIssuance = ConstU128<{ 100_000_000 * UNIT }>;
	type YearlyInflation = DefaultYearlyInflation;
	type MaxScoreUserCount = ConstU32<1_000_000>;
}

impl runtime_common::BaseRuntimeRequirements for Runtime {}
impl runtime_common::ParaRuntimeRequirements for Runtime {}

construct_runtime! {
	pub enum Runtime
	{
		// Core
		System: frame_system = 0,
		Timestamp: pallet_timestamp = 1,
		Scheduler: pallet_scheduler = 2,
		Utility: pallet_utility = 3,
		Multisig: pallet_multisig = 4,
		Proxy: pallet_proxy = 5,
		Preimage: pallet_preimage = 6,

		// Token related
		Balances: pallet_balances = 10,
		Vesting: pallet_vesting = 11,
		TransactionPayment: pallet_transaction_payment = 12,
		Treasury: pallet_treasury = 13,

		// Governance
		Democracy: pallet_democracy = 21,
		Council: pallet_collective::<Instance1> = 22,
		CouncilMembership: pallet_membership::<Instance1> = 23,
		TechnicalCommittee: pallet_collective::<Instance2> = 24,
		TechnicalCommitteeMembership: pallet_membership::<Instance2> = 25,
		Bounties: pallet_bounties = 26,
		Tips: pallet_tips = 27,
		ParachainIdentity: pallet_identity = 28,

		// Parachain
		ParachainSystem: cumulus_pallet_parachain_system = 30,
		ParachainInfo: parachain_info = 31,

		// Collator support
		// About the order of these 5 pallets, the comment in cumulus seems to be outdated.
		//
		// The main thing is Authorship looks for the block author (T::FindAuthor::find_author)
		// in its `on_initialize` hook -> Session::find_author, where Session::validators() is enquired.
		// Meanwhile Session could modify the validators storage in its `on_initialize` hook. If Session
		// comes after Authorship, the changes on validators() will only take effect in the next block.
		//
		// I assume it's the desired behavior though or it doesn't really matter.
		//
		// also see the comment above `AllPalletsWithSystem` and
		// https://github.com/litentry/litentry-parachain/issues/336
		Authorship: pallet_authorship = 40,
		//41 is for old CollatorSelection, replaced by ParachainSTaking
		Session: pallet_session = 42,
		Aura: pallet_aura = 43,
		AuraExt: cumulus_pallet_aura_ext = 44,
		ParachainStaking: pallet_parachain_staking = 45,

		// XCM helpers
		XcmpQueue: cumulus_pallet_xcmp_queue = 50,
		PolkadotXcm: pallet_xcm = 51,
		CumulusXcm: cumulus_pallet_xcm = 52,
		DmpQueue: cumulus_pallet_dmp_queue = 53,
		XTokens: orml_xtokens = 54,
		// 55 is saved for old pallet: Tokens: orml_tokens
		Assets: pallet_assets = 56,

		// Rococo pallets
		ChainBridge: pallet_bridge = 60,
		BridgeTransfer: pallet_bridge_transfer = 61,
		ExtrinsicFilter: pallet_extrinsic_filter = 63,
		IdentityManagement: pallet_identity_management = 64,
		AssetManager: pallet_asset_manager = 65,
		VCManagement: pallet_vc_management = 66,
		IMPExtrinsicWhitelist: pallet_group::<Instance1> = 67,
		VCMPExtrinsicWhitelist: pallet_group::<Instance2> = 68,
		Bitacross: pallet_bitacross = 70,
		// Temporary for bitacross team to test
		BitacrossMimic: pallet_bitacross_mimic = 71,
		EvmAssertions: pallet_evm_assertions = 72,

		// Developer council
		DeveloperCommittee: pallet_collective::<Instance3> = 73,
		DeveloperCommitteeMembership: pallet_membership::<Instance3> = 74,
		ScoreStaking: pallet_score_staking = 75,

		// TEE
		Teebag: pallet_teebag = 93,

		// Frontier
		EVM: pallet_evm = 120,
		Ethereum: pallet_ethereum = 121,

		// TMP
		AccountFix: pallet_account_fix = 254,
		Sudo: pallet_sudo = 255,
	}
}

pub struct BaseCallFilter;
impl Contains<RuntimeCall> for BaseCallFilter {
	fn contains(call: &RuntimeCall) -> bool {
		if matches!(
			call,
<<<<<<< HEAD
			RuntimeCall::Sudo(_)
				| RuntimeCall::System(_)
				| RuntimeCall::Timestamp(_)
				| RuntimeCall::ParachainSystem(_)
				| RuntimeCall::ExtrinsicFilter(_)
				| RuntimeCall::Multisig(_)
				| RuntimeCall::Council(_)
				| RuntimeCall::TechnicalCommittee(_)
=======
			RuntimeCall::Sudo(_) |
				RuntimeCall::System(_) |
				RuntimeCall::Timestamp(_) |
				RuntimeCall::ParachainSystem(_) |
				RuntimeCall::ExtrinsicFilter(_) |
				RuntimeCall::Multisig(_) |
				RuntimeCall::Council(_) |
				RuntimeCall::TechnicalCommittee(_) |
				RuntimeCall::DeveloperCommittee(_)
>>>>>>> 96ab59c5
		) {
			// always allow core calls
			return true;
		}

		pallet_extrinsic_filter::Pallet::<Runtime>::contains(call)
	}
}

pub struct SafeModeFilter;
impl Contains<RuntimeCall> for SafeModeFilter {
	fn contains(_call: &RuntimeCall) -> bool {
		false
	}
}

pub struct NormalModeFilter;
impl Contains<RuntimeCall> for NormalModeFilter {
	fn contains(call: &RuntimeCall) -> bool {
		matches!(
			call,
			// Vesting::vest
			RuntimeCall::Vesting(pallet_vesting::Call::vest { .. }) |
			// ChainBridge
			RuntimeCall::ChainBridge(_) |
			// Bounties
			RuntimeCall::Bounties(_) |
			// BridgeTransfer
			RuntimeCall::BridgeTransfer(_) |
			// XTokens::transfer for normal users
			RuntimeCall::XTokens(orml_xtokens::Call::transfer { .. }) |
			// memberships
			RuntimeCall::CouncilMembership(_) |
			RuntimeCall::TechnicalCommitteeMembership(_) |
			RuntimeCall::DeveloperCommitteeMembership(_) |
			// democracy, we don't subdivide the calls, so we allow public proposals
			RuntimeCall::Democracy(_) |
			// Preimage
			RuntimeCall::Preimage(_) |
			// Identity
			RuntimeCall::ParachainIdentity(_) |
			// Utility
			RuntimeCall::Utility(_) |
			// Seesion
			RuntimeCall::Session(_) |
			// Balance
			RuntimeCall::Balances(_) |
			// IMP and VCMP
			RuntimeCall::IdentityManagement(_) |
			RuntimeCall::VCManagement(_) |
			// TEE pallets
			RuntimeCall::Teebag(_) |
			// ParachainStaking; Only the collator part
			RuntimeCall::ParachainStaking(pallet_parachain_staking::Call::join_candidates { .. }) |
			RuntimeCall::ParachainStaking(pallet_parachain_staking::Call::schedule_leave_candidates { .. }) |
			RuntimeCall::ParachainStaking(pallet_parachain_staking::Call::execute_leave_candidates { .. }) |
			RuntimeCall::ParachainStaking(pallet_parachain_staking::Call::cancel_leave_candidates { .. }) |
			RuntimeCall::ParachainStaking(pallet_parachain_staking::Call::go_offline { .. }) |
			RuntimeCall::ParachainStaking(pallet_parachain_staking::Call::go_online { .. }) |
			RuntimeCall::ParachainStaking(pallet_parachain_staking::Call::candidate_bond_more { .. }) |
			RuntimeCall::ParachainStaking(pallet_parachain_staking::Call::schedule_candidate_bond_less { .. }) |
			RuntimeCall::ParachainStaking(pallet_parachain_staking::Call::execute_candidate_bond_less { .. }) |
			RuntimeCall::ParachainStaking(pallet_parachain_staking::Call::cancel_candidate_bond_less { .. }) |
			// Group
			RuntimeCall::IMPExtrinsicWhitelist(_) |
			RuntimeCall::VCMPExtrinsicWhitelist(_) |
			// EVM
			// Substrate EVM extrinsic not allowed
			// So no EVM pallet
			RuntimeCall::Ethereum(_) |
			// AccountFix
			RuntimeCall::AccountFix(_) |
			RuntimeCall::Bitacross(_) |
			RuntimeCall::BitacrossMimic(_) |
			RuntimeCall::EvmAssertions(_) |
			RuntimeCall::ScoreStaking(_)
		)
	}
}

#[cfg(feature = "runtime-benchmarks")]
mod benches {
	define_benchmarks!(
		[frame_system, SystemBench::<Runtime>]
		[pallet_asset_manager, AssetManager]
		[pallet_balances, Balances]
		[pallet_timestamp, Timestamp]
		[pallet_utility, Utility]
		[pallet_treasury, Treasury]
		[pallet_democracy, Democracy]
		[pallet_collective, Council]
		[pallet_proxy, Proxy]
		[pallet_membership, CouncilMembership]
		[pallet_multisig, Multisig]
		[paleet_evm, EVM]
		[pallet_extrinsic_filter, ExtrinsicFilter]
		[pallet_scheduler, Scheduler]
		[pallet_preimage, Preimage]
		[pallet_session, SessionBench::<Runtime>]
		[pallet_parachain_staking, ParachainStaking]
		[cumulus_pallet_xcmp_queue, XcmpQueue]
		[pallet_identity_management, IdentityManagement]
		[pallet_vc_management, VCManagement]
		[pallet_bridge,ChainBridge]
		[pallet_bridge_transfer,BridgeTransfer]
	);
}

impl_runtime_apis! {
	impl sp_api::Core<Block> for Runtime {
		fn version() -> RuntimeVersion {
			VERSION
		}

		fn execute_block(block: Block) {
			Executive::execute_block(block);
		}

		fn initialize_block(header: &<Block as BlockT>::Header) {
			Executive::initialize_block(header)
		}
	}

	impl sp_api::Metadata<Block> for Runtime {
		fn metadata() -> OpaqueMetadata {
			OpaqueMetadata::new(Runtime::metadata().into())
		}

		fn metadata_at_version(version: u32) -> Option<OpaqueMetadata> {
			Runtime::metadata_at_version(version)
		}

		fn metadata_versions() -> sp_std::vec::Vec<u32> {
			Runtime::metadata_versions()
		}
	}

	impl sp_block_builder::BlockBuilder<Block> for Runtime {
		fn apply_extrinsic(
			extrinsic: <Block as BlockT>::Extrinsic,
		) -> ApplyExtrinsicResult {
			Executive::apply_extrinsic(extrinsic)
		}

		fn finalize_block() -> <Block as BlockT>::Header {
			Executive::finalize_block()
		}

		fn inherent_extrinsics(data: sp_inherents::InherentData) -> Vec<<Block as BlockT>::Extrinsic> {
			data.create_extrinsics()
		}

		fn check_inherents(block: Block, data: sp_inherents::InherentData) -> sp_inherents::CheckInherentsResult {
			data.check_extrinsics(&block)
		}
	}

	impl sp_transaction_pool::runtime_api::TaggedTransactionQueue<Block> for Runtime {
		fn validate_transaction(
			source: TransactionSource,
			tx: <Block as BlockT>::Extrinsic,
			block_hash: <Block as BlockT>::Hash,
		) -> TransactionValidity {
			Executive::validate_transaction(source, tx, block_hash)
		}
	}

	impl sp_offchain::OffchainWorkerApi<Block> for Runtime {
		fn offchain_worker(header: &<Block as BlockT>::Header) {
			Executive::offchain_worker(header)
		}
	}

	impl sp_session::SessionKeys<Block> for Runtime {
		fn decode_session_keys(
			encoded: Vec<u8>,
		) -> Option<Vec<(Vec<u8>, KeyTypeId)>> {
			SessionKeys::decode_into_raw_public_keys(&encoded)
		}

		fn generate_session_keys(seed: Option<Vec<u8>>) -> Vec<u8> {
			SessionKeys::generate(seed)
		}
	}

	impl sp_consensus_aura::AuraApi<Block, AuraId> for Runtime {
		fn slot_duration() -> sp_consensus_aura::SlotDuration {
			sp_consensus_aura::SlotDuration::from_millis(Aura::slot_duration())
		}

		fn authorities() -> Vec<AuraId> {
			Aura::authorities().into_inner()
		}
	}

	impl frame_system_rpc_runtime_api::AccountNonceApi<Block, AccountId, Nonce> for Runtime {
		fn account_nonce(account: AccountId) -> Nonce {
			System::account_nonce(account)
		}
	}

	impl pallet_transaction_payment_rpc_runtime_api::TransactionPaymentApi<Block, Balance> for Runtime {
		fn query_info(
			uxt: <Block as BlockT>::Extrinsic,
			len: u32,
		) -> pallet_transaction_payment_rpc_runtime_api::RuntimeDispatchInfo<Balance> {
			TransactionPayment::query_info(uxt, len)
		}
		fn query_fee_details(
			uxt: <Block as BlockT>::Extrinsic,
			len: u32,
		) -> pallet_transaction_payment::FeeDetails<Balance> {
			TransactionPayment::query_fee_details(uxt, len)
		}
		fn query_weight_to_fee(weight: Weight) -> Balance {
			TransactionPayment::weight_to_fee(weight)
		}
		fn query_length_to_fee(length: u32) -> Balance {
			TransactionPayment::length_to_fee(length)
		}
	}

	impl cumulus_primitives_core::CollectCollationInfo<Block> for Runtime {
		fn collect_collation_info(header: &<Block as BlockT>::Header) -> cumulus_primitives_core::CollationInfo {
			ParachainSystem::collect_collation_info(header)
		}
	}

	impl fp_rpc::EthereumRuntimeRPCApi<Block> for Runtime {
		fn chain_id() -> u64 {
			<Runtime as pallet_evm::Config>::ChainId::get()
		}

		fn account_basic(address: H160) -> pallet_evm::Account {
			let (account, _) = EVM::account_basic(&address);
			account
		}

		fn gas_price() -> U256 {
			let (gas_price, _) = <Runtime as pallet_evm::Config>::FeeCalculator::min_gas_price();
			gas_price
		}

		fn account_code_at(address: H160) -> Vec<u8> {
			pallet_evm::AccountCodes::<Runtime>::get(address)
		}

		fn author() -> H160 {
			<pallet_evm::Pallet<Runtime>>::find_author()
		}

		fn storage_at(address: H160, index: U256) -> H256 {
			let mut tmp = [0u8; 32];
			index.to_big_endian(&mut tmp);
			pallet_evm::AccountStorages::<Runtime>::get(address, H256::from_slice(&tmp[..]))
		}

		fn call(
			from: H160,
			to: H160,
			data: Vec<u8>,
			value: U256,
			gas_limit: U256,
			max_fee_per_gas: Option<U256>,
			max_priority_fee_per_gas: Option<U256>,
			nonce: Option<U256>,
			estimate: bool,
			access_list: Option<Vec<(H160, Vec<H256>)>>,
		) -> Result<pallet_evm::CallInfo, sp_runtime::DispatchError> {
			let config = if estimate {
				let mut config = <Runtime as pallet_evm::Config>::config().clone();
				config.estimate = true;
				Some(config)
			} else {
				None
			};

			let is_transactional = false;
			let validate = true;

			// Reused approach from Moonbeam since Frontier implementation doesn't support this
			let mut estimated_transaction_len = data.len() +
				// to: 20
				// from: 20
				// value: 32
				// gas_limit: 32
				// nonce: 32
				// 1 byte transaction action variant
				// chain id 8 bytes
				// 65 bytes signature
				210;
			if max_fee_per_gas.is_some() {
				estimated_transaction_len += 32;
			}
			if max_priority_fee_per_gas.is_some() {
				estimated_transaction_len += 32;
			}
			if access_list.is_some() {
				estimated_transaction_len += access_list.encoded_size();
			}

			let gas_limit = gas_limit.min(u64::MAX.into()).low_u64();
			let without_base_extrinsic_weight = true;

			let (weight_limit, proof_size_base_cost) =
				match <Runtime as pallet_evm::Config>::GasWeightMapping::gas_to_weight(
					gas_limit,
					without_base_extrinsic_weight
				) {
					weight_limit if weight_limit.proof_size() > 0 => {
						(Some(weight_limit), Some(estimated_transaction_len as u64))
					}
					_ => (None, None),
				};

			<Runtime as pallet_evm::Config>::Runner::call(
				from,
				to,
				data,
				value,
				gas_limit.unique_saturated_into(),
				max_fee_per_gas,
				max_priority_fee_per_gas,
				nonce,
				Vec::new(),
				is_transactional,
				validate,
				weight_limit,
				proof_size_base_cost,
				config
					.as_ref()
					.unwrap_or_else(|| <Runtime as pallet_evm::Config>::config()),
			)
			.map_err(|err| err.error.into())
		}

		fn create(
			from: H160,
			data: Vec<u8>,
			value: U256,
			gas_limit: U256,
			max_fee_per_gas: Option<U256>,
			max_priority_fee_per_gas: Option<U256>,
			nonce: Option<U256>,
			estimate: bool,
			access_list: Option<Vec<(H160, Vec<H256>)>>,
		) -> Result<pallet_evm::CreateInfo, sp_runtime::DispatchError> {
			let config = if estimate {
				let mut config = <Runtime as pallet_evm::Config>::config().clone();
				config.estimate = true;
				Some(config)
			} else {
				None
			};

			let is_transactional = false;
			let validate = true;

			// Reused approach from Moonbeam since Frontier implementation doesn't support this
			let mut estimated_transaction_len = data.len() +
				// to: 20
				// from: 20
				// value: 32
				// gas_limit: 32
				// nonce: 32
				// 1 byte transaction action variant
				// chain id 8 bytes
				// 65 bytes signature
				210;
			if max_fee_per_gas.is_some() {
				estimated_transaction_len += 32;
			}
			if max_priority_fee_per_gas.is_some() {
				estimated_transaction_len += 32;
			}
			if access_list.is_some() {
				estimated_transaction_len += access_list.encoded_size();
			}

			let gas_limit = gas_limit.min(u64::MAX.into()).low_u64();
			let without_base_extrinsic_weight = true;

			let (weight_limit, proof_size_base_cost) =
				match <Runtime as pallet_evm::Config>::GasWeightMapping::gas_to_weight(
					gas_limit,
					without_base_extrinsic_weight
				) {
					weight_limit if weight_limit.proof_size() > 0 => {
						(Some(weight_limit), Some(estimated_transaction_len as u64))
					}
					_ => (None, None),
				};

			#[allow(clippy::or_fun_call)] // suggestion not helpful here
			<Runtime as pallet_evm::Config>::Runner::create(
				from,
				data,
				value,
				gas_limit.unique_saturated_into(),
				max_fee_per_gas,
				max_priority_fee_per_gas,
				nonce,
				Vec::new(),
				is_transactional,
				validate,
				weight_limit,
				proof_size_base_cost,
				config
					.as_ref()
					.unwrap_or(<Runtime as pallet_evm::Config>::config()),
				)
				.map_err(|err| err.error.into())
		}

		fn current_transaction_statuses() -> Option<Vec<TransactionStatus>> {
			pallet_ethereum::CurrentTransactionStatuses::<Runtime>::get()
		}

		fn current_block() -> Option<pallet_ethereum::Block> {
			pallet_ethereum::CurrentBlock::<Runtime>::get()
		}

		fn current_receipts() -> Option<Vec<pallet_ethereum::Receipt>> {
			pallet_ethereum::CurrentReceipts::<Runtime>::get()
		}

		fn current_all() -> (
			Option<pallet_ethereum::Block>,
			Option<Vec<pallet_ethereum::Receipt>>,
			Option<Vec<TransactionStatus>>
		) {
			(
				pallet_ethereum::CurrentBlock::<Runtime>::get(),
				pallet_ethereum::CurrentReceipts::<Runtime>::get(),
				pallet_ethereum::CurrentTransactionStatuses::<Runtime>::get()
			)
		}

		fn extrinsic_filter(
			xts: Vec<<Block as BlockT>::Extrinsic>,
		) -> Vec<pallet_ethereum::Transaction> {
			xts.into_iter().filter_map(|xt| match xt.0.function {
				RuntimeCall::Ethereum(transact { transaction }) => Some(transaction),
				_ => None
			}).collect::<Vec<pallet_ethereum::Transaction>>()
		}

		fn elasticity() -> Option<Permill> {
			None
		}

		fn gas_limit_multiplier_support() {}

		fn pending_block(
			xts: Vec<<Block as BlockT>::Extrinsic>,
		) -> (Option<pallet_ethereum::Block>, Option<Vec<fp_rpc::TransactionStatus>>) {
			for ext in xts.into_iter() {
				let _ = Executive::apply_extrinsic(ext);
			}

			Ethereum::on_finalize(System::block_number() + 1);

			(
				pallet_ethereum::CurrentBlock::<Runtime>::get(),
				pallet_ethereum::CurrentTransactionStatuses::<Runtime>::get()
			)
		}
	}

	impl fp_rpc::ConvertTransactionRuntimeApi<Block> for Runtime {
		fn convert_transaction(transaction: pallet_ethereum::Transaction) -> <Block as BlockT>::Extrinsic {
			UncheckedExtrinsic::new_unsigned(
				pallet_ethereum::Call::<Runtime>::transact { transaction }.into(),
			)
		}
	}

	impl moonbeam_rpc_primitives_debug::DebugRuntimeApi<Block> for Runtime {
		fn trace_transaction(
			extrinsics: Vec<<Block as BlockT>::Extrinsic>,
			traced_transaction: &pallet_ethereum::Transaction,
		) -> Result<
			(),
			sp_runtime::DispatchError,
		> {
			use moonbeam_evm_tracer::tracer::EvmTracer;

			// Apply the a subset of extrinsics: all the substrate-specific or ethereum
			// transactions that preceded the requested transaction.
			for ext in extrinsics.into_iter() {
				let _ = match &ext.0.function {
					RuntimeCall::Ethereum(pallet_ethereum::Call::transact { transaction }) => {
						if transaction == traced_transaction {
							EvmTracer::new().trace(|| Executive::apply_extrinsic(ext));
							return Ok(());
						} else {
							Executive::apply_extrinsic(ext)
						}
					}
					_ => Executive::apply_extrinsic(ext),
				};
			}
			Err(sp_runtime::DispatchError::Other(
				"Failed to find Ethereum transaction among the extrinsics.",
			))
		}

		fn trace_block(
			extrinsics: Vec<<Block as BlockT>::Extrinsic>,
			known_transactions: Vec<H256>,
		) -> Result<
			(),
			sp_runtime::DispatchError,
		> {
			use moonbeam_evm_tracer::tracer::EvmTracer;

			let mut config = <Runtime as pallet_evm::Config>::config().clone();
			config.estimate = true;

			// Apply all extrinsics. Ethereum extrinsics are traced.
			for ext in extrinsics.into_iter() {
				match &ext.0.function {
					RuntimeCall::Ethereum(pallet_ethereum::Call::transact { transaction }) => {
						if known_transactions.contains(&transaction.hash()) {
							// Each known extrinsic is a new call stack.
							EvmTracer::emit_new();
							EvmTracer::new().trace(|| Executive::apply_extrinsic(ext));
						} else {
							let _ = Executive::apply_extrinsic(ext);
						}
					}
					_ => {
						let _ = Executive::apply_extrinsic(ext);
					}
				};
			}

			Ok(())
		}
	}

	impl moonbeam_rpc_primitives_txpool::TxPoolRuntimeApi<Block> for Runtime {
		fn extrinsic_filter(
			xts_ready: Vec<<Block as BlockT>::Extrinsic>,
			xts_future: Vec<<Block as BlockT>::Extrinsic>,
		) -> moonbeam_rpc_primitives_txpool::TxPoolResponse {
			moonbeam_rpc_primitives_txpool::TxPoolResponse {
				ready: xts_ready
					.into_iter()
					.filter_map(|xt| match xt.0.function {
						RuntimeCall::Ethereum(pallet_ethereum::Call::transact { transaction }) => Some(transaction),
						_ => None,
					})
					.collect(),
				future: xts_future
					.into_iter()
					.filter_map(|xt| match xt.0.function {
						RuntimeCall::Ethereum(pallet_ethereum::Call::transact { transaction }) => Some(transaction),
						_ => None,
					})
					.collect(),
			}
		}
	}

	#[cfg(feature = "try-runtime")]
	impl frame_try_runtime::TryRuntime<Block> for Runtime {
		fn on_runtime_upgrade(checks: frame_try_runtime::UpgradeCheckSelect) -> (Weight, Weight) {
			// NOTE: intentional unwrap: we don't want to propagate the error backwards, and want to
			// have a backtrace here. If any of the pre/post migration checks fail, we shall stop
			// right here and right now.
			log::info!("try-runtime::on_runtime_upgrade rococo.");
			let weight = Executive::try_runtime_upgrade(checks).unwrap();
			(weight, RuntimeBlockWeights::get().max_block)
		}

		fn execute_block(block: Block, state_root_check: bool,signature_check: bool, select: frame_try_runtime::TryStateSelect) -> Weight {
			log::info!(
				target: "runtime::Rococo", "try-runtime: executing block #{} ({:?}) / root checks: {:?} / sanity-checks: {:?}",
				block.header.number,
				block.header.hash(),
				state_root_check,
				select,
			);
			Executive::try_execute_block(block, state_root_check, signature_check,select).expect("try_execute_block failed")
		}
	}

	#[cfg(feature = "runtime-benchmarks")]
	impl frame_benchmarking::Benchmark<Block> for Runtime {
		fn benchmark_metadata(extra: bool) -> (
			Vec<frame_benchmarking::BenchmarkList>,
			Vec<frame_support::traits::StorageInfo>,
		) {
			use frame_benchmarking::{Benchmarking, BenchmarkList};
			use frame_support::traits::StorageInfoTrait;
			use frame_system_benchmarking::Pallet as SystemBench;
			use cumulus_pallet_session_benchmarking::Pallet as SessionBench;

			let mut list = Vec::<BenchmarkList>::new();
			list_benchmarks!(list, extra);

			let storage_info = AllPalletsWithSystem::storage_info();
			(list, storage_info)
		}

		fn dispatch_benchmark(
			config: frame_benchmarking::BenchmarkConfig
		) -> Result<Vec<frame_benchmarking::BenchmarkBatch>, sp_runtime::RuntimeString> {
			use frame_benchmarking::{Benchmarking, BenchmarkBatch, TrackedStorageKey};

			use frame_system_benchmarking::Pallet as SystemBench;
			impl frame_system_benchmarking::Config for Runtime {}

			use cumulus_pallet_session_benchmarking::Pallet as SessionBench;
			impl cumulus_pallet_session_benchmarking::Config for Runtime {}

			let whitelist: Vec<TrackedStorageKey> = vec![
				// Block Number
				hex!("26aa394eea5630e07c48ae0c9558cef702a5c1b19ab7a04f536c519aca4983ac").to_vec().into(),
				// Total Issuance
				hex!("c2261276cc9d1f8598ea4b6a74b15c2f57c875e4cff74148e4628f264b974c80").to_vec().into(),
				// Execution Phase
				hex!("26aa394eea5630e07c48ae0c9558cef7ff553b5a9862a516939d82b3d3d8661a").to_vec().into(),
				// Event Count
				hex!("26aa394eea5630e07c48ae0c9558cef70a98fdbe9ce6c55837576c60c7af3850").to_vec().into(),
				// System Events
				hex!("26aa394eea5630e07c48ae0c9558cef780d41e5e16056765bc8461851072c9d7").to_vec().into(),
			];

			let mut batches = Vec::<BenchmarkBatch>::new();
			let params = (&config, &whitelist);
			add_benchmarks!(params, batches);

			if batches.is_empty() { return Err("Benchmark not found for this pallet.".into()) }
			Ok(batches)
		}
	}
}

struct CheckInherents;

impl cumulus_pallet_parachain_system::CheckInherents<Block> for CheckInherents {
	fn check_inherents(
		block: &Block,
		relay_state_proof: &cumulus_pallet_parachain_system::RelayChainStateProof,
	) -> sp_inherents::CheckInherentsResult {
		let relay_chain_slot = relay_state_proof
			.read_slot()
			.expect("Could not read the relay chain slot from the proof");

		let inherent_data =
			cumulus_primitives_timestamp::InherentDataProvider::from_relay_chain_slot_and_duration(
				relay_chain_slot,
				sp_std::time::Duration::from_secs(6),
			)
			.create_inherent_data()
			.expect("Could not create the timestamp inherent data");

		inherent_data.check_extrinsics(block)
	}
}

cumulus_pallet_parachain_system::register_validate_block! {
	Runtime = Runtime,
	BlockExecutor = cumulus_pallet_aura_ext::BlockExecutor::<Runtime, Executive>,
	CheckInherents = CheckInherents,
}<|MERGE_RESOLUTION|>--- conflicted
+++ resolved
@@ -212,9 +212,8 @@
 		len: usize,
 	) -> Option<Result<(), TransactionValidityError>> {
 		match self {
-			RuntimeCall::Ethereum(call) => {
-				call.pre_dispatch_self_contained(info, dispatch_info, len)
-			},
+			RuntimeCall::Ethereum(call) =>
+				call.pre_dispatch_self_contained(info, dispatch_info, len),
 			_ => None,
 		}
 	}
@@ -224,11 +223,10 @@
 		info: Self::SignedInfo,
 	) -> Option<sp_runtime::DispatchResultWithInfo<PostDispatchInfoOf<Self>>> {
 		match self {
-			call @ RuntimeCall::Ethereum(pallet_ethereum::Call::transact { .. }) => {
+			call @ RuntimeCall::Ethereum(pallet_ethereum::Call::transact { .. }) =>
 				Some(call.dispatch(RuntimeOrigin::from(
 					pallet_ethereum::RawOrigin::EthereumTransaction(info),
-				)))
-			},
+				))),
 			_ => None,
 		}
 	}
@@ -359,35 +357,28 @@
 			ProxyType::Any => true,
 			ProxyType::NonTransfer => !matches!(
 				c,
-				RuntimeCall::Balances(..)
-					| RuntimeCall::Vesting(pallet_vesting::Call::vested_transfer { .. })
+				RuntimeCall::Balances(..) |
+					RuntimeCall::Vesting(pallet_vesting::Call::vested_transfer { .. })
 			),
 			ProxyType::CancelProxy => matches!(
 				c,
-				RuntimeCall::Proxy(pallet_proxy::Call::reject_announcement { .. })
-					| RuntimeCall::Utility(..)
-					| RuntimeCall::Multisig(..)
+				RuntimeCall::Proxy(pallet_proxy::Call::reject_announcement { .. }) |
+					RuntimeCall::Utility(..) |
+					RuntimeCall::Multisig(..)
 			),
 			ProxyType::Collator => matches!(
 				c,
-				RuntimeCall::ParachainStaking(..)
-					| RuntimeCall::Utility(..)
-					| RuntimeCall::Multisig(..)
+				RuntimeCall::ParachainStaking(..) |
+					RuntimeCall::Utility(..) |
+					RuntimeCall::Multisig(..)
 			),
 			ProxyType::Governance => matches!(
 				c,
-<<<<<<< HEAD
-				RuntimeCall::Democracy(..)
-					| RuntimeCall::Council(..)
-					| RuntimeCall::TechnicalCommittee(..)
-					| RuntimeCall::Treasury(..)
-=======
 				RuntimeCall::Democracy(..) |
 					RuntimeCall::Council(..) |
 					RuntimeCall::TechnicalCommittee(..) |
 					RuntimeCall::Treasury(..) |
 					RuntimeCall::DeveloperCommittee(..)
->>>>>>> 96ab59c5
 			),
 		}
 	}
@@ -1128,7 +1119,7 @@
 		if let Some(author_index) = pallet_aura::Pallet::<T>::find_author(digests) {
 			let authority_id =
 				<pallet_aura::Pallet<T>>::authorities()[author_index as usize].clone();
-			return Some(H160::from_slice(&authority_id.encode()[4..24]));
+			return Some(H160::from_slice(&authority_id.encode()[4..24]))
 		}
 
 		None
@@ -1294,16 +1285,6 @@
 	fn contains(call: &RuntimeCall) -> bool {
 		if matches!(
 			call,
-<<<<<<< HEAD
-			RuntimeCall::Sudo(_)
-				| RuntimeCall::System(_)
-				| RuntimeCall::Timestamp(_)
-				| RuntimeCall::ParachainSystem(_)
-				| RuntimeCall::ExtrinsicFilter(_)
-				| RuntimeCall::Multisig(_)
-				| RuntimeCall::Council(_)
-				| RuntimeCall::TechnicalCommittee(_)
-=======
 			RuntimeCall::Sudo(_) |
 				RuntimeCall::System(_) |
 				RuntimeCall::Timestamp(_) |
@@ -1313,10 +1294,9 @@
 				RuntimeCall::Council(_) |
 				RuntimeCall::TechnicalCommittee(_) |
 				RuntimeCall::DeveloperCommittee(_)
->>>>>>> 96ab59c5
 		) {
 			// always allow core calls
-			return true;
+			return true
 		}
 
 		pallet_extrinsic_filter::Pallet::<Runtime>::contains(call)
