// Copyright 2020-2022 Litentry Technologies GmbH.
// This file is part of Litentry.
//
// Litentry is free software: you can redistribute it and/or modify
// it under the terms of the GNU General Public License as published by
// the Free Software Foundation, either version 3 of the License, or
// (at your option) any later version.
//
// Litentry is distributed in the hope that it will be useful,
// but WITHOUT ANY WARRANTY; without even the implied warranty of
// MERCHANTABILITY or FITNESS FOR A PARTICULAR PURPOSE.  See the
// GNU General Public License for more details.
//
// You should have received a copy of the GNU General Public License
// along with Litentry.  If not, see <https://www.gnu.org/licenses/>.

//! Autogenerated weights for `cumulus_pallet_xcmp_queue`
//!
//! THIS FILE WAS AUTO-GENERATED USING THE SUBSTRATE BENCHMARK CLI VERSION 4.0.0-dev
//! DATE: 2022-12-01, STEPS: `20`, REPEAT: 50, LOW RANGE: `[]`, HIGH RANGE: `[]`
//! HOSTNAME: `parachain-benchmark`, CPU: `Intel(R) Xeon(R) Platinum 8259CL CPU @ 2.50GHz`
//! EXECUTION: Some(Wasm), WASM-EXECUTION: Compiled, CHAIN: Some("rococo-dev"), DB CACHE: 20

// Executed Command:
// ./litentry-collator
// benchmark
// pallet
// --chain=rococo-dev
// --execution=wasm
// --db-cache=20
// --wasm-execution=compiled
// --pallet=cumulus_pallet_xcmp_queue
// --extrinsic=*
// --heap-pages=4096
// --steps=20
// --repeat=50
// --header=./LICENSE_HEADER
// --output=./runtime/rococo/src/weights/cumulus_pallet_xcmp_queue.rs

#![cfg_attr(rustfmt, rustfmt_skip)]
#![allow(unused_parens)]
#![allow(unused_imports)]

use frame_support::{traits::Get, weights::Weight};
use sp_std::marker::PhantomData;

/// Weight functions for `cumulus_pallet_xcmp_queue`.
pub struct WeightInfo<T>(PhantomData<T>);
impl<T: frame_system::Config> cumulus_pallet_xcmp_queue::WeightInfo for WeightInfo<T> {
	// Storage: XcmpQueue QueueConfig (r:1 w:1)
	fn set_config_with_u32() -> Weight {
<<<<<<< HEAD
		Weight::from_ref_time(5_963_000 as u64)
=======
		// Minimum execution time: 9_641 nanoseconds.
		Weight::from_ref_time(10_180_000 as u64)
>>>>>>> 55150a1e
			.saturating_add(T::DbWeight::get().reads(1 as u64))
			.saturating_add(T::DbWeight::get().writes(1 as u64))
	}
	// Storage: XcmpQueue QueueConfig (r:1 w:1)
	fn set_config_with_weight() -> Weight {
<<<<<<< HEAD
		Weight::from_ref_time(5_840_000 as u64)
=======
		// Minimum execution time: 9_572 nanoseconds.
		Weight::from_ref_time(10_077_000 as u64)
>>>>>>> 55150a1e
			.saturating_add(T::DbWeight::get().reads(1 as u64))
			.saturating_add(T::DbWeight::get().writes(1 as u64))
	}
}<|MERGE_RESOLUTION|>--- conflicted
+++ resolved
@@ -49,23 +49,15 @@
 impl<T: frame_system::Config> cumulus_pallet_xcmp_queue::WeightInfo for WeightInfo<T> {
 	// Storage: XcmpQueue QueueConfig (r:1 w:1)
 	fn set_config_with_u32() -> Weight {
-<<<<<<< HEAD
-		Weight::from_ref_time(5_963_000 as u64)
-=======
 		// Minimum execution time: 9_641 nanoseconds.
 		Weight::from_ref_time(10_180_000 as u64)
->>>>>>> 55150a1e
 			.saturating_add(T::DbWeight::get().reads(1 as u64))
 			.saturating_add(T::DbWeight::get().writes(1 as u64))
 	}
 	// Storage: XcmpQueue QueueConfig (r:1 w:1)
 	fn set_config_with_weight() -> Weight {
-<<<<<<< HEAD
-		Weight::from_ref_time(5_840_000 as u64)
-=======
 		// Minimum execution time: 9_572 nanoseconds.
 		Weight::from_ref_time(10_077_000 as u64)
->>>>>>> 55150a1e
 			.saturating_add(T::DbWeight::get().reads(1 as u64))
 			.saturating_add(T::DbWeight::get().writes(1 as u64))
 	}
