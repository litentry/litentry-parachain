[package]
authors = ["Litentry Dev"]
edition = '2021'
name = 'rococo-parachain-runtime'
version = '0.9.13'

[dependencies]
codec = { package = "parity-scale-codec", version = "3.0.0", default-features = false, features = ["derive", "max-encoded-len"] }
hex-literal = { version = '0.3.4' }
log = { version = "0.4", default-features = false }
scale-info = { version = "2.3.1", default-features = false, features = ["derive"] }
serde = { version = "1.0", optional = true, features = ["derive"] }
smallvec = "1.9.0"

primitives = { path = "../../primitives", default-features = false }

# Substrate Dependencies
## Substrate Primitive Dependencies
sp-api = { git = "https://github.com/paritytech/substrate", default-features = false, branch = "polkadot-v0.9.36" }
sp-block-builder = { git = "https://github.com/paritytech/substrate", default-features = false, branch = "polkadot-v0.9.36" }
sp-consensus-aura = { git = "https://github.com/paritytech/substrate", default-features = false, branch = "polkadot-v0.9.36" }
sp-core = { git = "https://github.com/paritytech/substrate", default-features = false, branch = "polkadot-v0.9.36" }
sp-inherents = { git = "https://github.com/paritytech/substrate", default-features = false, branch = "polkadot-v0.9.36" }
sp-io = { git = "https://github.com/paritytech/substrate", default-features = false, branch = "polkadot-v0.9.36" }
sp-offchain = { git = "https://github.com/paritytech/substrate", default-features = false, branch = "polkadot-v0.9.36" }
sp-runtime = { git = "https://github.com/paritytech/substrate", default-features = false, branch = "polkadot-v0.9.36" }
sp-session = { git = "https://github.com/paritytech/substrate", default-features = false, branch = "polkadot-v0.9.36" }
sp-std = { git = "https://github.com/paritytech/substrate", default-features = false, branch = "polkadot-v0.9.36" }
sp-transaction-pool = { git = "https://github.com/paritytech/substrate", default-features = false, branch = "polkadot-v0.9.36" }
sp-version = { git = "https://github.com/paritytech/substrate", default-features = false, branch = "polkadot-v0.9.36" }

## Substrate FRAME Dependencies
frame-executive = { git = "https://github.com/paritytech/substrate", default-features = false, branch = "polkadot-v0.9.36" }
frame-support = { git = "https://github.com/paritytech/substrate", default-features = false, branch = "polkadot-v0.9.36" }
frame-system = { git = "https://github.com/paritytech/substrate", default-features = false, branch = "polkadot-v0.9.36" }
frame-system-rpc-runtime-api = { git = "https://github.com/paritytech/substrate", default-features = false, branch = "polkadot-v0.9.36" }
frame-try-runtime = { git = "https://github.com/paritytech/substrate", default-features = false, optional = true, branch = "polkadot-v0.9.36" }

## Substrate Pallet Dependencies
pallet-aura = { git = "https://github.com/paritytech/substrate", default-features = false, branch = "polkadot-v0.9.36" }
pallet-authorship = { git = "https://github.com/paritytech/substrate", default-features = false, branch = "polkadot-v0.9.36" }
pallet-balances = { git = "https://github.com/paritytech/substrate", default-features = false, branch = "polkadot-v0.9.36" }
pallet-bounties = { git = "https://github.com/paritytech/substrate", default-features = false, branch = "polkadot-v0.9.36" }
pallet-collective = { git = "https://github.com/paritytech/substrate", default-features = false, branch = "polkadot-v0.9.36" }
pallet-democracy = { git = "https://github.com/paritytech/substrate", default-features = false, branch = "polkadot-v0.9.36" }
pallet-membership = { git = "https://github.com/paritytech/substrate", default-features = false, branch = "polkadot-v0.9.36" }
pallet-multisig = { git = "https://github.com/paritytech/substrate", default-features = false, branch = "polkadot-v0.9.36" }
pallet-preimage = { git = "https://github.com/paritytech/substrate", default-features = false, branch = "polkadot-v0.9.36" }
pallet-proxy = { git = "https://github.com/paritytech/substrate", default-features = false, branch = "polkadot-v0.9.36" }
pallet-scheduler = { git = "https://github.com/paritytech/substrate", default-features = false, branch = "polkadot-v0.9.36" }
pallet-session = { git = "https://github.com/paritytech/substrate", default-features = false, branch = "polkadot-v0.9.36" }
pallet-sudo = { git = "https://github.com/paritytech/substrate", default-features = false, branch = "polkadot-v0.9.36" }
pallet-timestamp = { git = "https://github.com/paritytech/substrate", default-features = false, branch = "polkadot-v0.9.36" }
pallet-tips = { git = "https://github.com/paritytech/substrate", default-features = false, branch = "polkadot-v0.9.36" }
pallet-transaction-payment = { git = "https://github.com/paritytech/substrate", default-features = false, branch = "polkadot-v0.9.36" }
pallet-transaction-payment-rpc-runtime-api = { git = "https://github.com/paritytech/substrate", default-features = false, branch = "polkadot-v0.9.36" }
pallet-treasury = { git = "https://github.com/paritytech/substrate", default-features = false, branch = "polkadot-v0.9.36" }
pallet-utility = { git = "https://github.com/paritytech/substrate", default-features = false, branch = "polkadot-v0.9.36" }
pallet-vesting = { git = "https://github.com/paritytech/substrate", default-features = false, branch = "polkadot-v0.9.36" }

# Cumulus dependencies
cumulus-pallet-aura-ext = { git = "https://github.com/paritytech/cumulus", default-features = false, branch = "polkadot-v0.9.36" }
cumulus-pallet-dmp-queue = { git = "https://github.com/paritytech/cumulus", default-features = false, branch = "polkadot-v0.9.36" }
cumulus-pallet-parachain-system = { git = "https://github.com/paritytech/cumulus", default-features = false, branch = "polkadot-v0.9.36" }
cumulus-pallet-xcm = { git = "https://github.com/paritytech/cumulus", default-features = false, branch = "polkadot-v0.9.36" }
cumulus-pallet-xcmp-queue = { git = "https://github.com/paritytech/cumulus", default-features = false, branch = "polkadot-v0.9.36" }
cumulus-primitives-core = { git = "https://github.com/paritytech/cumulus", default-features = false, branch = "polkadot-v0.9.36" }
cumulus-primitives-timestamp = { git = "https://github.com/paritytech/cumulus", default-features = false, branch = "polkadot-v0.9.36" }
cumulus-primitives-utility = { git = "https://github.com/paritytech/cumulus", default-features = false, branch = "polkadot-v0.9.36" }
parachain-info = { git = "https://github.com/paritytech/cumulus", default-features = false, branch = "polkadot-v0.9.36" }

# Polkadot dependencies
pallet-xcm = { git = "https://github.com/paritytech/polkadot", default-features = false, branch = "release-v0.9.36" }
polkadot-parachain = { git = "https://github.com/paritytech/polkadot", default-features = false, branch = "release-v0.9.36" }
xcm = { git = "https://github.com/paritytech/polkadot", default-features = false, branch = "release-v0.9.36" }
xcm-builder = { git = "https://github.com/paritytech/polkadot", default-features = false, branch = "release-v0.9.36" }
xcm-executor = { git = "https://github.com/paritytech/polkadot", default-features = false, branch = "release-v0.9.36" }

# Orml dependencies
orml-tokens = { git = "https://github.com/open-web3-stack/open-runtime-module-library", default-features = false, branch = "polkadot-v0.9.36" }
orml-traits = { git = "https://github.com/open-web3-stack/open-runtime-module-library", default-features = false, branch = "polkadot-v0.9.36" }
orml-xtokens = { git = "https://github.com/open-web3-stack/open-runtime-module-library", default-features = false, branch = "polkadot-v0.9.36" }

# benchmarking
cumulus-pallet-session-benchmarking = { git = 'https://github.com/paritytech/cumulus', default-features = false, branch = "polkadot-v0.9.36", optional = true }
frame-benchmarking = { git = "https://github.com/paritytech/substrate", default-features = false, branch = "polkadot-v0.9.36", optional = true }
frame-system-benchmarking = { git = "https://github.com/paritytech/substrate", default-features = false, branch = "polkadot-v0.9.36", optional = true }

# Rococo pallets
pallet-asset-manager = { path = "../../pallets/xcm-asset-manager", default-features = false }
pallet-bridge = { path = "../../pallets/bridge", default-features = false }
pallet-bridge-transfer = { path = "../../pallets/bridge-transfer", default-features = false }
pallet-drop3 = { path = "../../pallets/drop3", default-features = false }
pallet-extrinsic-filter = { path = "../../pallets/extrinsic-filter", default-features = false }
pallet-identity-management = { path = "../../pallets/identity-management", default-features = false }
pallet-identity-management-mock = { path = "../../pallets/identity-management-mock", default-features = false }
pallet-parachain-staking = { path = "../../pallets/parachain-staking", default-features = false }
pallet-vc-management = { path = "../../pallets/vc-management", default-features = false }
runtime-common = { path = '../common', default-features = false }

<<<<<<< HEAD
# TEE pallets
# TODO: change to `master`\`polkadot-v0.9.36` branch temporarily for aligning upstream codebase: tee-worker/#113
pallet-sidechain = { git = "https://github.com/litentry/integritee-pallets.git", branch = "polkadot-v0.9.36", default-features = false }
pallet-teeracle = { git = "https://github.com/litentry/integritee-pallets.git", branch = "polkadot-v0.9.36", default-features = false }
pallet-teerex = { git = "https://github.com/litentry/integritee-pallets.git", branch = "polkadot-v0.9.36", default-features = false }
=======
# TEE
pallet-sidechain = { git = "https://github.com/integritee-network/pallets.git", branch = "master", default-features = false }
pallet-teeracle = { git = "https://github.com/integritee-network/pallets.git", branch = "master", default-features = false }
pallet-teerex = { git = "https://github.com/integritee-network/pallets.git", branch = "master", default-features = false }
>>>>>>> 106164bc

[dev-dependencies]
cumulus-primitives-parachain-inherent = { git = 'https://github.com/paritytech/cumulus', branch = "polkadot-v0.9.36" }
hex-literal = "0.3.4"
polkadot-primitives = { git = "https://github.com/paritytech/polkadot", branch = "release-v0.9.36" }
polkadot-runtime-parachains = { git = "https://github.com/paritytech/polkadot", branch = "release-v0.9.36" }
runtime-common = { path = '../common', default-features = false, features = ["tests"] }
sp-state-machine = { git = "https://github.com/paritytech/substrate", branch = "polkadot-v0.9.36" }
xcm-simulator = { git = "https://github.com/paritytech/polkadot", branch = "release-v0.9.36" }

[build-dependencies]
substrate-wasm-builder = { git = "https://github.com/paritytech/substrate", branch = "polkadot-v0.9.36" }

[features]
default = ["std"]
fast-runtime = []
runtime-benchmarks = [
  "cumulus-pallet-session-benchmarking/runtime-benchmarks",
  "frame-benchmarking/runtime-benchmarks",
  "frame-support/runtime-benchmarks",
  "frame-system-benchmarking/runtime-benchmarks",
  "frame-system/runtime-benchmarks",
  "pallet-asset-manager/runtime-benchmarks",
  "pallet-balances/runtime-benchmarks",
  "pallet-bounties/runtime-benchmarks",
  "pallet-collective/runtime-benchmarks",
  "pallet-democracy/runtime-benchmarks",
  "pallet-membership/runtime-benchmarks",
  "pallet-multisig/runtime-benchmarks",
  #  This module timed out for some reason and had to be commented out temporarily
  #  https://github.com/litentry/litentry-parachain/actions/runs/3155868677/jobs/5134984739
  #  "pallet-parachain-staking/runtime-benchmarks",
  "pallet-preimage/runtime-benchmarks",
  "pallet-proxy/runtime-benchmarks",
  "pallet-scheduler/runtime-benchmarks",
  "pallet-timestamp/runtime-benchmarks",
  "pallet-tips/runtime-benchmarks",
  "pallet-treasury/runtime-benchmarks",
  "pallet-utility/runtime-benchmarks",
  "pallet-xcm/runtime-benchmarks",
  "sp-runtime/runtime-benchmarks",
  "xcm-builder/runtime-benchmarks",
  "pallet-bridge/runtime-benchmarks",
  "pallet-bridge-transfer/runtime-benchmarks",
  "pallet-drop3/runtime-benchmarks",
  "pallet-extrinsic-filter/runtime-benchmarks",
  "cumulus-pallet-xcmp-queue/runtime-benchmarks",
  "pallet-identity-management/runtime-benchmarks",
  "pallet-teerex/runtime-benchmarks",
  "pallet-sidechain/runtime-benchmarks",
  "pallet-teeracle/runtime-benchmarks",
  "pallet-vc-management/runtime-benchmarks",
]
std = [
  "codec/std",
  "log/std",
  "scale-info/std",
  "serde",
  "sp-api/std",
  "sp-block-builder/std",
  "sp-consensus-aura/std",
  "sp-core/std",
  "sp-inherents/std",
  "sp-io/std",
  "sp-offchain/std",
  "sp-runtime/std",
  "sp-session/std",
  "sp-std/std",
  "sp-transaction-pool/std",
  "sp-version/std",
  "frame-executive/std",
  "frame-support/std",
  "frame-system/std",
  "frame-try-runtime?/std",
  "frame-system-rpc-runtime-api/std",
  "orml-tokens/std",
  "orml-traits/std",
  "orml-xtokens/std",
  "pallet-asset-manager/std",
  "pallet-aura/std",
  "pallet-authorship/std",
  "pallet-balances/std",
  "pallet-bounties/std",
  "pallet-collective/std",
  "pallet-democracy/std",
  "pallet-membership/std",
  "pallet-multisig/std",
  "pallet-parachain-staking/std",
  "pallet-preimage/std",
  "pallet-proxy/std",
  "pallet-scheduler/std",
  "pallet-session/std",
  "pallet-sudo/std",
  "pallet-timestamp/std",
  "pallet-tips/std",
  "pallet-transaction-payment/std",
  "pallet-transaction-payment-rpc-runtime-api/std",
  "pallet-treasury/std",
  "pallet-utility/std",
  "pallet-vesting/std",
  "primitives/std",
  "cumulus-pallet-aura-ext/std",
  "cumulus-pallet-dmp-queue/std",
  "cumulus-pallet-parachain-system/std",
  "cumulus-pallet-xcm/std",
  "cumulus-pallet-xcmp-queue/std",
  "cumulus-primitives-core/std",
  "cumulus-primitives-utility/std",
  "cumulus-primitives-timestamp/std",
  "parachain-info/std",
  "pallet-xcm/std",
  "polkadot-parachain/std",
  "xcm/std",
  "xcm-builder/std",
  "xcm-executor/std",
  "frame-benchmarking?/std",
  "frame-system-benchmarking?/std",
  'runtime-common/std',
  "pallet-bridge/std",
  "pallet-bridge-transfer/std",
  "pallet-drop3/std",
  "pallet-extrinsic-filter/std",
  "pallet-identity-management/std",
  "pallet-identity-management-mock/std",
  "pallet-teerex/std",
  "pallet-sidechain/std",
  "pallet-teeracle/std",
  "pallet-vc-management/std",
]
tee-dev = [
  "pallet-teerex/skip-ias-check",
]
try-runtime = [
  "cumulus-pallet-aura-ext/try-runtime",
  "cumulus-pallet-dmp-queue/try-runtime",
  "cumulus-pallet-parachain-system/try-runtime",
  "cumulus-pallet-xcm/try-runtime",
  "cumulus-pallet-xcmp-queue/try-runtime",
  "frame-executive/try-runtime",
  "frame-support/try-runtime",
  "frame-system/try-runtime",
  "frame-try-runtime",
  "orml-tokens/try-runtime",
  "orml-xtokens/try-runtime",
  "pallet-asset-manager/try-runtime",
  "pallet-aura/try-runtime",
  "pallet-authorship/try-runtime",
  "pallet-balances/try-runtime",
  "pallet-bounties/try-runtime",
  "pallet-bridge/try-runtime",
  "pallet-bridge-transfer/try-runtime",
  "pallet-collective/try-runtime",
  "pallet-democracy/try-runtime",
  "pallet-drop3/try-runtime",
  "pallet-extrinsic-filter/try-runtime",
  "pallet-identity-management/try-runtime",
  "pallet-identity-management-mock/try-runtime",
  "pallet-membership/try-runtime",
  "pallet-multisig/try-runtime",
  "pallet-parachain-staking/try-runtime",
  "pallet-preimage/try-runtime",
  "pallet-proxy/try-runtime",
  "pallet-scheduler/try-runtime",
  "pallet-session/try-runtime",
  "pallet-sidechain/try-runtime",
  "pallet-sudo/try-runtime",
  "pallet-teeracle/try-runtime",
  "pallet-teerex/try-runtime",
  "pallet-timestamp/try-runtime",
  "pallet-tips/try-runtime",
  "pallet-transaction-payment/try-runtime",
  "pallet-treasury/try-runtime",
  "pallet-utility/try-runtime",
  "pallet-vc-management/try-runtime",
  "pallet-vesting/try-runtime",
  "pallet-xcm/try-runtime",
  "parachain-info/try-runtime",
]<|MERGE_RESOLUTION|>--- conflicted
+++ resolved
@@ -98,18 +98,10 @@
 pallet-vc-management = { path = "../../pallets/vc-management", default-features = false }
 runtime-common = { path = '../common', default-features = false }
 
-<<<<<<< HEAD
 # TEE pallets
-# TODO: change to `master`\`polkadot-v0.9.36` branch temporarily for aligning upstream codebase: tee-worker/#113
-pallet-sidechain = { git = "https://github.com/litentry/integritee-pallets.git", branch = "polkadot-v0.9.36", default-features = false }
-pallet-teeracle = { git = "https://github.com/litentry/integritee-pallets.git", branch = "polkadot-v0.9.36", default-features = false }
-pallet-teerex = { git = "https://github.com/litentry/integritee-pallets.git", branch = "polkadot-v0.9.36", default-features = false }
-=======
-# TEE
 pallet-sidechain = { git = "https://github.com/integritee-network/pallets.git", branch = "master", default-features = false }
 pallet-teeracle = { git = "https://github.com/integritee-network/pallets.git", branch = "master", default-features = false }
 pallet-teerex = { git = "https://github.com/integritee-network/pallets.git", branch = "master", default-features = false }
->>>>>>> 106164bc
 
 [dev-dependencies]
 cumulus-primitives-parachain-inherent = { git = 'https://github.com/paritytech/cumulus', branch = "polkadot-v0.9.36" }
