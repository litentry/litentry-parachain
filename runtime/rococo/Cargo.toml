--- conflicted
+++ resolved
@@ -307,11 +307,8 @@
     "pallet-vesting/try-runtime",
     "pallet-xcm/try-runtime",
     "parachain-info/try-runtime",
-<<<<<<< HEAD
-=======
     "pallet-account-fix/try-runtime",
     "pallet-bitacross/try-runtime",
     "pallet-bitacross-mimic/try-runtime",
     "pallet-score-staking/try-runtime",
->>>>>>> a7540f84
 ]