--- conflicted
+++ resolved
@@ -161,7 +161,6 @@
     "runtime-common/runtime-benchmarks",
     "sp-runtime/runtime-benchmarks",
     "xcm-builder/runtime-benchmarks",
-    "pallet-bitacross-mimic/runtime-benchmarks",
     "pallet-bridge/runtime-benchmarks",
     "pallet-bridge-transfer/runtime-benchmarks",
     "pallet-extrinsic-filter/runtime-benchmarks",
@@ -259,7 +258,6 @@
     'runtime-common/std',
     "pallet-account-fix/std",
     "pallet-bitacross/std",
-    "pallet-bitacross-mimic/std",
     "pallet-bridge/std",
     "pallet-bridge-transfer/std",
     "pallet-evm-assertions/std",
@@ -272,10 +270,7 @@
     "moonbeam-evm-tracer/std",
     "moonbeam-rpc-primitives-debug/std",
     "moonbeam-rpc-primitives-txpool/std",
-<<<<<<< HEAD
-=======
     "pallet-bitacross/std",
->>>>>>> 39267791
     "precompile-utils/std",
 ]
 try-runtime = [
