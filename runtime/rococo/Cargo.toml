--- conflicted
+++ resolved
@@ -263,12 +263,9 @@
     "moonbeam-evm-tracer/std",
     "moonbeam-rpc-primitives-debug/std",
     "moonbeam-rpc-primitives-txpool/std",
-<<<<<<< HEAD
-=======
     "pallet-bitacross/std",
     "pallet-bitacross-mimic/std",
     "precompile-utils/std",
->>>>>>> 96ab59c5
 ]
 try-runtime = [
     "cumulus-pallet-aura-ext/try-runtime",
