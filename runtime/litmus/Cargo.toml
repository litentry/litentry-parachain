--- conflicted
+++ resolved
@@ -95,14 +95,9 @@
 runtime-common = { path = '../common', default-features = false }
 
 # TEE pallets - TODO: patch it with litentry teerex
-<<<<<<< HEAD
-pallet-teerex = { git = "https://github.com/integritee-network/pallets.git", default-features = false, branch = "sdk-v0.9.0-polkadot-v0.9.26" }
 pallet-sidechain = { git = "https://github.com/integritee-network/pallets.git", default-features = false, branch = "sdk-v0.9.0-polkadot-v0.9.26" }
 pallet-teeracle = { git = "https://github.com/integritee-network/pallets.git", default-features = false, branch = "sdk-v0.9.0-polkadot-v0.9.26" }
-=======
-pallet-sidechain = { git = "https://github.com/integritee-network/pallets.git", default-features = false, branch = "polkadot-v0.9.26" }
-pallet-teerex = { git = "https://github.com/integritee-network/pallets.git", default-features = false, branch = "polkadot-v0.9.26" }
->>>>>>> beba5caa
+pallet-teerex = { git = "https://github.com/integritee-network/pallets.git", default-features = false, branch = "sdk-v0.9.0-polkadot-v0.9.26" }
 
 [dev-dependencies]
 cumulus-primitives-parachain-inherent = { git = 'https://github.com/paritytech/cumulus', branch = "polkadot-v0.9.26" }
