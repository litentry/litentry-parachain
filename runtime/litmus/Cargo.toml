--- conflicted
+++ resolved
@@ -8,11 +8,7 @@
 codec = { package = "parity-scale-codec", version = "3.0.0", default-features = false, features = ["derive", "max-encoded-len"] }
 hex-literal = { version = '0.3.4' }
 log = { version = "0.4.16", default-features = false }
-<<<<<<< HEAD
-scale-info = { version = "2.0.0", default-features = false, features = ["derive"] }
-=======
 scale-info = { version = "2.1.1", default-features = false, features = ["derive"] }
->>>>>>> 6c3f9ea7
 serde = { version = "1.0.136", optional = true, features = ["derive"] }
 smallvec = "1.8.0"
 
@@ -41,10 +37,7 @@
 frame-try-runtime = { git = "https://github.com/paritytech/substrate", default-features = false, optional = true, branch = "polkadot-v0.9.18" }
 
 ## Substrate Pallet Dependencies
-<<<<<<< HEAD
 pallet-assets = { git = "https://github.com/paritytech/substrate", default-features = false, branch = "polkadot-v0.9.18" }
-=======
->>>>>>> 6c3f9ea7
 pallet-aura = { git = "https://github.com/paritytech/substrate", default-features = false, branch = "polkadot-v0.9.18" }
 pallet-authorship = { git = "https://github.com/paritytech/substrate", default-features = false, branch = "polkadot-v0.9.18" }
 pallet-balances = { git = "https://github.com/paritytech/substrate", default-features = false, branch = "polkadot-v0.9.18" }
@@ -82,14 +75,11 @@
 xcm = { git = "https://github.com/paritytech/polkadot", default-features = false, branch = "release-v0.9.18" }
 xcm-builder = { git = "https://github.com/paritytech/polkadot", default-features = false, branch = "release-v0.9.18" }
 xcm-executor = { git = "https://github.com/paritytech/polkadot", default-features = false, branch = "release-v0.9.18" }
-<<<<<<< HEAD
 
 # Orml dependencies
 orml-tokens = { git = "https://github.com/open-web3-stack/open-runtime-module-library", default-features = false, branch = "master" }
 orml-traits = { git = "https://github.com/open-web3-stack/open-runtime-module-library", default-features = false, branch = "master" }
 orml-xtokens = { git = "https://github.com/open-web3-stack/open-runtime-module-library", default-features = false, branch = "master" }
-=======
->>>>>>> 6c3f9ea7
 
 # benchmarking 
 frame-benchmarking = { git = "https://github.com/paritytech/substrate", default-features = false, branch = "polkadot-v0.9.18", optional = true }
