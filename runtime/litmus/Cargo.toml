--- conflicted
+++ resolved
@@ -1,11 +1,7 @@
 [package]
 name = 'litmus-parachain-runtime'
 version = '0.9.4'
-<<<<<<< HEAD
 authors = [ "Litentry Dev" ]
-=======
-authors = ["Litentry Dev"]
->>>>>>> e63cfa46
 edition = '2021'
 
 [dependencies]
@@ -17,65 +13,6 @@
 primitives = { path = "../../primitives", default-features = false }
 # Substrate Dependencies
 ## Substrate Primitive Dependencies
-<<<<<<< HEAD
-sp-api = { git = "https://github.com/paritytech/substrate", default-features = false, branch = "polkadot-v0.9.16" }
-sp-block-builder = { git = "https://github.com/paritytech/substrate", default-features = false, branch = "polkadot-v0.9.16" }
-sp-consensus-aura = { git = "https://github.com/paritytech/substrate", default-features = false, branch = "polkadot-v0.9.16" }
-sp-core = { git = "https://github.com/paritytech/substrate", default-features = false, branch = "polkadot-v0.9.16" }
-sp-inherents = { git = "https://github.com/paritytech/substrate", default-features = false, branch = "polkadot-v0.9.16" }
-sp-io = { git = "https://github.com/paritytech/substrate", default-features = false, branch = "polkadot-v0.9.16" }
-sp-offchain = { git = "https://github.com/paritytech/substrate", default-features = false, branch = "polkadot-v0.9.16" }
-sp-runtime = { git = "https://github.com/paritytech/substrate", default-features = false, branch = "polkadot-v0.9.16" }
-sp-session = { git = "https://github.com/paritytech/substrate", default-features = false, branch = "polkadot-v0.9.16" }
-sp-std = { git = "https://github.com/paritytech/substrate", default-features = false, branch = "polkadot-v0.9.16" }
-sp-transaction-pool = { git = "https://github.com/paritytech/substrate", default-features = false, branch = "polkadot-v0.9.16" }
-sp-version = { git = "https://github.com/paritytech/substrate", default-features = false, branch = "polkadot-v0.9.16" }
-## Substrate FRAME Dependencies
-frame-executive = { git = "https://github.com/paritytech/substrate", default-features = false, branch = "polkadot-v0.9.16" }
-frame-support = { git = "https://github.com/paritytech/substrate", default-features = false, branch = "polkadot-v0.9.16" }
-frame-system = { git = "https://github.com/paritytech/substrate", default-features = false, branch = "polkadot-v0.9.16" }
-frame-system-rpc-runtime-api = { git = "https://github.com/paritytech/substrate", default-features = false, branch = "polkadot-v0.9.16" }
-frame-try-runtime = { git = "https://github.com/paritytech/substrate", default-features = false, optional = true, branch = "polkadot-v0.9.16" }
-## Substrate Pallet Dependencies
-pallet-aura = { git = "https://github.com/paritytech/substrate", default-features = false, branch = "polkadot-v0.9.16" }
-pallet-authorship = { git = "https://github.com/paritytech/substrate", default-features = false, branch = "polkadot-v0.9.16" }
-pallet-balances = { git = "https://github.com/paritytech/substrate", default-features = false, branch = "polkadot-v0.9.16" }
-pallet-collective = { git = "https://github.com/paritytech/substrate", default-features = false, branch = "polkadot-v0.9.16" }
-pallet-democracy = { git = "https://github.com/paritytech/substrate", default-features = false, branch = "polkadot-v0.9.16" }
-pallet-membership = { git = "https://github.com/paritytech/substrate", default-features = false, branch = "polkadot-v0.9.16" }
-pallet-multisig = { git = "https://github.com/paritytech/substrate", default-features = false, branch = "polkadot-v0.9.16" }
-pallet-preimage = { git = "https://github.com/paritytech/substrate", default-features = false, branch = "polkadot-v0.9.16" }
-pallet-proxy = { git = "https://github.com/paritytech/substrate", default-features = false, branch = "polkadot-v0.9.16" }
-pallet-scheduler = { git = "https://github.com/paritytech/substrate", default-features = false, branch = "polkadot-v0.9.16" }
-pallet-session = { git = "https://github.com/paritytech/substrate", default-features = false, branch = "polkadot-v0.9.16" }
-pallet-sudo = { git = "https://github.com/paritytech/substrate", default-features = false, branch = "polkadot-v0.9.16" }
-pallet-timestamp = { git = "https://github.com/paritytech/substrate", default-features = false, branch = "polkadot-v0.9.16" }
-pallet-transaction-payment = { git = "https://github.com/paritytech/substrate", default-features = false, branch = "polkadot-v0.9.16" }
-pallet-transaction-payment-rpc-runtime-api = { git = "https://github.com/paritytech/substrate", default-features = false, branch = "polkadot-v0.9.16" }
-pallet-treasury = { git = "https://github.com/paritytech/substrate", default-features = false, branch = "polkadot-v0.9.16" }
-pallet-utility = { git = "https://github.com/paritytech/substrate", default-features = false, branch = "polkadot-v0.9.16" }
-pallet-vesting = { git = "https://github.com/paritytech/substrate", default-features = false, branch = "polkadot-v0.9.16" }
-# Cumulus dependencies
-cumulus-pallet-aura-ext = { git = "https://github.com/paritytech/cumulus", default-features = false, branch = "polkadot-v0.9.16" }
-cumulus-pallet-dmp-queue = { git = "https://github.com/paritytech/cumulus", default-features = false, branch = "polkadot-v0.9.16" }
-cumulus-pallet-parachain-system = { git = "https://github.com/paritytech/cumulus", default-features = false, branch = "polkadot-v0.9.16" }
-cumulus-pallet-xcm = { git = "https://github.com/paritytech/cumulus", default-features = false, branch = "polkadot-v0.9.16" }
-cumulus-pallet-xcmp-queue = { git = "https://github.com/paritytech/cumulus", default-features = false, branch = "polkadot-v0.9.16" }
-cumulus-primitives-core = { git = "https://github.com/paritytech/cumulus", default-features = false, branch = "polkadot-v0.9.16" }
-cumulus-primitives-utility = { git = "https://github.com/paritytech/cumulus", default-features = false, branch = "polkadot-v0.9.16" }
-cumulus-primitives-timestamp = { git = "https://github.com/paritytech/cumulus", default-features = false, branch = "polkadot-v0.9.16" }
-pallet-collator-selection = { git = "https://github.com/paritytech/cumulus", default-features = false, branch = "polkadot-v0.9.16" }
-parachain-info = { git = "https://github.com/paritytech/cumulus", default-features = false, branch = "polkadot-v0.9.16" }
-# Polkadot dependencies
-pallet-xcm = { git = "https://github.com/paritytech/polkadot", default-features = false, branch = "release-v0.9.16" }
-polkadot-parachain = { git = "https://github.com/paritytech/polkadot", default-features = false, branch = "release-v0.9.16" }
-xcm = { git = "https://github.com/paritytech/polkadot", default-features = false, branch = "release-v0.9.16" }
-xcm-builder = { git = "https://github.com/paritytech/polkadot", default-features = false, branch = "release-v0.9.16" }
-xcm-executor = { git = "https://github.com/paritytech/polkadot", default-features = false, branch = "release-v0.9.16" }
-# benchmarking
-frame-benchmarking = { git = "https://github.com/paritytech/substrate", default-features = false, branch = "polkadot-v0.9.16", optional = true }
-frame-system-benchmarking = { git = "https://github.com/paritytech/substrate", default-features = false, branch = "polkadot-v0.9.16", optional = true }
-=======
 sp-api = { git = "https://github.com/paritytech/substrate", default-features = false, branch = "polkadot-v0.9.17" }
 sp-block-builder = { git = "https://github.com/paritytech/substrate", default-features = false, branch = "polkadot-v0.9.17" }
 sp-consensus-aura = { git = "https://github.com/paritytech/substrate", default-features = false, branch = "polkadot-v0.9.17" }
@@ -140,7 +77,6 @@
 frame-system-benchmarking = { git = "https://github.com/paritytech/substrate", default-features = false, branch = "polkadot-v0.9.17", optional = true }
 cumulus-pallet-session-benchmarking = { git = 'https://github.com/paritytech/cumulus', default-features = false, branch = "polkadot-v0.9.17", optional = true }
 
->>>>>>> e63cfa46
 # Litmus pallets
 pallet-bridge = { path = "../../pallets/bridge", default-features = false }
 pallet-bridge-transfer = { path = "../../pallets/bridge-transfer", default-features = false }
@@ -151,12 +87,12 @@
 [dependencies.pns-registrar]
 default-features = false
 git = 'https://github.com/pnsproject/pns-pallets.git'
-branch = 'polkadot-v0.9.16'
+branch = 'polkadot-v0.9.17'
 
 [dependencies.pns-resolvers]
 default-features = false
 git = 'https://github.com/pnsproject/pns-pallets.git'
-branch = 'polkadot-v0.9.16'
+branch = 'polkadot-v0.9.17'
 
 [dev-dependencies]
 hex-literal = "0.3.4"
@@ -231,7 +167,7 @@
     "pns-resolvers/std",
 ]
 runtime-benchmarks = [
-<<<<<<< HEAD
+    "cumulus-pallet-session-benchmarking/runtime-benchmarks",
     "frame-benchmarking/runtime-benchmarks",
     "frame-support/runtime-benchmarks",
     "frame-system-benchmarking",
@@ -257,32 +193,6 @@
     "pallet-extrinsic-filter/runtime-benchmarks",
     "pns-registrar/runtime-benchmarks",
     "pns-resolvers/runtime-benchmarks",
-=======
-	"cumulus-pallet-session-benchmarking/runtime-benchmarks",
-	"frame-benchmarking/runtime-benchmarks",
-	"frame-support/runtime-benchmarks",
-	"frame-system-benchmarking",
-	"frame-system/runtime-benchmarks",
-	"pallet-balances/runtime-benchmarks",
-	"pallet-collator-selection/runtime-benchmarks",
-	"pallet-collective/runtime-benchmarks",
-	"pallet-democracy/runtime-benchmarks",
-	"pallet-membership/runtime-benchmarks",
-	"pallet-multisig/runtime-benchmarks",
-	"pallet-preimage/runtime-benchmarks",
-	"pallet-proxy/runtime-benchmarks",
-	"pallet-scheduler/runtime-benchmarks",
-	"pallet-timestamp/runtime-benchmarks",
-	"pallet-treasury/runtime-benchmarks",
-	"pallet-utility/runtime-benchmarks",
-	"pallet-xcm/runtime-benchmarks",
-	"sp-runtime/runtime-benchmarks",
-	"xcm-builder/runtime-benchmarks",
-	"pallet-bridge/runtime-benchmarks",
-	"pallet-bridge-transfer/runtime-benchmarks",
-	"pallet-drop3/runtime-benchmarks",
-	"pallet-extrinsic-filter/runtime-benchmarks",
->>>>>>> e63cfa46
 ]
 try-runtime = [
     "frame-executive/try-runtime",
