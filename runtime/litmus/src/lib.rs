// Copyright 2020-2024 Trust Computing GmbH.
// This file is part of Litentry.
//
// Litentry is free software: you can redistribute it and/or modify
// it under the terms of the GNU General Public License as published by
// the Free Software Foundation, either version 3 of the License, or
// (at your option) any later version.
//
// Litentry is distributed in the hope that it will be useful,
// but WITHOUT ANY WARRANTY; without even the implied warranty of
// MERCHANTABILITY or FITNESS FOR A PARTICULAR PURPOSE.  See the
// GNU General Public License for more details.
//
// You should have received a copy of the GNU General Public License
// along with Litentry.  If not, see <https://www.gnu.org/licenses/>.

#![cfg_attr(not(feature = "std"), no_std)]
#![allow(clippy::identity_op)]
#![allow(clippy::items_after_test_module)]
// `construct_runtime!` does a lot of recursion and requires us to increase the limit to 256.
#![recursion_limit = "256"]

#[cfg(feature = "runtime-benchmarks")]
#[macro_use]
extern crate frame_benchmarking;

use cumulus_pallet_parachain_system::RelayNumberStrictlyIncreases;
use frame_support::{
	construct_runtime, parameter_types,
	traits::{
		ConstBool, ConstU128, ConstU32, ConstU64, ConstU8, Contains, Everything, InstanceFilter,
		SortedMembers, WithdrawReasons,
	},
	weights::{constants::RocksDbWeight, ConstantMultiplier, IdentityFee, Weight},
	PalletId,
};
use frame_system::EnsureRoot;
use hex_literal::hex;
use parity_scale_codec::{Decode, Encode, MaxEncodedLen};

use runtime_common::EnsureEnclaveSigner;
// for TEE
pub use pallet_balances::Call as BalancesCall;
pub use pallet_teebag::{self, OperationalMode as TeebagOperationalMode};

use sp_api::impl_runtime_apis;
pub use sp_consensus_aura::sr25519::AuthorityId as AuraId;
<<<<<<< HEAD
use sp_core::{crypto::KeyTypeId, OpaqueMetadata, RuntimeDebug};
=======
use sp_core::{crypto::KeyTypeId, OpaqueMetadata, H160, H256, U256};
>>>>>>> 96ab59c5
#[cfg(any(feature = "std", test))]
pub use sp_runtime::BuildStorage;
use sp_runtime::{
	create_runtime_str, generic, impl_opaque_keys,
	traits::{AccountIdConversion, AccountIdLookup, BlakeTwo256, Block as BlockT, ConvertInto},
	transaction_validity::{TransactionSource, TransactionValidity},
	ApplyExtrinsicResult,
};
pub use sp_runtime::{MultiAddress, Perbill, Percent, Permill};
use sp_std::prelude::*;
#[cfg(feature = "std")]
use sp_version::NativeVersion;
use sp_version::RuntimeVersion;
// XCM Imports
use xcm_executor::XcmExecutor;

pub use constants::currency::deposit;
pub use core_primitives::{
	opaque, AccountId, Amount, AssetId, Balance, BlockNumber, Hash, Header, Nonce, Signature, DAYS,
	HOURS, MINUTES, SLOT_DURATION,
};
pub use runtime_common::currency::*;
use runtime_common::{
	impl_runtime_transaction_payment_fees, prod_or_fast, BlockHashCount, BlockLength,
	CouncilInstance, CouncilMembershipInstance, EnsureRootOrAllCouncil,
	EnsureRootOrAllTechnicalCommittee, EnsureRootOrHalfCouncil, EnsureRootOrHalfTechnicalCommittee,
	EnsureRootOrTwoThirdsCouncil, EnsureRootOrTwoThirdsTechnicalCommittee, NegativeImbalance,
	RuntimeBlockWeights, SlowAdjustingFeeUpdate, TechnicalCommitteeInstance,
	TechnicalCommitteeMembershipInstance, MAXIMUM_BLOCK_WEIGHT,
};
use xcm_config::{XcmConfig, XcmOriginToTransactDispatchOrigin};

use pallet_ethereum::TransactionStatus;
// Make the WASM binary available.
#[cfg(feature = "std")]
include!(concat!(env!("OUT_DIR"), "/wasm_binary.rs"));

pub mod asset_config;
pub mod constants;
pub mod migration;
pub mod weights;
pub mod xcm_config;

#[cfg(test)]
mod tests;

/// The address format for describing accounts.
pub type Address = MultiAddress<AccountId, ()>;

/// Block type as expected by this runtime.
pub type Block = generic::Block<Header, UncheckedExtrinsic>;

/// A Block signed with a Justification
pub type SignedBlock = generic::SignedBlock<Block>;

/// BlockId type as expected by this runtime.
pub type BlockId = generic::BlockId<Block>;

/// The SignedExtension to the basic transaction logic.
pub type SignedExtra = (
	frame_system::CheckNonZeroSender<Runtime>,
	frame_system::CheckSpecVersion<Runtime>,
	frame_system::CheckTxVersion<Runtime>,
	frame_system::CheckGenesis<Runtime>,
	frame_system::CheckEra<Runtime>,
	frame_system::CheckNonce<Runtime>,
	frame_system::CheckWeight<Runtime>,
	pallet_transaction_payment::ChargeTransactionPayment<Runtime>,
);

/// Unchecked extrinsic type as expected by this runtime.
pub type UncheckedExtrinsic =
	generic::UncheckedExtrinsic<Address, RuntimeCall, Signature, SignedExtra>;

/// Extrinsic type that has already been checked.
pub type CheckedExtrinsic = generic::CheckedExtrinsic<AccountId, RuntimeCall, SignedExtra>;

/// Executive: handles dispatch to the various modules.
pub type Executive = frame_executive::Executive<
	Runtime,
	Block,
	frame_system::ChainContext<Runtime>,
	Runtime,
	// see https://github.com/paritytech/substrate/pull/10043
	//
	// With this type the hooks of pallets will be executed
	// in the order that they are declared in `construct_runtime!`
	// it was reverse order before.
	// See the comment before collation related pallets too.
	AllPalletsWithSystem,
>;

impl_opaque_keys! {
	pub struct SessionKeys {
		pub aura: Aura,
	}
}

/// This runtime version.
#[sp_version::runtime_version]
pub const VERSION: RuntimeVersion = RuntimeVersion {
	// It's important to match `litmus-parachain-runtime`, which is runtime pkg name
	spec_name: create_runtime_str!("litmus-parachain"),
	impl_name: create_runtime_str!("litmus-parachain"),
	authoring_version: 1,
	// same versioning-mechanism as polkadot: use last digit for minor updates
	spec_version: 9185,
	impl_version: 0,
	apis: RUNTIME_API_VERSIONS,
	transaction_version: 1,
	state_version: 0,
};

/// A timestamp: milliseconds since the unix epoch.
pub type Moment = u64;

/// The version information used to identify this runtime when compiled natively.
#[cfg(feature = "std")]
pub fn native_version() -> NativeVersion {
	NativeVersion { runtime_version: VERSION, can_author_with: Default::default() }
}

parameter_types! {
	pub const Version: RuntimeVersion = VERSION;

	pub const SS58Prefix: u16 = 131;
}

impl frame_system::Config for Runtime {
	type AccountId = AccountId;
	type RuntimeCall = RuntimeCall;
	type Lookup = AccountIdLookup<AccountId, ()>;
	type Nonce = Nonce;
	type Block = Block;
	type Hash = Hash;
	type Hashing = BlakeTwo256;
	type RuntimeEvent = RuntimeEvent;
	type RuntimeOrigin = RuntimeOrigin;
	type BlockHashCount = BlockHashCount;
	type Version = Version;
	type PalletInfo = PalletInfo;
	type AccountData = pallet_balances::AccountData<Balance>;
	type OnNewAccount = ();
	type OnKilledAccount = ();
	type DbWeight = RocksDbWeight;
	type BaseCallFilter = BaseCallFilter;
	type SystemWeightInfo = ();
	type BlockWeights = RuntimeBlockWeights;
	type BlockLength = BlockLength;
	type SS58Prefix = SS58Prefix;
	type OnSetCode = cumulus_pallet_parachain_system::ParachainSetCode<Self>;
	type MaxConsumers = frame_support::traits::ConstU32<16>;
}

parameter_types! {
	// One storage item; key size is 32; value is size 4+4+16+32 bytes = 56 bytes.
	pub const DepositBase: Balance = deposit(1, 88);
	// Additional storage item size of 32 bytes.
	pub const DepositFactor: Balance = deposit(0, 32);
}

impl pallet_multisig::Config for Runtime {
	type RuntimeEvent = RuntimeEvent;
	type RuntimeCall = RuntimeCall;
	type Currency = Balances;
	type DepositBase = DepositBase;
	type DepositFactor = DepositFactor;
	type MaxSignatories = ConstU32<100>;
	type WeightInfo = weights::pallet_multisig::WeightInfo<Runtime>;
}

/// The type used to represent the kinds of proxying allowed.
#[derive(
	Copy,
	Clone,
	Eq,
	PartialEq,
	Ord,
	PartialOrd,
	Encode,
	Decode,
	RuntimeDebug,
	MaxEncodedLen,
	scale_info::TypeInfo,
)]
pub enum ProxyType {
	/// Fully permissioned proxy. Can execute any call on behalf of _proxied_.
	#[codec(index = 0)]
	Any,
	/// Can execute any call that does not transfer funds, including asset transfers.
	#[codec(index = 1)]
	NonTransfer,
	/// Proxy with the ability to reject time-delay proxy announcements.
	#[codec(index = 2)]
	CancelProxy,
	/// Collator selection proxy. Can execute calls related to collator selection mechanism.
	#[codec(index = 3)]
	Collator,
	/// Governance
	#[codec(index = 4)]
	Governance,
}

impl Default for ProxyType {
	fn default() -> Self {
		Self::Any
	}
}

impl InstanceFilter<RuntimeCall> for ProxyType {
	fn filter(&self, c: &RuntimeCall) -> bool {
		match self {
			ProxyType::Any => true,
			ProxyType::NonTransfer => !matches!(
				c,
				RuntimeCall::Balances(..)
					| RuntimeCall::Vesting(pallet_vesting::Call::vested_transfer { .. })
			),
			ProxyType::CancelProxy => matches!(
				c,
				RuntimeCall::Proxy(pallet_proxy::Call::reject_announcement { .. })
					| RuntimeCall::Utility(..)
					| RuntimeCall::Multisig(..)
			),
			ProxyType::Collator => matches!(
				c,
				RuntimeCall::CollatorSelection(..)
					| RuntimeCall::Utility(..)
					| RuntimeCall::Multisig(..)
			),
			ProxyType::Governance => matches!(
				c,
				RuntimeCall::Democracy(..)
					| RuntimeCall::Council(..)
					| RuntimeCall::TechnicalCommittee(..)
					| RuntimeCall::Treasury(..)
			),
		}
	}
	fn is_superset(&self, o: &Self) -> bool {
		match (self, o) {
			(x, y) if x == y => true,
			(ProxyType::Any, _) => true,
			(_, ProxyType::Any) => false,
			(ProxyType::NonTransfer, _) => true,
			_ => false,
		}
	}
}

parameter_types! {
	// One storage item; key size 32, value size 8; .
	pub const ProxyDepositBase: Balance = deposit(1, 8);
	// Additional storage item size of 33 bytes.
	pub const ProxyDepositFactor: Balance = deposit(0, 33);
	pub const AnnouncementDepositBase: Balance = deposit(1, 8);
	pub const AnnouncementDepositFactor: Balance = deposit(0, 66);
}

impl pallet_proxy::Config for Runtime {
	type RuntimeEvent = RuntimeEvent;
	type RuntimeCall = RuntimeCall;
	type Currency = Balances;
	type ProxyType = ProxyType;
	type ProxyDepositBase = ProxyDepositBase;
	type ProxyDepositFactor = ProxyDepositFactor;
	type MaxProxies = ConstU32<32>;
	type WeightInfo = weights::pallet_proxy::WeightInfo<Runtime>;
	type MaxPending = ConstU32<32>;
	type CallHasher = BlakeTwo256;
	type AnnouncementDepositBase = AnnouncementDepositBase;
	type AnnouncementDepositFactor = AnnouncementDepositFactor;
}

impl pallet_timestamp::Config for Runtime {
	/// A timestamp: milliseconds since the unix epoch.
	type Moment = Moment;
	type OnTimestampSet = ();
	type MinimumPeriod = ConstU64<{ SLOT_DURATION / 2 }>;
	type WeightInfo = weights::pallet_timestamp::WeightInfo<Runtime>;
}

impl pallet_authorship::Config for Runtime {
	type FindAuthor = pallet_session::FindAccountFromAuthorIndex<Self, Aura>;
	type EventHandler = (CollatorSelection,);
}

parameter_types! {
	pub MaximumSchedulerWeight: Weight = Perbill::from_percent(80) *
		RuntimeBlockWeights::get().max_block;
}

impl pallet_scheduler::Config for Runtime {
	type RuntimeEvent = RuntimeEvent;
	type RuntimeOrigin = RuntimeOrigin;
	type PalletsOrigin = OriginCaller;
	type RuntimeCall = RuntimeCall;
	type MaximumWeight = MaximumSchedulerWeight;
	type ScheduleOrigin = EnsureRootOrAllCouncil;
	type MaxScheduledPerBlock = ConstU32<50>;
	type WeightInfo = weights::pallet_scheduler::WeightInfo<Runtime>;
	type OriginPrivilegeCmp = frame_support::traits::EqualPrivilegeOnly;
	type Preimages = Preimage;
}

parameter_types! {
	pub const PreimageMaxSize: u32 = 4096 * 1024;
	pub const PreimageBaseDeposit: Balance = 1 * DOLLARS;
}

impl pallet_preimage::Config for Runtime {
	type WeightInfo = weights::pallet_preimage::WeightInfo<Runtime>;
	type RuntimeEvent = RuntimeEvent;
	type Currency = Balances;
	type ManagerOrigin = EnsureRootOrAllCouncil;
	type BaseDeposit = PreimageBaseDeposit;
	type ByteDeposit = PreimageByteDeposit;
}

parameter_types! {
	pub const ExistentialDeposit: Balance = EXISTENTIAL_DEPOSIT;
}

impl pallet_balances::Config for Runtime {
	/// The type for recording an account's balance.
	type Balance = Balance;
	/// The ubiquitous event type.
	type RuntimeEvent = RuntimeEvent;
	type DustRemoval = ();
	type ExistentialDeposit = ExistentialDeposit;
	type AccountStore = System;
	type WeightInfo = weights::pallet_balances::WeightInfo<Runtime>;
	type MaxLocks = ConstU32<50>;
	type MaxReserves = ConstU32<50>;
	type ReserveIdentifier = [u8; 8];
	type RuntimeHoldReason = ();
	type FreezeIdentifier = ();
	type MaxHolds = ();
	type MaxFreezes = ();
}

impl pallet_utility::Config for Runtime {
	type RuntimeEvent = RuntimeEvent;
	type RuntimeCall = RuntimeCall;
	type PalletsOrigin = OriginCaller;
	type WeightInfo = weights::pallet_utility::WeightInfo<Runtime>;
}

parameter_types! {
	pub const TransactionByteFee: Balance = MILLICENTS / 10;
}

impl_runtime_transaction_payment_fees!(constants);

impl pallet_transaction_payment::Config for Runtime {
	type RuntimeEvent = RuntimeEvent;
	type OnChargeTransaction =
		pallet_transaction_payment::CurrencyAdapter<Balances, DealWithFees<Runtime>>;
	type WeightToFee = IdentityFee<Balance>;
	type LengthToFee = ConstantMultiplier<Balance, TransactionByteFee>;
	type FeeMultiplierUpdate = SlowAdjustingFeeUpdate<Self>;
	type OperationalFeeMultiplier = ConstU8<5>;
}

parameter_types! {
	pub LaunchPeriod: BlockNumber = prod_or_fast!(5 * DAYS, 5 * MINUTES, "LITMUS_LAUNCHPERIOD");
	pub VotingPeriod: BlockNumber = prod_or_fast!(5 * DAYS, 5 * MINUTES, "LITMUS_VOTINGPERIOD");
	pub FastTrackVotingPeriod: BlockNumber = prod_or_fast!(3 * HOURS, 2 * MINUTES, "LITMUS_FASTTRACKVOTINGPERIOD");
	pub const InstantAllowed: bool = true;
	pub const MinimumDeposit: Balance = 100 * DOLLARS;
	pub EnactmentPeriod: BlockNumber = prod_or_fast!(1 * DAYS, 2 * MINUTES, "LITMUS_ENACTMENTPERIOD");
	pub CooloffPeriod: BlockNumber = prod_or_fast!(5 * DAYS, 2 * MINUTES, "LITMUS_COOLOFFPERIOD");
	pub const PreimageByteDeposit: Balance = deposit(0, 1);
}

impl pallet_democracy::Config for Runtime {
	type Preimages = Preimage;
	type RuntimeEvent = RuntimeEvent;
	type Currency = Balances;
	type EnactmentPeriod = EnactmentPeriod;
	type LaunchPeriod = LaunchPeriod;
	type VotingPeriod = VotingPeriod;
	type VoteLockingPeriod = EnactmentPeriod; // Same as EnactmentPeriod
	type MinimumDeposit = MinimumDeposit;
	/// A straight majority of the council can decide what their next motion is.
	type ExternalOrigin = EnsureRootOrHalfCouncil;
	/// A super-majority can have the next scheduled referendum be a straight majority-carries vote.
	type ExternalMajorityOrigin = EnsureRootOrTwoThirdsCouncil;
	/// A unanimous council can have the next scheduled referendum be a straight default-carries
	/// (NTB) vote.
	type ExternalDefaultOrigin = EnsureRootOrAllCouncil;
	/// Two thirds of the technical committee can have an ExternalMajority/ExternalDefault vote
	/// be tabled immediately and with a shorter voting/enactment period.
	type FastTrackOrigin = EnsureRootOrTwoThirdsTechnicalCommittee;
	type InstantOrigin = EnsureRootOrAllTechnicalCommittee;
	type InstantAllowed = InstantAllowed;
	type FastTrackVotingPeriod = FastTrackVotingPeriod;
	// To cancel a proposal which has been passed, 2/3 of the council must agree to it.
	type CancellationOrigin = EnsureRootOrTwoThirdsCouncil;
	// To cancel a proposal before it has been passed, the technical committee must be unanimous or
	// Root must agree.
	type CancelProposalOrigin = EnsureRootOrAllTechnicalCommittee;
	type BlacklistOrigin = EnsureRootOrAllCouncil;
	// Any single technical committee member may veto a coming council proposal, however they can
	// only do it once and it lasts only for the cool-off period.
	type VetoOrigin = pallet_collective::EnsureMember<AccountId, TechnicalCommitteeInstance>;
	type CooloffPeriod = CooloffPeriod;
	type Slash = Treasury;
	type Scheduler = Scheduler;
	type PalletsOrigin = OriginCaller;
	type MaxVotes = ConstU32<100>;
	type WeightInfo = weights::pallet_democracy::WeightInfo<Runtime>;
	type MaxProposals = ConstU32<100>;
	type MaxBlacklisted = ConstU32<100>;
	type MaxDeposits = ConstU32<100>;
	type SubmitOrigin = frame_system::EnsureSigned<AccountId>;
}

parameter_types! {
	pub const CouncilMotionDuration: BlockNumber = 3 * DAYS;
	pub const CouncilDefaultMaxMembers: u32 = 100;
	pub MaxProposalWeight: Weight = Perbill::from_percent(50) * RuntimeBlockWeights::get().max_block;
}

impl pallet_collective::Config<CouncilInstance> for Runtime {
	type RuntimeOrigin = RuntimeOrigin;
	type Proposal = RuntimeCall;
	type RuntimeEvent = RuntimeEvent;
	type MotionDuration = CouncilMotionDuration;
	type MaxProposals = ConstU32<100>;
	type MaxMembers = CouncilDefaultMaxMembers;
	type DefaultVote = pallet_collective::PrimeDefaultVote;
	type WeightInfo = weights::pallet_collective::WeightInfo<Runtime>;
	type SetMembersOrigin = EnsureRoot<AccountId>;
	type MaxProposalWeight = MaxProposalWeight;
}

impl pallet_membership::Config<CouncilMembershipInstance> for Runtime {
	type RuntimeEvent = RuntimeEvent;
	type AddOrigin = EnsureRootOrTwoThirdsCouncil;
	type RemoveOrigin = EnsureRootOrTwoThirdsCouncil;
	type SwapOrigin = EnsureRootOrTwoThirdsCouncil;
	type ResetOrigin = EnsureRootOrTwoThirdsCouncil;
	type PrimeOrigin = EnsureRootOrTwoThirdsCouncil;
	type MembershipInitialized = Council;
	type MembershipChanged = Council;
	type MaxMembers = CouncilDefaultMaxMembers;
	type WeightInfo = weights::pallet_membership::WeightInfo<Runtime>;
}

parameter_types! {
	pub const TechnicalMotionDuration: BlockNumber = 3 * DAYS;
}

impl pallet_collective::Config<TechnicalCommitteeInstance> for Runtime {
	type RuntimeOrigin = RuntimeOrigin;
	type Proposal = RuntimeCall;
	type RuntimeEvent = RuntimeEvent;
	type MotionDuration = TechnicalMotionDuration;
	type MaxProposals = ConstU32<100>;
	type MaxMembers = CouncilDefaultMaxMembers;
	type DefaultVote = pallet_collective::PrimeDefaultVote;
	type WeightInfo = weights::pallet_collective::WeightInfo<Runtime>;
	type SetMembersOrigin = EnsureRoot<AccountId>;
	type MaxProposalWeight = MaxProposalWeight;
}

impl pallet_membership::Config<TechnicalCommitteeMembershipInstance> for Runtime {
	type RuntimeEvent = RuntimeEvent;
	type AddOrigin = EnsureRootOrTwoThirdsCouncil;
	type RemoveOrigin = EnsureRootOrTwoThirdsCouncil;
	type SwapOrigin = EnsureRootOrTwoThirdsCouncil;
	type ResetOrigin = EnsureRootOrTwoThirdsCouncil;
	type PrimeOrigin = EnsureRootOrTwoThirdsCouncil;
	type MembershipInitialized = TechnicalCommittee;
	type MembershipChanged = TechnicalCommittee;
	type MaxMembers = CouncilDefaultMaxMembers;
	type WeightInfo = weights::pallet_membership::WeightInfo<Runtime>;
}

parameter_types! {
	pub const ProposalBond: Permill = Permill::from_percent(5);
	pub const ProposalBondMinimum: Balance = 1 * DOLLARS;
	pub const ProposalBondMaximum: Balance = 20 * DOLLARS;
	pub SpendPeriod: BlockNumber = prod_or_fast!(7 * DAYS, 2 * MINUTES, "LITMUS_SPENDPERIOD");
	pub const Burn: Permill = Permill::from_percent(0);
	pub const TreasuryPalletId: PalletId = PalletId(*b"py/trsry");

	pub BountyDepositBase: Balance = deposit(1, 0);
	pub const BountyDepositPayoutDelay: BlockNumber = 4 * DAYS;
	pub const BountyUpdatePeriod: BlockNumber = 35 * DAYS;
	pub const CuratorDepositMultiplier: Permill = Permill::from_percent(50);
	pub CuratorDepositMin: Balance = DOLLARS;
	pub CuratorDepositMax: Balance = 100 * DOLLARS;
	pub BountyValueMinimum: Balance = 5 * DOLLARS;
	pub DataDepositPerByte: Balance = deposit(0, 1);
	pub const MaximumReasonLength: u32 = 8192;
}

impl pallet_treasury::Config for Runtime {
	type PalletId = TreasuryPalletId;
	type Currency = Balances;
	type ApproveOrigin = EnsureRootOrTwoThirdsCouncil;
	type RejectOrigin = EnsureRootOrHalfCouncil;
	type RuntimeEvent = RuntimeEvent;
	type OnSlash = Treasury;
	type ProposalBond = ProposalBond;
	type ProposalBondMinimum = ProposalBondMinimum;
	type ProposalBondMaximum = ProposalBondMaximum;
	type SpendOrigin = frame_support::traits::NeverEnsureOrigin<Balance>;
	type SpendPeriod = SpendPeriod;
	type Burn = Burn;
	type BurnDestination = ();
	// Bounties is not enabled yet
	type SpendFunds = ();
	type WeightInfo = weights::pallet_treasury::WeightInfo<Runtime>;
	type MaxApprovals = ConstU32<100>;
}

impl pallet_bounties::Config for Runtime {
	type RuntimeEvent = RuntimeEvent;
	type BountyDepositBase = BountyDepositBase;
	type BountyDepositPayoutDelay = BountyDepositPayoutDelay;
	type BountyUpdatePeriod = BountyUpdatePeriod;
	type BountyValueMinimum = BountyValueMinimum;
	type CuratorDepositMultiplier = CuratorDepositMultiplier;
	type CuratorDepositMin = CuratorDepositMin;
	type CuratorDepositMax = CuratorDepositMax;
	type DataDepositPerByte = DataDepositPerByte;
	type MaximumReasonLength = MaximumReasonLength;
	type WeightInfo = ();
	type ChildBountyManager = ();
}

impl pallet_identity::Config for Runtime {
	type RuntimeEvent = RuntimeEvent;
	type Currency = Balances;
	// Add one item in storage and take 258 bytes
	type BasicDeposit = ConstU128<{ deposit(1, 258) }>;
	// Not add any item to the storage but takes 66 bytes
	type FieldDeposit = ConstU128<{ deposit(0, 66) }>;
	// Add one item in storage and take 53 bytes
	type SubAccountDeposit = ConstU128<{ deposit(1, 53) }>;
	type MaxSubAccounts = ConstU32<100>;
	type MaxAdditionalFields = ConstU32<100>;
	type MaxRegistrars = ConstU32<20>;
	type Slashed = Treasury;
	type ForceOrigin = EnsureRootOrHalfCouncil;
	type RegistrarOrigin = EnsureRootOrHalfCouncil;
	type WeightInfo = weights::pallet_identity::WeightInfo<Runtime>;
}

parameter_types! {
	pub const ReservedXcmpWeight: Weight = MAXIMUM_BLOCK_WEIGHT.saturating_div(4);
	pub const ReservedDmpWeight: Weight = MAXIMUM_BLOCK_WEIGHT.saturating_div(4);
}

impl cumulus_pallet_parachain_system::Config for Runtime {
	type RuntimeEvent = RuntimeEvent;
	type OnSystemEvent = ();
	type SelfParaId = parachain_info::Pallet<Runtime>;
	type DmpMessageHandler = DmpQueue;
	type ReservedDmpWeight = ReservedDmpWeight;
	type OutboundXcmpMessageSource = XcmpQueue;
	type XcmpMessageHandler = XcmpQueue;
	type ReservedXcmpWeight = ReservedXcmpWeight;
	type CheckAssociatedRelayNumber = RelayNumberStrictlyIncreases;
}

impl parachain_info::Config for Runtime {}

impl cumulus_pallet_aura_ext::Config for Runtime {}

impl cumulus_pallet_xcmp_queue::Config for Runtime {
	type RuntimeEvent = RuntimeEvent;
	type XcmExecutor = XcmExecutor<XcmConfig>;
	type ChannelInfo = ParachainSystem;
	// We use pallet_xcm to confirm the version of xcm
	type VersionWrapper = PolkadotXcm;
	type ExecuteOverweightOrigin = EnsureRootOrAllCouncil;
	type ControllerOrigin = EnsureRootOrAllCouncil;
	type ControllerOriginConverter = XcmOriginToTransactDispatchOrigin;
	type WeightInfo = weights::cumulus_pallet_xcmp_queue::WeightInfo<Runtime>;
	type PriceForSiblingDelivery = ();
}

impl cumulus_pallet_dmp_queue::Config for Runtime {
	type RuntimeEvent = RuntimeEvent;
	type XcmExecutor = XcmExecutor<XcmConfig>;
	type ExecuteOverweightOrigin = EnsureRootOrAllCouncil;
}

parameter_types! {
	pub Period: u32 = prod_or_fast!(6 * HOURS, 2 * MINUTES, "LITMUS_PERIOD");
	pub const Offset: u32 = 0;
}

impl pallet_session::Config for Runtime {
	type RuntimeEvent = RuntimeEvent;
	type ValidatorId = <Self as frame_system::Config>::AccountId;
	// we don't have stash and controller, thus we don't need the convert as well.
	type ValidatorIdOf = pallet_collator_selection::IdentityCollator;
	type ShouldEndSession = pallet_session::PeriodicSessions<Period, Offset>;
	type NextSessionRotation = pallet_session::PeriodicSessions<Period, Offset>;
	type SessionManager = CollatorSelection;
	// Essentially just Aura, but lets be pedantic.
	type SessionHandler = <SessionKeys as sp_runtime::traits::OpaqueKeys>::KeyTypeIdProviders;
	type Keys = SessionKeys;
	type WeightInfo = weights::pallet_session::WeightInfo<Runtime>;
}

impl pallet_aura::Config for Runtime {
	type AuthorityId = AuraId;
	type DisabledValidators = ();
	type MaxAuthorities = ConstU32<100_000>;
	type AllowMultipleBlocksPerSlot = ConstBool<false>;
}

parameter_types! {
	pub const PotId: PalletId = PalletId(*b"PotStake");
	pub const SessionLength: BlockNumber = 6 * HOURS;
}

impl pallet_collator_selection::Config for Runtime {
	type RuntimeEvent = RuntimeEvent;
	type Currency = Balances;
	type UpdateOrigin = EnsureRootOrHalfCouncil;
	type PotId = PotId;
	type MaxCandidates = ConstU32<100>;
	type MinEligibleCollators = ConstU32<1>;
	type MaxInvulnerables = ConstU32<100>;
	// should be a multiple of session or things will get inconsistent
	type KickThreshold = Period;
	type ValidatorId = <Self as frame_system::Config>::AccountId;
	type ValidatorIdOf = pallet_collator_selection::IdentityCollator;
	type ValidatorRegistration = Session;
	type WeightInfo = ();
}

parameter_types! {
	pub const MinVestedTransfer: Balance = 10 * CENTS;
	pub UnvestedFundsAllowedWithdrawReasons: WithdrawReasons =
			WithdrawReasons::except(WithdrawReasons::TRANSFER | WithdrawReasons::RESERVE);
}

impl pallet_vesting::Config for Runtime {
	type RuntimeEvent = RuntimeEvent;
	type Currency = Balances;
	type BlockNumberToBalance = ConvertInto;
	type MinVestedTransfer = MinVestedTransfer;
	type WeightInfo = ();
	// `VestingInfo` encode length is 36bytes. 28 schedules gets encoded as 1009 bytes, which is the
	// highest number of schedules that encodes less than 2^10.
	const MAX_VESTING_SCHEDULES: u32 = 28;
	type UnvestedFundsAllowedWithdrawReasons = UnvestedFundsAllowedWithdrawReasons;
}

parameter_types! {
	pub const BridgeChainId: u8 = 1;
	pub const ProposalLifetime: BlockNumber = 50400; // ~7 days
	pub TreasuryAccount: AccountId = TreasuryPalletId::get().into_account_truncating();
}

impl pallet_bridge::Config for Runtime {
	type RuntimeEvent = RuntimeEvent;
	type BridgeCommitteeOrigin = EnsureRootOrHalfCouncil;
	type Proposal = RuntimeCall;
	type BridgeChainId = BridgeChainId;
	type Currency = Balances;
	type ProposalLifetime = ProposalLifetime;
	type TreasuryAccount = TreasuryAccount;
	type WeightInfo = weights::pallet_bridge::WeightInfo<Runtime>;
}

parameter_types! {
	pub const MaximumIssuance: Balance = 20_000_000 * DOLLARS;
	// Ethereum LIT total issuance in parachain decimal form
	pub const ExternalTotalIssuance: Balance = 100_000_000 * DOLLARS;
	// bridge::derive_resource_id(1, &bridge::hashing::blake2_128(b"LIT"));
	pub const NativeTokenResourceId: [u8; 32] = hex!("00000000000000000000000000000063a7e2be78898ba83824b0c0cc8dfb6001");
}

// allow anyone to call transfer_native
pub struct TransferNativeAnyone;
impl SortedMembers<AccountId> for TransferNativeAnyone {
	fn sorted_members() -> Vec<AccountId> {
		vec![]
	}

	fn contains(_who: &AccountId) -> bool {
		true
	}

	#[cfg(feature = "runtime-benchmarks")]
	fn add(_: &AccountId) {
		unimplemented!()
	}
}

impl pallet_bridge_transfer::Config for Runtime {
	type RuntimeEvent = RuntimeEvent;
	type BridgeOrigin = pallet_bridge::EnsureBridge<Runtime>;
	type TransferNativeMembers = TransferNativeAnyone;
	type SetMaximumIssuanceOrigin = EnsureRootOrHalfCouncil;
	type NativeTokenResourceId = NativeTokenResourceId;
	type DefaultMaximumIssuance = MaximumIssuance;
	type ExternalTotalIssuance = ExternalTotalIssuance;
	type WeightInfo = weights::pallet_bridge_transfer::WeightInfo<Runtime>;
}

impl pallet_extrinsic_filter::Config for Runtime {
	type RuntimeEvent = RuntimeEvent;
	type UpdateOrigin = EnsureRootOrHalfTechnicalCommittee;
	type NormalModeFilter = NormalModeFilter;
	type SafeModeFilter = SafeModeFilter;
	type TestModeFilter = Everything;
	type WeightInfo = weights::pallet_extrinsic_filter::WeightInfo<Runtime>;
}

parameter_types! {
	pub const MomentsPerDay: Moment = 86_400_000; // [ms/d]
}

impl pallet_teebag::Config for Runtime {
	type RuntimeEvent = RuntimeEvent;
	type MomentsPerDay = MomentsPerDay;
	type SetAdminOrigin = EnsureRootOrHalfCouncil;
	type MaxEnclaveIdentifier = ConstU32<3>;
	type MaxAuthorizedEnclave = ConstU32<5>;
}

impl pallet_bitacross::Config for Runtime {
	type RuntimeEvent = RuntimeEvent;
	type TEECallOrigin = EnsureEnclaveSigner<Runtime>;
	type SetAdminOrigin = EnsureRootOrHalfCouncil;
}

impl runtime_common::BaseRuntimeRequirements for Runtime {}

impl runtime_common::ParaRuntimeRequirements for Runtime {}

construct_runtime! {
	pub enum Runtime
	{
		// Core
		System: frame_system = 0,
		Timestamp: pallet_timestamp = 1,
		Scheduler: pallet_scheduler = 2,
		Utility: pallet_utility = 3,
		Multisig: pallet_multisig = 4,
		Proxy: pallet_proxy = 5,
		Preimage: pallet_preimage = 6,

		// Token related
		Balances: pallet_balances = 10,
		Vesting: pallet_vesting = 11,
		TransactionPayment: pallet_transaction_payment = 12,
		Treasury: pallet_treasury = 13,

		// Governance
		Democracy: pallet_democracy = 21,
		Council: pallet_collective::<Instance1> = 22,
		CouncilMembership: pallet_membership::<Instance1> = 23,
		TechnicalCommittee: pallet_collective::<Instance2> = 24,
		TechnicalCommitteeMembership: pallet_membership::<Instance2> = 25,
		Bounties: pallet_bounties = 26,
		ParachainIdentity: pallet_identity = 27,

		// Parachain
		ParachainSystem: cumulus_pallet_parachain_system = 30,
		ParachainInfo: parachain_info = 31,

		// Collator support
		// About the order of these 5 pallets, the comment in cumulus seems to be outdated.
		//
		// The main thing is Authorship looks for the block author (T::FindAuthor::find_author)
		// in its `on_initialize` hook -> Session::find_author, where Session::validators() is enquired.
		// Meanwhile Session could modify the validators storage in its `on_initialize` hook. If Session
		// comes after Authorship, the changes on validators() will only take effect in the next block.
		//
		// I assume it's the desired behavior though or it doesn't really matter.
		//
		// also see the comment above `AllPalletsWithSystem` and
		// https://github.com/litentry/litentry-parachain/issues/336
		Authorship: pallet_authorship = 40,
		CollatorSelection: pallet_collator_selection = 41,
		Session: pallet_session = 42,
		Aura: pallet_aura = 43,
		AuraExt: cumulus_pallet_aura_ext = 44,

		// XCM helpers
		XcmpQueue: cumulus_pallet_xcmp_queue = 50,
		PolkadotXcm: pallet_xcm = 51,
		CumulusXcm: cumulus_pallet_xcm = 52,
		DmpQueue: cumulus_pallet_dmp_queue = 53,
		XTokens: orml_xtokens = 54,
		// 55 is saved for old pallet: Tokens: orml_tokens
		Assets: pallet_assets = 56,

		// Litmus pallets
		ChainBridge: pallet_bridge = 60,
		BridgeTransfer: pallet_bridge_transfer = 61,
		ExtrinsicFilter: pallet_extrinsic_filter = 63,
		AssetManager: pallet_asset_manager = 65,
		Teebag: pallet_teebag = 66,
		Bitacross: pallet_bitacross = 67,
	}
}

pub struct BaseCallFilter;

impl Contains<RuntimeCall> for BaseCallFilter {
	fn contains(call: &RuntimeCall) -> bool {
		if matches!(
			call,
			RuntimeCall::System(_)
				| RuntimeCall::Timestamp(_)
				| RuntimeCall::ParachainSystem(_)
				| RuntimeCall::ExtrinsicFilter(_)
				| RuntimeCall::Multisig(_)
				| RuntimeCall::Council(_)
				| RuntimeCall::TechnicalCommittee(_)
		) {
			// always allow core calls
			return true;
		}

		pallet_extrinsic_filter::Pallet::<Runtime>::contains(call)
	}
}

pub struct SafeModeFilter;

impl Contains<RuntimeCall> for SafeModeFilter {
	fn contains(_call: &RuntimeCall) -> bool {
		false
	}
}

pub struct NormalModeFilter;

impl Contains<RuntimeCall> for NormalModeFilter {
	fn contains(call: &RuntimeCall) -> bool {
		matches!(
			call,
			// Vesting::vest
			RuntimeCall::Vesting(pallet_vesting::Call::vest { .. }) |
			// ChainBridge
			RuntimeCall::ChainBridge(_) |
			// BridgeTransfer
			RuntimeCall::BridgeTransfer(_) |
			// XTokens::transfer for normal users
			RuntimeCall::XTokens(orml_xtokens::Call::transfer { .. }) |
			// PolkadotXcm
			RuntimeCall::PolkadotXcm(_) |
			// memberships
			RuntimeCall::CouncilMembership(_) |
			RuntimeCall::TechnicalCommitteeMembership(_) |
			// democracy, we don't subdivide the calls, so we allow public proposals
			RuntimeCall::Democracy(_) |
			// Preimage
			RuntimeCall::Preimage(_) |
			// Identity
			RuntimeCall::ParachainIdentity(_) |
			// Utility
			RuntimeCall::Utility(_) |
			// Session
			RuntimeCall::Session(_) |
			// Balance
			RuntimeCall::Balances(_) |
			// TEE enclave management
			RuntimeCall::Teebag(_) |
			// Bitacross
			RuntimeCall::Bitacross(_)
		)
	}
}

#[cfg(feature = "runtime-benchmarks")]
mod benches {
	define_benchmarks!(
		[frame_system, SystemBench::<Runtime>]
		[pallet_asset_manager, AssetManager]
		[pallet_balances, Balances]
		[pallet_timestamp, Timestamp]
		[pallet_utility, Utility]
		[pallet_treasury, Treasury]
		[pallet_democracy, Democracy]
		[pallet_collective, Council]
		[pallet_proxy, Proxy]
		[pallet_membership, CouncilMembership]
		[pallet_multisig, Multisig]
		[pallet_extrinsic_filter, ExtrinsicFilter]
		[pallet_scheduler, Scheduler]
		[pallet_preimage, Preimage]
		[pallet_session, SessionBench::<Runtime>]
		// This module returned an error when ran the benchmark, temporarily chose to comment it out
		// [pallet_collator_selection, CollatorSelection]
		[cumulus_pallet_xcmp_queue, XcmpQueue]
		[pallet_bridge,ChainBridge]
		[pallet_bridge_transfer,BridgeTransfer]
	);
}

impl_runtime_apis! {
	impl sp_api::Core<Block> for Runtime {
		fn version() -> RuntimeVersion {
			VERSION
		}

		fn execute_block(block: Block) {
			Executive::execute_block(block);
		}

		fn initialize_block(header: &<Block as BlockT>::Header) {
			Executive::initialize_block(header)
		}
	}

	impl sp_api::Metadata<Block> for Runtime {
		fn metadata() -> OpaqueMetadata {
			OpaqueMetadata::new(Runtime::metadata().into())
		}

		fn metadata_at_version(version: u32) -> Option<OpaqueMetadata> {
			Runtime::metadata_at_version(version)
		}

		fn metadata_versions() -> sp_std::vec::Vec<u32> {
			Runtime::metadata_versions()
		}
	}

	impl sp_block_builder::BlockBuilder<Block> for Runtime {
		fn apply_extrinsic(
			extrinsic: <Block as BlockT>::Extrinsic,
		) -> ApplyExtrinsicResult {
			Executive::apply_extrinsic(extrinsic)
		}

		fn finalize_block() -> <Block as BlockT>::Header {
			Executive::finalize_block()
		}

		fn inherent_extrinsics(data: sp_inherents::InherentData) -> Vec<<Block as BlockT>::Extrinsic> {
			data.create_extrinsics()
		}

		fn check_inherents(block: Block, data: sp_inherents::InherentData) -> sp_inherents::CheckInherentsResult {
			data.check_extrinsics(&block)
		}
	}

	impl sp_transaction_pool::runtime_api::TaggedTransactionQueue<Block> for Runtime {
		fn validate_transaction(
			source: TransactionSource,
			tx: <Block as BlockT>::Extrinsic,
			block_hash: <Block as BlockT>::Hash,
		) -> TransactionValidity {
			Executive::validate_transaction(source, tx, block_hash)
		}
	}

	impl sp_offchain::OffchainWorkerApi<Block> for Runtime {
		fn offchain_worker(header: &<Block as BlockT>::Header) {
			Executive::offchain_worker(header)
		}
	}

	impl sp_session::SessionKeys<Block> for Runtime {
		fn decode_session_keys(
			encoded: Vec<u8>,
		) -> Option<Vec<(Vec<u8>, KeyTypeId)>> {
			SessionKeys::decode_into_raw_public_keys(&encoded)
		}

		fn generate_session_keys(seed: Option<Vec<u8>>) -> Vec<u8> {
			SessionKeys::generate(seed)
		}
	}

	impl sp_consensus_aura::AuraApi<Block, AuraId> for Runtime {
		fn slot_duration() -> sp_consensus_aura::SlotDuration {
			sp_consensus_aura::SlotDuration::from_millis(Aura::slot_duration())
		}

		fn authorities() -> Vec<AuraId> {
			Aura::authorities().into_inner()
		}
	}

	impl frame_system_rpc_runtime_api::AccountNonceApi<Block, AccountId, Nonce> for Runtime {
		fn account_nonce(account: AccountId) -> Nonce {
			System::account_nonce(account)
		}
	}

	impl pallet_transaction_payment_rpc_runtime_api::TransactionPaymentApi<Block, Balance> for Runtime {
		fn query_info(
			uxt: <Block as BlockT>::Extrinsic,
			len: u32,
		) -> pallet_transaction_payment_rpc_runtime_api::RuntimeDispatchInfo<Balance> {
			TransactionPayment::query_info(uxt, len)
		}
		fn query_fee_details(
			uxt: <Block as BlockT>::Extrinsic,
			len: u32,
		) -> pallet_transaction_payment::FeeDetails<Balance> {
			TransactionPayment::query_fee_details(uxt, len)
		}
		fn query_weight_to_fee(weight: Weight) -> Balance {
			TransactionPayment::weight_to_fee(weight)
		}
		fn query_length_to_fee(length: u32) -> Balance {
			TransactionPayment::length_to_fee(length)
		}
	}

	impl cumulus_primitives_core::CollectCollationInfo<Block> for Runtime {
		fn collect_collation_info(header: &<Block as BlockT>::Header) -> cumulus_primitives_core::CollationInfo {
			ParachainSystem::collect_collation_info(header)
		}
	}

		// Temporary fake implementation
	impl fp_rpc::EthereumRuntimeRPCApi<Block> for Runtime {
		fn chain_id() -> u64 {
			Default::default()
		}

		fn account_basic(_address: H160) -> pallet_evm::Account {
			Default::default()
		}

		fn gas_price() -> U256 {
			Default::default()
		}

		fn account_code_at(_address: H160) -> Vec<u8> {
			Default::default()
		}

		fn author() -> H160 {
			Default::default()
		}

		fn storage_at(_address: H160, _index: U256) -> H256 {
			Default::default()
		}

		fn call(
			_from: H160,
			_to: H160,
			_data: Vec<u8>,
			_value: U256,
			_gas_limit: U256,
			_max_fee_per_gas: Option<U256>,
			_max_priority_fee_per_gas: Option<U256>,
			_nonce: Option<U256>,
			_estimate: bool,
			_access_list: Option<Vec<(H160, Vec<H256>)>>,
		) -> Result<pallet_evm::CallInfo, sp_runtime::DispatchError> {
			Err(sp_runtime::DispatchError::Unavailable)
		}

		fn create(
			_from: H160,
			_data: Vec<u8>,
			_value: U256,
			_gas_limit: U256,
			_max_fee_per_gas: Option<U256>,
			_max_priority_fee_per_gas: Option<U256>,
			_nonce: Option<U256>,
			_estimate: bool,
			_access_list: Option<Vec<(H160, Vec<H256>)>>,
		) -> Result<pallet_evm::CreateInfo, sp_runtime::DispatchError> {
			Err(sp_runtime::DispatchError::Unavailable)
		}

		fn current_transaction_statuses() -> Option<Vec<TransactionStatus>> {
			None
		}

		fn current_block() -> Option<pallet_ethereum::Block> {
			None
		}

		fn current_receipts() -> Option<Vec<pallet_ethereum::Receipt>> {
			None
		}

		fn current_all() -> (
			Option<pallet_ethereum::Block>,
			Option<Vec<pallet_ethereum::Receipt>>,
			Option<Vec<TransactionStatus>>
		) {
			(
				None,
				None,
				None
			)
		}

		fn extrinsic_filter(
			_xts: Vec<<Block as BlockT>::Extrinsic>,
		) -> Vec<pallet_ethereum::Transaction> {
			Default::default()
		}

		fn elasticity() -> Option<Permill> {
			None
		}

		fn gas_limit_multiplier_support() {}

		fn pending_block(
			_xts: Vec<<Block as BlockT>::Extrinsic>,
		) -> (Option<pallet_ethereum::Block>, Option<Vec<fp_rpc::TransactionStatus>>) {
			(None, None)
		}
	}

	impl fp_rpc::ConvertTransactionRuntimeApi<Block> for Runtime {
		fn convert_transaction(_transaction: pallet_ethereum::Transaction) -> <Block as BlockT>::Extrinsic {
			UncheckedExtrinsic::new_unsigned(
				frame_system::Call::<Runtime>::remark { remark: Default::default() }.into(),
			)
		}
	}

	impl moonbeam_rpc_primitives_debug::DebugRuntimeApi<Block> for Runtime {
		fn trace_transaction(
			_extrinsics: Vec<<Block as BlockT>::Extrinsic>,
			_traced_transaction: &pallet_ethereum::Transaction,
		) -> Result<
			(),
			sp_runtime::DispatchError,
		> {
			Ok(())
		}

		fn trace_block(
			_extrinsics: Vec<<Block as BlockT>::Extrinsic>,
			_known_transactions: Vec<H256>,
		) -> Result<
			(),
			sp_runtime::DispatchError,
		> {
			Ok(())
		}
	}

	impl moonbeam_rpc_primitives_txpool::TxPoolRuntimeApi<Block> for Runtime {
		fn extrinsic_filter(
			_xts_ready: Vec<<Block as BlockT>::Extrinsic>,
			_xts_future: Vec<<Block as BlockT>::Extrinsic>,
		) -> moonbeam_rpc_primitives_txpool::TxPoolResponse {
			moonbeam_rpc_primitives_txpool::TxPoolResponse {
				ready: Default::default(),
				future: Default::default(),
			}
		}
	}


	#[cfg(feature = "try-runtime")]
	impl frame_try_runtime::TryRuntime<Block> for Runtime {
		fn on_runtime_upgrade(checks: frame_try_runtime::UpgradeCheckSelect) -> (Weight, Weight) {
			// NOTE: intentional unwrap: we don't want to propagate the error backwards, and want to
			// have a backtrace here. If any of the pre/post migration checks fail, we shall stop
			// right here and right now.
			log::info!("try-runtime::on_runtime_upgrade Litmus.");
			let weight = Executive::try_runtime_upgrade(checks).unwrap();
			(weight, RuntimeBlockWeights::get().max_block)
		}

		fn execute_block(block: Block, state_root_check: bool,signature_check: bool, select: frame_try_runtime::TryStateSelect) -> Weight {
			log::info!(
				target: "runtime::Litmus", "try-runtime: executing block #{} ({:?}) / root checks: {:?} / sanity-checks: {:?}",
				block.header.number,
				block.header.hash(),
				state_root_check,
				select,
			);
			Executive::try_execute_block(block, state_root_check,signature_check, select).expect("try_execute_block failed")
		}
	}

	#[cfg(feature = "runtime-benchmarks")]
	impl frame_benchmarking::Benchmark<Block> for Runtime {
		fn benchmark_metadata(extra: bool) -> (
			Vec<frame_benchmarking::BenchmarkList>,
			Vec<frame_support::traits::StorageInfo>,
		) {
			use frame_benchmarking::{Benchmarking, BenchmarkList};
			use frame_support::traits::StorageInfoTrait;
			use frame_system_benchmarking::Pallet as SystemBench;
			use cumulus_pallet_session_benchmarking::Pallet as SessionBench;

			let mut list = Vec::<BenchmarkList>::new();
			list_benchmarks!(list, extra);

			let storage_info = AllPalletsWithSystem::storage_info();
			(list, storage_info)
		}

		fn dispatch_benchmark(
			config: frame_benchmarking::BenchmarkConfig
		) -> Result<Vec<frame_benchmarking::BenchmarkBatch>, sp_runtime::RuntimeString> {
			use frame_benchmarking::{Benchmarking, BenchmarkBatch, TrackedStorageKey};

			use frame_system_benchmarking::Pallet as SystemBench;
			impl frame_system_benchmarking::Config for Runtime {}

			use cumulus_pallet_session_benchmarking::Pallet as SessionBench;
			impl cumulus_pallet_session_benchmarking::Config for Runtime {}

			let whitelist: Vec<TrackedStorageKey> = vec![
				// Block Number
				hex!("26aa394eea5630e07c48ae0c9558cef702a5c1b19ab7a04f536c519aca4983ac").to_vec().into(),
				// Total Issuance
				hex!("c2261276cc9d1f8598ea4b6a74b15c2f57c875e4cff74148e4628f264b974c80").to_vec().into(),
				// Execution Phase
				hex!("26aa394eea5630e07c48ae0c9558cef7ff553b5a9862a516939d82b3d3d8661a").to_vec().into(),
				// Event Count
				hex!("26aa394eea5630e07c48ae0c9558cef70a98fdbe9ce6c55837576c60c7af3850").to_vec().into(),
				// System Events
				hex!("26aa394eea5630e07c48ae0c9558cef780d41e5e16056765bc8461851072c9d7").to_vec().into(),
			];

			let mut batches = Vec::<BenchmarkBatch>::new();
			let params = (&config, &whitelist);
			add_benchmarks!(params, batches);

			if batches.is_empty() { return Err("Benchmark not found for this pallet.".into()) }
			Ok(batches)
		}
	}
}

struct CheckInherents;

impl cumulus_pallet_parachain_system::CheckInherents<Block> for CheckInherents {
	fn check_inherents(
		block: &Block,
		relay_state_proof: &cumulus_pallet_parachain_system::RelayChainStateProof,
	) -> sp_inherents::CheckInherentsResult {
		let relay_chain_slot = relay_state_proof
			.read_slot()
			.expect("Could not read the relay chain slot from the proof");

		let inherent_data =
			cumulus_primitives_timestamp::InherentDataProvider::from_relay_chain_slot_and_duration(
				relay_chain_slot,
				sp_std::time::Duration::from_secs(6),
			)
			.create_inherent_data()
			.expect("Could not create the timestamp inherent data");

		inherent_data.check_extrinsics(block)
	}
}

cumulus_pallet_parachain_system::register_validate_block! {
	Runtime = Runtime,
	BlockExecutor = cumulus_pallet_aura_ext::BlockExecutor::<Runtime, Executive>,
	CheckInherents = CheckInherents,
}<|MERGE_RESOLUTION|>--- conflicted
+++ resolved
@@ -45,11 +45,7 @@
 
 use sp_api::impl_runtime_apis;
 pub use sp_consensus_aura::sr25519::AuthorityId as AuraId;
-<<<<<<< HEAD
-use sp_core::{crypto::KeyTypeId, OpaqueMetadata, RuntimeDebug};
-=======
-use sp_core::{crypto::KeyTypeId, OpaqueMetadata, H160, H256, U256};
->>>>>>> 96ab59c5
+use sp_core::{crypto::KeyTypeId, OpaqueMetadata, RuntimeDebug, H160, H256, U256};
 #[cfg(any(feature = "std", test))]
 pub use sp_runtime::BuildStorage;
 use sp_runtime::{
@@ -265,27 +261,27 @@
 			ProxyType::Any => true,
 			ProxyType::NonTransfer => !matches!(
 				c,
-				RuntimeCall::Balances(..)
-					| RuntimeCall::Vesting(pallet_vesting::Call::vested_transfer { .. })
+				RuntimeCall::Balances(..) |
+					RuntimeCall::Vesting(pallet_vesting::Call::vested_transfer { .. })
 			),
 			ProxyType::CancelProxy => matches!(
 				c,
-				RuntimeCall::Proxy(pallet_proxy::Call::reject_announcement { .. })
-					| RuntimeCall::Utility(..)
-					| RuntimeCall::Multisig(..)
+				RuntimeCall::Proxy(pallet_proxy::Call::reject_announcement { .. }) |
+					RuntimeCall::Utility(..) |
+					RuntimeCall::Multisig(..)
 			),
 			ProxyType::Collator => matches!(
 				c,
-				RuntimeCall::CollatorSelection(..)
-					| RuntimeCall::Utility(..)
-					| RuntimeCall::Multisig(..)
+				RuntimeCall::CollatorSelection(..) |
+					RuntimeCall::Utility(..) |
+					RuntimeCall::Multisig(..)
 			),
 			ProxyType::Governance => matches!(
 				c,
-				RuntimeCall::Democracy(..)
-					| RuntimeCall::Council(..)
-					| RuntimeCall::TechnicalCommittee(..)
-					| RuntimeCall::Treasury(..)
+				RuntimeCall::Democracy(..) |
+					RuntimeCall::Council(..) |
+					RuntimeCall::TechnicalCommittee(..) |
+					RuntimeCall::Treasury(..)
 			),
 		}
 	}
@@ -865,16 +861,16 @@
 	fn contains(call: &RuntimeCall) -> bool {
 		if matches!(
 			call,
-			RuntimeCall::System(_)
-				| RuntimeCall::Timestamp(_)
-				| RuntimeCall::ParachainSystem(_)
-				| RuntimeCall::ExtrinsicFilter(_)
-				| RuntimeCall::Multisig(_)
-				| RuntimeCall::Council(_)
-				| RuntimeCall::TechnicalCommittee(_)
+			RuntimeCall::System(_) |
+				RuntimeCall::Timestamp(_) |
+				RuntimeCall::ParachainSystem(_) |
+				RuntimeCall::ExtrinsicFilter(_) |
+				RuntimeCall::Multisig(_) |
+				RuntimeCall::Council(_) |
+				RuntimeCall::TechnicalCommittee(_)
 		) {
 			// always allow core calls
-			return true;
+			return true
 		}
 
 		pallet_extrinsic_filter::Pallet::<Runtime>::contains(call)
