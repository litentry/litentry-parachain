// Copyright 2020-2022 Litentry Technologies GmbH.
// This file is part of Litentry.
//
// Litentry is free software: you can redistribute it and/or modify
// it under the terms of the GNU General Public License as published by
// the Free Software Foundation, either version 3 of the License, or
// (at your option) any later version.
//
// Litentry is distributed in the hope that it will be useful,
// but WITHOUT ANY WARRANTY; without even the implied warranty of
// MERCHANTABILITY or FITNESS FOR A PARTICULAR PURPOSE.  See the
// GNU General Public License for more details.
//
// You should have received a copy of the GNU General Public License
// along with Litentry.  If not, see <https://www.gnu.org/licenses/>.

#![cfg_attr(not(feature = "std"), no_std)]
#![allow(clippy::identity_op)]
// `construct_runtime!` does a lot of recursion and requires us to increase the limit to 256.
#![recursion_limit = "256"]

// Make the WASM binary available.
#[cfg(feature = "std")]
include!(concat!(env!("OUT_DIR"), "/wasm_binary.rs"));

pub mod asset_config;
pub mod constants;
pub mod weights;
pub mod xcm_config;
pub use constants::currency::*;
pub use pallet_sidechain;
pub use pallet_teerex;
pub use primitives::{opaque, Index, *};

use sp_api::impl_runtime_apis;
use sp_core::{crypto::KeyTypeId, OpaqueMetadata};
use sp_runtime::{
	create_runtime_str, generic, impl_opaque_keys,
	traits::{AccountIdLookup, BlakeTwo256, Block as BlockT, ConvertInto},
	transaction_validity::{TransactionSource, TransactionValidity},
	ApplyExtrinsicResult,
};
use xcm_config::{XcmConfig, XcmOriginToTransactDispatchOrigin};

mod transaction_payment;
use transaction_payment::{DealWithFees, SlowAdjustingFeeUpdate};

#[cfg(test)]
mod tests;

use sp_std::prelude::*;
#[cfg(feature = "std")]
use sp_version::NativeVersion;
use sp_version::RuntimeVersion;

use codec::{Decode, Encode, MaxEncodedLen};
use frame_support::{
	construct_runtime, parameter_types,
	traits::{Contains, EnsureOneOf, Everything, InstanceFilter},
	weights::{
		constants::{BlockExecutionWeight, ExtrinsicBaseWeight, RocksDbWeight, WEIGHT_PER_SECOND},
		ConstantMultiplier, DispatchClass, IdentityFee, Weight,
	},
	PalletId, RuntimeDebug,
};
use frame_system::{
	limits::{BlockLength, BlockWeights},
	EnsureRoot,
};
pub use sp_consensus_aura::sr25519::AuthorityId as AuraId;
pub use sp_runtime::{MultiAddress, Perbill, Percent, Permill};

// for TEE
pub use pallet_balances::Call as BalancesCall;

#[cfg(any(feature = "std", test))]
pub use sp_runtime::BuildStorage;

// XCM Imports
use xcm_executor::XcmExecutor;

/// The address format for describing accounts.
pub type Address = MultiAddress<AccountId, ()>;

/// Block type as expected by this runtime.
pub type Block = generic::Block<Header, UncheckedExtrinsic>;

/// A Block signed with a Justification
pub type SignedBlock = generic::SignedBlock<Block>;

/// BlockId type as expected by this runtime.
pub type BlockId = generic::BlockId<Block>;

/// The SignedExtension to the basic transaction logic.
pub type SignedExtra = (
	frame_system::CheckNonZeroSender<Runtime>,
	frame_system::CheckSpecVersion<Runtime>,
	frame_system::CheckTxVersion<Runtime>,
	frame_system::CheckGenesis<Runtime>,
	frame_system::CheckEra<Runtime>,
	frame_system::CheckNonce<Runtime>,
	frame_system::CheckWeight<Runtime>,
	pallet_transaction_payment::ChargeTransactionPayment<Runtime>,
);

/// Unchecked extrinsic type as expected by this runtime.
pub type UncheckedExtrinsic = generic::UncheckedExtrinsic<Address, Call, Signature, SignedExtra>;

/// Extrinsic type that has already been checked.
pub type CheckedExtrinsic = generic::CheckedExtrinsic<AccountId, Call, SignedExtra>;

/// Executive: handles dispatch to the various modules.
pub type Executive = frame_executive::Executive<
	Runtime,
	Block,
	frame_system::ChainContext<Runtime>,
	Runtime,
	// see https://github.com/paritytech/substrate/pull/10043
	//
	// With this type the hooks of pallets will be executed
	// in the order that they are declared in `constrcut_runtime!`
	// it was reverse order before.
	// See the comment before collation related pallets too.
	AllPalletsWithSystem,
>;

impl_opaque_keys! {
	pub struct SessionKeys {
		pub aura: Aura,
	}
}

/// This runtime version.
#[sp_version::runtime_version]
pub const VERSION: RuntimeVersion = RuntimeVersion {
	// It's important to match `litmus-parachain-runtime`, which is runtime pkg name
	spec_name: create_runtime_str!("litmus-parachain"),
	impl_name: create_runtime_str!("litmus-parachain"),
	authoring_version: 1,
	// same versioning-mechanism as polkadot:
	// last digit is used for minor updates, like 9110 -> 9111 in polkadot
	spec_version: 9070,
	impl_version: 0,
	apis: RUNTIME_API_VERSIONS,
	transaction_version: 1,
	state_version: 0,
};

/// The existential deposit.
pub const EXISTENTIAL_DEPOSIT: Balance = 10 * CENTS;

/// We assume that ~10% of the block weight is consumed by `on_initialize` handlers. This is
/// used to limit the maximal weight of a single extrinsic.
const AVERAGE_ON_INITIALIZE_RATIO: Perbill = Perbill::from_percent(10);

/// We allow `Normal` extrinsics to fill up the block up to 75%, the rest can be used by
/// `Operational` extrinsics.
const NORMAL_DISPATCH_RATIO: Perbill = Perbill::from_percent(75);

/// We allow for 0.5 of a second of compute with a 12 second average block time.
const MAXIMUM_BLOCK_WEIGHT: Weight = WEIGHT_PER_SECOND / 2;

/// A timestamp: milliseconds since the unix epoch.
pub type Moment = u64;

/// The version information used to identify this runtime when compiled natively.
#[cfg(feature = "std")]
pub fn native_version() -> NativeVersion {
	NativeVersion { runtime_version: VERSION, can_author_with: Default::default() }
}

parameter_types! {
	pub const BlockHashCount: BlockNumber = 250;
	pub const Version: RuntimeVersion = VERSION;

	// This part is copied from Substrate's `bin/node/runtime/src/lib.rs`.
	//  The `RuntimeBlockLength` and `RuntimeBlockWeights` exist here because the
	// `DeletionWeightLimit` and `DeletionQueueDepth` depend on those to parameterize
	// the lazy contract deletion.
	pub RuntimeBlockLength: BlockLength =
		BlockLength::max_with_normal_ratio(5 * 1024 * 1024, NORMAL_DISPATCH_RATIO);
	pub RuntimeBlockWeights: BlockWeights = BlockWeights::builder()
		.base_block(BlockExecutionWeight::get())
		.for_class(DispatchClass::all(), |weights| {
			weights.base_extrinsic = ExtrinsicBaseWeight::get();
		})
		.for_class(DispatchClass::Normal, |weights| {
			weights.max_total = Some(NORMAL_DISPATCH_RATIO * MAXIMUM_BLOCK_WEIGHT);
		})
		.for_class(DispatchClass::Operational, |weights| {
			weights.max_total = Some(MAXIMUM_BLOCK_WEIGHT);
			// Operational transactions have some extra reserved space, so that they
			// are included even if block reached `MAXIMUM_BLOCK_WEIGHT`.
			weights.reserved = Some(
				MAXIMUM_BLOCK_WEIGHT - NORMAL_DISPATCH_RATIO * MAXIMUM_BLOCK_WEIGHT
			);
		})
		.avg_block_initialization(AVERAGE_ON_INITIALIZE_RATIO)
		.build_or_panic();
	pub const SS58Prefix: u8 = 131;
}

impl frame_system::Config for Runtime {
	/// The identifier used to distinguish between accounts.
	type AccountId = AccountId;
	/// The aggregated dispatch type that is available for extrinsics.
	type Call = Call;
	/// The lookup mechanism to get account ID from whatever is passed in dispatchers.
	type Lookup = AccountIdLookup<AccountId, ()>;
	/// The index type for storing how many extrinsics an account has signed.
	type Index = Index;
	/// The index type for blocks.
	type BlockNumber = BlockNumber;
	/// The type for hashing blocks and tries.
	type Hash = Hash;
	/// The hashing algorithm used.
	type Hashing = BlakeTwo256;
	/// The header type.
	type Header = generic::Header<BlockNumber, BlakeTwo256>;
	/// The ubiquitous event type.
	type Event = Event;
	/// The ubiquitous origin type.
	type Origin = Origin;
	/// Maximum number of block number to block hash mappings to keep (oldest pruned first).
	type BlockHashCount = BlockHashCount;
	/// Runtime version.
	type Version = Version;
	/// Converts a module to an index of this module in the runtime.
	type PalletInfo = PalletInfo;
	/// The data to be stored in an account.
	type AccountData = pallet_balances::AccountData<Balance>;
	/// What to do if a new account is created.
	type OnNewAccount = ();
	/// What to do if an account is fully reaped from the system.
	type OnKilledAccount = ();
	/// The weight of database operations that the runtime can invoke.
	type DbWeight = RocksDbWeight;
	/// The basic call filter to use in dispatchable.
	type BaseCallFilter = ExtrinsicFilter;
	/// Weight information for the extrinsics of this pallet.
	type SystemWeightInfo = weights::frame_system::WeightInfo<Runtime>;
	/// Block & extrinsics weights: base values and limits.
	type BlockWeights = RuntimeBlockWeights;
	/// The maximum length of a block (in bytes).
	type BlockLength = RuntimeBlockLength;
	/// This is used as an identifier of the chain. 42 is the generic substrate prefix.
	type SS58Prefix = SS58Prefix;
	/// The action to take on a Runtime Upgrade
	type OnSetCode = cumulus_pallet_parachain_system::ParachainSetCode<Self>;
	type MaxConsumers = frame_support::traits::ConstU32<16>;
}

parameter_types! {
	// One storage item; key size is 32; value is size 4+4+16+32 bytes = 56 bytes.
	pub const DepositBase: Balance = deposit(1, 88);
	// Additional storage item size of 32 bytes.
	pub const DepositFactor: Balance = deposit(0, 32);
	pub const MaxSignatories: u16 = 100;
}

impl pallet_multisig::Config for Runtime {
	type Event = Event;
	type Call = Call;
	type Currency = Balances;
	type DepositBase = DepositBase;
	type DepositFactor = DepositFactor;
	type MaxSignatories = MaxSignatories;
	type WeightInfo = weights::pallet_multisig::WeightInfo<Runtime>;
}

/// The type used to represent the kinds of proxying allowed.
#[derive(
	Copy,
	Clone,
	Eq,
	PartialEq,
	Ord,
	PartialOrd,
	Encode,
	Decode,
	RuntimeDebug,
	MaxEncodedLen,
	scale_info::TypeInfo,
)]
pub enum ProxyType {
	/// Fully permissioned proxy. Can execute any call on behalf of _proxied_.
	Any,
	/// Can execute any call that does not transfer funds, including asset transfers.
	NonTransfer,
	/// Proxy with the ability to reject time-delay proxy announcements.
	CancelProxy,
	/// Collator selection proxy. Can execute calls related to collator selection mechanism.
	Collator,
	/// Governance
	Governance,
}

impl Default for ProxyType {
	fn default() -> Self {
		Self::Any
	}
}

impl InstanceFilter<Call> for ProxyType {
	fn filter(&self, c: &Call) -> bool {
		match self {
			ProxyType::Any => true,
			ProxyType::NonTransfer => !matches!(
				c,
				Call::Balances(..) | Call::Vesting(pallet_vesting::Call::vested_transfer { .. })
			),
			ProxyType::CancelProxy => matches!(
				c,
				Call::Proxy(pallet_proxy::Call::reject_announcement { .. }) |
					Call::Utility(..) | Call::Multisig(..)
			),
			ProxyType::Collator =>
				matches!(c, Call::CollatorSelection(..) | Call::Utility(..) | Call::Multisig(..)),
			ProxyType::Governance => matches!(
				c,
				Call::Democracy(..) |
					Call::Council(..) | Call::TechnicalCommittee(..) |
					Call::Treasury(..)
			),
		}
	}
	fn is_superset(&self, o: &Self) -> bool {
		match (self, o) {
			(x, y) if x == y => true,
			(ProxyType::Any, _) => true,
			(_, ProxyType::Any) => false,
			(ProxyType::NonTransfer, _) => true,
			_ => false,
		}
	}
}

parameter_types! {
	// One storage item; key size 32, value size 8; .
	pub const ProxyDepositBase: Balance = deposit(1, 8);
	// Additional storage item size of 33 bytes.
	pub const ProxyDepositFactor: Balance = deposit(0, 33);
	pub const MaxProxies: u16 = 32;
	pub const AnnouncementDepositBase: Balance = deposit(1, 8);
	pub const AnnouncementDepositFactor: Balance = deposit(0, 66);
	pub const MaxPending: u16 = 32;
}

impl pallet_proxy::Config for Runtime {
	type Event = Event;
	type Call = Call;
	type Currency = Balances;
	type ProxyType = ProxyType;
	type ProxyDepositBase = ProxyDepositBase;
	type ProxyDepositFactor = ProxyDepositFactor;
	type MaxProxies = MaxProxies;
	type WeightInfo = weights::pallet_proxy::WeightInfo<Runtime>;
	type MaxPending = MaxPending;
	type CallHasher = BlakeTwo256;
	type AnnouncementDepositBase = AnnouncementDepositBase;
	type AnnouncementDepositFactor = AnnouncementDepositFactor;
}

parameter_types! {
	pub const MinimumPeriod: u64 = SLOT_DURATION / 2;
}

impl pallet_timestamp::Config for Runtime {
	/// A timestamp: milliseconds since the unix epoch.
	type Moment = Moment;
	type OnTimestampSet = Teerex;
	type MinimumPeriod = MinimumPeriod;
	type WeightInfo = weights::pallet_timestamp::WeightInfo<Runtime>;
}

parameter_types! {
	pub const UncleGenerations: u32 = 0;
}

impl pallet_authorship::Config for Runtime {
	type FindAuthor = pallet_session::FindAccountFromAuthorIndex<Self, Aura>;
	type UncleGenerations = UncleGenerations;
	type FilterUncle = ();
	type EventHandler = (CollatorSelection,);
}

parameter_types! {
	pub MaximumSchedulerWeight: Weight = Perbill::from_percent(80) *
		RuntimeBlockWeights::get().max_block;
	pub const MaxScheduledPerBlock: u32 = 50;
}

impl pallet_scheduler::Config for Runtime {
	type Event = Event;
	type Origin = Origin;
	type PalletsOrigin = OriginCaller;
	type Call = Call;
	type MaximumWeight = MaximumSchedulerWeight;
	type ScheduleOrigin = EnsureRoot<AccountId>;
	type MaxScheduledPerBlock = MaxScheduledPerBlock;
	type WeightInfo = weights::pallet_scheduler::WeightInfo<Runtime>;
	type OriginPrivilegeCmp = frame_support::traits::EqualPrivilegeOnly;
	type PreimageProvider = Preimage;
	type NoPreimagePostponement = ();
}

parameter_types! {
	pub const PreimageMaxSize: u32 = 4096 * 1024;
	pub const PreimageBaseDeposit: Balance = 1 * DOLLARS;
}

impl pallet_preimage::Config for Runtime {
	type WeightInfo = weights::pallet_preimage::WeightInfo<Runtime>;
	type Event = Event;
	type Currency = Balances;
	type ManagerOrigin = EnsureRoot<AccountId>;
	type MaxSize = PreimageMaxSize;
	type BaseDeposit = PreimageBaseDeposit;
	type ByteDeposit = PreimageByteDeposit;
}

parameter_types! {
	pub const ExistentialDeposit: Balance = EXISTENTIAL_DEPOSIT;
	pub const MaxLocks: u32 = 50;
	pub const MaxReserves: u32 = 50;
}

impl pallet_balances::Config for Runtime {
	/// The type for recording an account's balance.
	type Balance = Balance;
	/// The ubiquitous event type.
	type Event = Event;
	type DustRemoval = ();
	type ExistentialDeposit = ExistentialDeposit;
	type AccountStore = System;
	type WeightInfo = weights::pallet_balances::WeightInfo<Runtime>;
	type MaxLocks = MaxLocks;
	type MaxReserves = MaxReserves;
	type ReserveIdentifier = [u8; 8];
}

impl pallet_utility::Config for Runtime {
	type Event = Event;
	type Call = Call;
	type PalletsOrigin = OriginCaller;
	type WeightInfo = weights::pallet_utility::WeightInfo<Runtime>;
}

parameter_types! {
	pub const TransactionByteFee: Balance = MILLICENTS / 10;
	pub const OperationalFeeMultiplier: u8 = 5;
}

impl pallet_transaction_payment::Config for Runtime {
	type OnChargeTransaction =
		pallet_transaction_payment::CurrencyAdapter<Balances, DealWithFees<Runtime>>;
	type WeightToFee = IdentityFee<Balance>;
	type LengthToFee = ConstantMultiplier<Balance, TransactionByteFee>;
	type FeeMultiplierUpdate = SlowAdjustingFeeUpdate<Self>;
	type OperationalFeeMultiplier = OperationalFeeMultiplier;
}

parameter_types! {
	pub const LaunchPeriod: BlockNumber = 5 * DAYS;
	pub const VotingPeriod: BlockNumber = 5 * DAYS;
	pub const FastTrackVotingPeriod: BlockNumber = 3 * HOURS;
	pub const InstantAllowed: bool = true;
	pub const MinimumDeposit: Balance = 100 * DOLLARS;
	pub const EnactmentPeriod: BlockNumber = 2 * DAYS;
	pub const CooloffPeriod: BlockNumber = 7 * DAYS;
	pub const PreimageByteDeposit: Balance = deposit(0, 1);
	pub const MaxVotes: u32 = 100;
	pub const MaxProposals: u32 = 100;
}

impl pallet_democracy::Config for Runtime {
	type Proposal = Call;
	type Event = Event;
	type Currency = Balances;
	type EnactmentPeriod = EnactmentPeriod;
	type LaunchPeriod = LaunchPeriod;
	type VotingPeriod = VotingPeriod;
	type VoteLockingPeriod = EnactmentPeriod; // Same as EnactmentPeriod
	type MinimumDeposit = MinimumDeposit;
	/// A straight majority of the council can decide what their next motion is.
	type ExternalOrigin =
		pallet_collective::EnsureProportionAtLeast<AccountId, CouncilCollective, 1, 2>;
	/// A super-majority can have the next scheduled referendum be a straight majority-carries vote.
	type ExternalMajorityOrigin =
		pallet_collective::EnsureProportionAtLeast<AccountId, CouncilCollective, 3, 4>;
	/// A unanimous council can have the next scheduled referendum be a straight default-carries
	/// (NTB) vote.
	type ExternalDefaultOrigin =
		pallet_collective::EnsureProportionAtLeast<AccountId, CouncilCollective, 1, 1>;
	/// Two thirds of the technical committee can have an ExternalMajority/ExternalDefault vote
	/// be tabled immediately and with a shorter voting/enactment period.
	type FastTrackOrigin =
		pallet_collective::EnsureProportionAtLeast<AccountId, TechnicalCollective, 2, 3>;
	type InstantOrigin =
		pallet_collective::EnsureProportionAtLeast<AccountId, TechnicalCollective, 1, 1>;
	type InstantAllowed = InstantAllowed;
	type FastTrackVotingPeriod = FastTrackVotingPeriod;
	// To cancel a proposal which has been passed, 2/3 of the council must agree to it.
	type CancellationOrigin =
		pallet_collective::EnsureProportionAtLeast<AccountId, CouncilCollective, 2, 3>;
	// To cancel a proposal before it has been passed, the technical committee must be unanimous or
	// Root must agree.
	type CancelProposalOrigin = EnsureOneOf<
		EnsureRoot<AccountId>,
		pallet_collective::EnsureProportionAtLeast<AccountId, TechnicalCollective, 1, 1>,
	>;
	type BlacklistOrigin = EnsureRoot<AccountId>;
	// Any single technical committee member may veto a coming council proposal, however they can
	// only do it once and it lasts only for the cool-off period.
	type VetoOrigin = pallet_collective::EnsureMember<AccountId, TechnicalCollective>;
	type CooloffPeriod = CooloffPeriod;
	type PreimageByteDeposit = PreimageByteDeposit;
	type OperationalPreimageOrigin = pallet_collective::EnsureMember<AccountId, CouncilCollective>;
	type Slash = Treasury;
	type Scheduler = Scheduler;
	type PalletsOrigin = OriginCaller;
	type MaxVotes = MaxVotes;
	type WeightInfo = weights::pallet_democracy::WeightInfo<Runtime>;
	type MaxProposals = MaxProposals;
}

parameter_types! {
	pub const CouncilMotionDuration: BlockNumber = 3 * DAYS;
	pub const CouncilMaxProposals: u32 = 100;
	pub const CouncilMaxMembers: u32 = 100;
}

type CouncilCollective = pallet_collective::Instance1;
impl pallet_collective::Config<CouncilCollective> for Runtime {
	type Origin = Origin;
	type Proposal = Call;
	type Event = Event;
	type MotionDuration = CouncilMotionDuration;
	type MaxProposals = CouncilMaxProposals;
	type MaxMembers = CouncilMaxMembers;
	type DefaultVote = pallet_collective::PrimeDefaultVote;
	type WeightInfo = weights::pallet_collective::WeightInfo<Runtime>;
}

type EnsureRootOrHalfCouncil = EnsureOneOf<
	EnsureRoot<AccountId>,
	pallet_collective::EnsureProportionMoreThan<AccountId, CouncilCollective, 1, 2>,
>;
impl pallet_membership::Config<pallet_membership::Instance1> for Runtime {
	type Event = Event;
	type AddOrigin = EnsureRootOrHalfCouncil;
	type RemoveOrigin = EnsureRootOrHalfCouncil;
	type SwapOrigin = EnsureRootOrHalfCouncil;
	type ResetOrigin = EnsureRootOrHalfCouncil;
	type PrimeOrigin = EnsureRootOrHalfCouncil;
	type MembershipInitialized = Council;
	type MembershipChanged = Council;
	type MaxMembers = CouncilMaxMembers;
	type WeightInfo = weights::pallet_membership::WeightInfo<Runtime>;
}

parameter_types! {
	pub const TechnicalMotionDuration: BlockNumber = 3 * DAYS;
	pub const TechnicalMaxProposals: u32 = 100;
	pub const TechnicalMaxMembers: u32 = 100;
}

type TechnicalCollective = pallet_collective::Instance2;
impl pallet_collective::Config<TechnicalCollective> for Runtime {
	type Origin = Origin;
	type Proposal = Call;
	type Event = Event;
	type MotionDuration = TechnicalMotionDuration;
	type MaxProposals = TechnicalMaxProposals;
	type MaxMembers = TechnicalMaxMembers;
	type DefaultVote = pallet_collective::PrimeDefaultVote;
	type WeightInfo = weights::pallet_collective::WeightInfo<Runtime>;
}

impl pallet_membership::Config<pallet_membership::Instance2> for Runtime {
	type Event = Event;
	type AddOrigin = EnsureRootOrHalfCouncil;
	type RemoveOrigin = EnsureRootOrHalfCouncil;
	type SwapOrigin = EnsureRootOrHalfCouncil;
	type ResetOrigin = EnsureRootOrHalfCouncil;
	type PrimeOrigin = EnsureRootOrHalfCouncil;
	type MembershipInitialized = TechnicalCommittee;
	type MembershipChanged = TechnicalCommittee;
	type MaxMembers = TechnicalMaxMembers;
	type WeightInfo = weights::pallet_membership::WeightInfo<Runtime>;
}

parameter_types! {
	pub const ProposalBond: Permill = Permill::from_percent(5);
	pub const ProposalBondMinimum: Balance = 1 * DOLLARS;
	pub const ProposalBondMaximum: Balance = 20 * DOLLARS;
	pub const SpendPeriod: BlockNumber = 7 * DAYS;
	pub const Burn: Permill = Permill::from_percent(0);
	pub const TreasuryPalletId: PalletId = PalletId(*b"py/trsry");
	pub const MaxApprovals: u32 = 100;
}

impl pallet_treasury::Config for Runtime {
	type PalletId = TreasuryPalletId;
	type Currency = Balances;
	type ApproveOrigin = EnsureOneOf<
		EnsureRoot<AccountId>,
		pallet_collective::EnsureProportionAtLeast<AccountId, CouncilCollective, 3, 5>,
	>;
	type RejectOrigin = EnsureOneOf<
		EnsureRoot<AccountId>,
		pallet_collective::EnsureProportionMoreThan<AccountId, CouncilCollective, 1, 2>,
	>;
	type Event = Event;
	type OnSlash = ();
	type ProposalBond = ProposalBond;
	type ProposalBondMinimum = ProposalBondMinimum;
	type ProposalBondMaximum = ProposalBondMaximum;
	type SpendPeriod = SpendPeriod;
	type Burn = Burn;
	type BurnDestination = ();
	type SpendFunds = ();
	type WeightInfo = weights::pallet_treasury::WeightInfo<Runtime>;
	type MaxApprovals = MaxApprovals;
}

impl pallet_sudo::Config for Runtime {
	type Call = Call;
	type Event = Event;
}

parameter_types! {
	pub const ReservedXcmpWeight: Weight = MAXIMUM_BLOCK_WEIGHT / 4;
	pub const ReservedDmpWeight: Weight = MAXIMUM_BLOCK_WEIGHT / 4;
}

impl cumulus_pallet_parachain_system::Config for Runtime {
	type Event = Event;
	type OnSystemEvent = ();
	type SelfParaId = parachain_info::Pallet<Runtime>;
	type DmpMessageHandler = DmpQueue;
	type ReservedDmpWeight = ReservedDmpWeight;
	type OutboundXcmpMessageSource = XcmpQueue;
	type XcmpMessageHandler = XcmpQueue;
	type ReservedXcmpWeight = ReservedXcmpWeight;
}

impl parachain_info::Config for Runtime {}

impl cumulus_pallet_aura_ext::Config for Runtime {}

impl cumulus_pallet_xcmp_queue::Config for Runtime {
	type Event = Event;
	type XcmExecutor = XcmExecutor<XcmConfig>;
	type ChannelInfo = ParachainSystem;
	// We use pallet_xcm to confirm the version of xcm
	type VersionWrapper = PolkadotXcm;
	type ExecuteOverweightOrigin = EnsureRoot<AccountId>;
	type ControllerOrigin = EnsureRoot<AccountId>;
	type ControllerOriginConverter = XcmOriginToTransactDispatchOrigin;
	type WeightInfo = weights::cumulus_pallet_xcmp_queue::WeightInfo<Runtime>;
}

impl cumulus_pallet_dmp_queue::Config for Runtime {
	type Event = Event;
	type XcmExecutor = XcmExecutor<XcmConfig>;
	type ExecuteOverweightOrigin = EnsureRoot<AccountId>;
}

parameter_types! {
	pub const Period: u32 = 6 * HOURS;
	pub const Offset: u32 = 0;
	pub const MaxAuthorities: u32 = 100_000;
}

impl pallet_session::Config for Runtime {
	type Event = Event;
	type ValidatorId = <Self as frame_system::Config>::AccountId;
	// we don't have stash and controller, thus we don't need the convert as well.
	type ValidatorIdOf = pallet_collator_selection::IdentityCollator;
	type ShouldEndSession = pallet_session::PeriodicSessions<Period, Offset>;
	type NextSessionRotation = pallet_session::PeriodicSessions<Period, Offset>;
	type SessionManager = CollatorSelection;
	// Essentially just Aura, but lets be pedantic.
	type SessionHandler = <SessionKeys as sp_runtime::traits::OpaqueKeys>::KeyTypeIdProviders;
	type Keys = SessionKeys;
	type WeightInfo = weights::pallet_session::WeightInfo<Runtime>;
}

impl pallet_aura::Config for Runtime {
	type AuthorityId = AuraId;
	type DisabledValidators = ();
	type MaxAuthorities = MaxAuthorities;
}

parameter_types! {
	pub const PotId: PalletId = PalletId(*b"PotStake");
	pub const MaxCandidates: u32 = 100;
	pub const MinCandidates: u32 = 0;
	pub const SessionLength: BlockNumber = 6 * HOURS;
	pub const MaxInvulnerables: u32 = 100;
}

impl pallet_collator_selection::Config for Runtime {
	type Event = Event;
	type Currency = Balances;
	type UpdateOrigin = EnsureRoot<AccountId>;
	type PotId = PotId;
	type MaxCandidates = MaxCandidates;
	type MinCandidates = MinCandidates;
	type MaxInvulnerables = MaxInvulnerables;
	// should be a multiple of session or things will get inconsistent
	type KickThreshold = Period;
	type ValidatorId = <Self as frame_system::Config>::AccountId;
	type ValidatorIdOf = pallet_collator_selection::IdentityCollator;
	type ValidatorRegistration = Session;
	type WeightInfo = weights::pallet_collator_selection::WeightInfo<Runtime>;
}

parameter_types! {
	pub const MinVestedTransfer: Balance = 10 * CENTS;
}

impl pallet_vesting::Config for Runtime {
	type Event = Event;
	type Currency = Balances;
	type BlockNumberToBalance = ConvertInto;
	type MinVestedTransfer = MinVestedTransfer;
	type WeightInfo = ();
	// `VestingInfo` encode length is 36bytes. 28 schedules gets encoded as 1009 bytes, which is the
	// highest number of schedules that encodes less than 2^10.
	const MAX_VESTING_SCHEDULES: u32 = 28;
}

parameter_types! {
	pub const BridgeChainId: u8 = 1;
	pub const ProposalLifetime: BlockNumber = 50400; // ~7 days
}

impl pallet_bridge::Config for Runtime {
	type Event = Event;
	type BridgeCommitteeOrigin = EnsureRootOrHalfCouncil;
	type Proposal = Call;
	type BridgeChainId = BridgeChainId;
	type ProposalLifetime = ProposalLifetime;
}

parameter_types! {
	pub const MaximumIssuance: Balance = 20_000_000 * DOLLARS;
	// bridge::derive_resource_id(1, &bridge::hashing::blake2_128(b"LIT"));
	pub const NativeTokenResourceId: [u8; 32] = hex_literal::hex!("00000000000000000000000000000063a7e2be78898ba83824b0c0cc8dfb6001");
}

impl pallet_bridge_transfer::Config for Runtime {
	type Event = Event;
	type BridgeOrigin = pallet_bridge::EnsureBridge<Runtime>;
	type Currency = Balances;
	type NativeTokenResourceId = NativeTokenResourceId;
	type MaximumIssuance = MaximumIssuance;
}

parameter_types! {
	pub const SlashPercent: Percent = Percent::from_percent(20);
	pub const MaximumNameLength: u32 = 16;
}

impl pallet_drop3::Config for Runtime {
	type Event = Event;
	type PoolId = u64;
	type SetAdminOrigin = EnsureRootOrHalfCouncil;
	type Currency = Balances;
	type WeightInfo = weights::pallet_drop3::WeightInfo<Runtime>;
	type SlashPercent = SlashPercent;
	type MaximumNameLength = MaximumNameLength;
}

impl pallet_extrinsic_filter::Config for Runtime {
	type Event = Event;
	type UpdateOrigin = EnsureRootOrHalfCouncil;
	#[cfg(feature = "tee-dev")]
	type NormalModeFilter = Everything;
	#[cfg(not(feature = "tee-dev"))]
	type NormalModeFilter = NormalModeFilter;
	type SafeModeFilter = SafeModeFilter;
	type TestModeFilter = Everything;
	type WeightInfo = weights::pallet_extrinsic_filter::WeightInfo<Runtime>;
}

parameter_types! {
	pub const MomentsPerDay: Moment = 86_400_000; // [ms/d]
	pub const MaxSilenceTime: Moment =172_800_000; // 48h
}

impl pallet_teerex::Config for Runtime {
	type Event = Event;
	type Currency = Balances;
	type MomentsPerDay = MomentsPerDay;
	type MaxSilenceTime = MaxSilenceTime;
	type WeightInfo = ();
}

parameter_types! {
	pub const EarlyBlockProposalLenience: u64 = 100;
}

impl pallet_sidechain::Config for Runtime {
	type Event = Event;
	type WeightInfo = ();
	type EarlyBlockProposalLenience = EarlyBlockProposalLenience;
}

impl pallet_identity_management::Config for Runtime {
	type Event = Event;
}

construct_runtime! {
	pub enum Runtime where
		Block = Block,
		NodeBlock = opaque::Block,
		UncheckedExtrinsic = UncheckedExtrinsic,
	{
		// Core
		System: frame_system::{Pallet, Call, Storage, Config, Event<T>} = 0,
		Timestamp: pallet_timestamp::{Pallet, Call, Storage, Inherent} = 1,
		Scheduler: pallet_scheduler::{Pallet, Call, Storage, Event<T>} = 2,
		Utility: pallet_utility::{Pallet, Call, Event} = 3,
		Multisig: pallet_multisig::{Pallet, Call, Storage, Event<T>} = 4,
		Proxy: pallet_proxy::{Pallet, Call, Storage, Event<T>} = 5,
		Preimage: pallet_preimage::{Pallet, Call, Storage, Event<T>} = 6,

		// Token related
		Balances: pallet_balances::{Pallet, Call, Storage, Config<T>, Event<T>} = 10,
		Vesting: pallet_vesting::{Pallet, Call, Storage, Event<T>, Config<T>} = 11,
		TransactionPayment: pallet_transaction_payment::{Pallet, Storage} = 12,
		Treasury: pallet_treasury::{Pallet, Call, Storage, Config, Event<T>} = 13,

		// Governance
		Democracy: pallet_democracy::{Pallet, Call, Storage, Config<T>, Event<T>} = 21,
		Council: pallet_collective::<Instance1>::{Pallet, Call, Storage, Origin<T>, Event<T>, Config<T>} = 22,
		CouncilMembership: pallet_membership::<Instance1>::{Pallet, Call, Storage, Event<T>, Config<T>} = 23,
		TechnicalCommittee: pallet_collective::<Instance2>::{Pallet, Call, Storage, Origin<T>, Event<T>, Config<T>} = 24,
		TechnicalCommitteeMembership: pallet_membership::<Instance2>::{Pallet, Call, Storage, Event<T>, Config<T>} = 25,

		// Parachain
		ParachainSystem: cumulus_pallet_parachain_system::{
			Pallet, Call, Config, Storage, Inherent, Event<T>, ValidateUnsigned,
		} = 30,
		ParachainInfo: parachain_info::{Pallet, Storage, Config} = 31,

		// Collator support
		// About the order of these 5 pallets, the comment in cumulus seems to be outdated.
		//
		// The main thing is Authorship looks for the block author (T::FindAuthor::find_author)
		// in its `on_initialize` hook -> Session::find_author, where Session::validators() is enquired.
		// Meanwhile Session could modify the validators storage in its `on_initialize` hook. If Session
		// comes after Authorship, the changes on validators() will only take effect in the next block.
		//
		// I assume it's the desired behavior though or it doesn't really matter.
		//
		// also see the comment above `AllPalletsWithSystem` and
		// https://github.com/litentry/litentry-parachain/issues/336
		Authorship: pallet_authorship::{Pallet, Call, Storage} = 40,
		CollatorSelection: pallet_collator_selection::{Pallet, Call, Storage, Event<T>, Config<T>} = 41,
		Session: pallet_session::{Pallet, Call, Storage, Event, Config<T>} = 42,
		Aura: pallet_aura::{Pallet, Storage, Config<T>} = 43,
		AuraExt: cumulus_pallet_aura_ext::{Pallet, Storage, Config} = 44,

		// XCM helpers
		XcmpQueue: cumulus_pallet_xcmp_queue::{Pallet, Call, Storage, Event<T>} = 50,
		PolkadotXcm: pallet_xcm::{Pallet, Call, Storage, Event<T>, Origin, Config} = 51,
		CumulusXcm: cumulus_pallet_xcm::{Pallet, Call, Event<T>, Origin} = 52,
		DmpQueue: cumulus_pallet_dmp_queue::{Pallet, Call, Storage, Event<T>} = 53,
		XTokens: orml_xtokens::{Pallet, Call, Storage, Event<T>} = 54,
		Tokens: orml_tokens::{Pallet, Call, Storage, Event<T>} = 55,

		// Litmus pallets
		ChainBridge: pallet_bridge::{Pallet, Call, Storage, Event<T>} = 60,
		BridgeTransfer: pallet_bridge_transfer::{Pallet, Call, Event<T>, Storage} = 61,
		Drop3: pallet_drop3::{Pallet, Call, Storage, Event<T>} = 62,
		ExtrinsicFilter: pallet_extrinsic_filter::{Pallet, Call, Storage, Event<T>} = 63,
<<<<<<< HEAD
		AssetManager: pallet_asset_manager::{Pallet, Call, Storage, Event<T>} = 64,
=======
		IdentityManagement: pallet_identity_management::{Pallet, Call, Storage, Event<T>} = 64,
>>>>>>> 3cfd925c

		// TEE
		Teerex: pallet_teerex::{Pallet, Call, Config, Storage, Event<T>} = 90,
		Sidechain: pallet_sidechain::{Pallet, Call, Storage, Event<T>} = 91,

		// TMP
		Sudo: pallet_sudo::{Pallet, Call, Storage, Config<T>, Event<T>} = 255,
	}
}

pub struct SafeModeFilter;
impl Contains<Call> for SafeModeFilter {
	fn contains(call: &Call) -> bool {
		matches!(
			call,
			Call::Sudo(_) |
			// System
			Call::System(_) | Call::Timestamp(_) | Call::ParachainSystem(_) |
			// ExtrinsicFilter
			Call::ExtrinsicFilter(_)
		)
	}
}

pub struct NormalModeFilter;
impl Contains<Call> for NormalModeFilter {
	fn contains(call: &Call) -> bool {
		matches!(
			call,
			// Sudo
			Call::Sudo(_) |
			// System
			Call::System(_) | Call::Timestamp(_) | Call::ParachainSystem(_) |
			// ExtrinsicFilter
			Call::ExtrinsicFilter(_) |
			// Vesting - only enable vest() call function
			Call::Vesting(pallet_vesting::Call::vest { .. }) |
			// ChainBridge
			Call::ChainBridge(_) |
			// BridgeTransfer
			Call::BridgeTransfer(_)
		)
	}
}

#[cfg(feature = "runtime-benchmarks")]
#[macro_use]
extern crate frame_benchmarking;

#[cfg(feature = "runtime-benchmarks")]
mod benches {
	define_benchmarks!(
		[frame_system, SystemBench::<Runtime>]
		[pallet_asset_manager, AssetManager]
		[pallet_balances, Balances]
		[pallet_timestamp, Timestamp]
		[pallet_utility, Utility]
		[pallet_treasury, Treasury]
		[pallet_democracy, Democracy]
		[pallet_collective, Council]
		[pallet_proxy, Proxy]
		[pallet_membership, CouncilMembership]
		[pallet_multisig, Multisig]
		[pallet_drop3, Drop3]
		[pallet_extrinsic_filter, ExtrinsicFilter]
		[pallet_scheduler, Scheduler]
		[pallet_preimage, Preimage]
		[pallet_session, SessionBench::<Runtime>]
		[pallet_collator_selection, CollatorSelection]
		[cumulus_pallet_xcmp_queue, XcmpQueue]
		[pallet_teerex, Teerex]
		[pallet_sidechain, Sidechain]
	);
}

impl_runtime_apis! {
	impl sp_api::Core<Block> for Runtime {
		fn version() -> RuntimeVersion {
			VERSION
		}

		fn execute_block(block: Block) {
			Executive::execute_block(block);
		}

		fn initialize_block(header: &<Block as BlockT>::Header) {
			Executive::initialize_block(header)
		}
	}

	impl sp_api::Metadata<Block> for Runtime {
		fn metadata() -> OpaqueMetadata {
			OpaqueMetadata::new(Runtime::metadata().into())
		}
	}

	impl sp_block_builder::BlockBuilder<Block> for Runtime {
		fn apply_extrinsic(
			extrinsic: <Block as BlockT>::Extrinsic,
		) -> ApplyExtrinsicResult {
			Executive::apply_extrinsic(extrinsic)
		}

		fn finalize_block() -> <Block as BlockT>::Header {
			Executive::finalize_block()
		}

		fn inherent_extrinsics(data: sp_inherents::InherentData) -> Vec<<Block as BlockT>::Extrinsic> {
			data.create_extrinsics()
		}

		fn check_inherents(block: Block, data: sp_inherents::InherentData) -> sp_inherents::CheckInherentsResult {
			data.check_extrinsics(&block)
		}
	}

	impl sp_transaction_pool::runtime_api::TaggedTransactionQueue<Block> for Runtime {
		fn validate_transaction(
			source: TransactionSource,
			tx: <Block as BlockT>::Extrinsic,
			block_hash: <Block as BlockT>::Hash,
		) -> TransactionValidity {
			Executive::validate_transaction(source, tx, block_hash)
		}
	}

	impl sp_offchain::OffchainWorkerApi<Block> for Runtime {
		fn offchain_worker(header: &<Block as BlockT>::Header) {
			Executive::offchain_worker(header)
		}
	}

	impl sp_session::SessionKeys<Block> for Runtime {
		fn decode_session_keys(
			encoded: Vec<u8>,
		) -> Option<Vec<(Vec<u8>, KeyTypeId)>> {
			SessionKeys::decode_into_raw_public_keys(&encoded)
		}

		fn generate_session_keys(seed: Option<Vec<u8>>) -> Vec<u8> {
			SessionKeys::generate(seed)
		}
	}

	impl sp_consensus_aura::AuraApi<Block, AuraId> for Runtime {
		fn slot_duration() -> sp_consensus_aura::SlotDuration {
			sp_consensus_aura::SlotDuration::from_millis(Aura::slot_duration())
		}

		fn authorities() -> Vec<AuraId> {
			Aura::authorities().into_inner()
		}
	}

	impl frame_system_rpc_runtime_api::AccountNonceApi<Block, AccountId, Index> for Runtime {
		fn account_nonce(account: AccountId) -> Index {
			System::account_nonce(account)
		}
	}

	impl pallet_transaction_payment_rpc_runtime_api::TransactionPaymentApi<Block, Balance> for Runtime {
		fn query_info(
			uxt: <Block as BlockT>::Extrinsic,
			len: u32,
		) -> pallet_transaction_payment_rpc_runtime_api::RuntimeDispatchInfo<Balance> {
			TransactionPayment::query_info(uxt, len)
		}
		fn query_fee_details(
			uxt: <Block as BlockT>::Extrinsic,
			len: u32,
		) -> pallet_transaction_payment::FeeDetails<Balance> {
			TransactionPayment::query_fee_details(uxt, len)
		}
	}

	impl cumulus_primitives_core::CollectCollationInfo<Block> for Runtime {
		fn collect_collation_info(header: &<Block as BlockT>::Header) -> cumulus_primitives_core::CollationInfo {
			ParachainSystem::collect_collation_info(header)
		}
	}

	#[cfg(feature = "try-runtime")]
	impl frame_try_runtime::TryRuntime<Block> for Runtime {
		fn on_runtime_upgrade() -> (Weight, Weight) {
			// NOTE: intentional unwrap: we don't want to propagate the error backwards, and want to
			// have a backtrace here. If any of the pre/post migration checks fail, we shall stop
			// right here and right now.
			let weight = Executive::try_runtime_upgrade().unwrap();
			(weight, RuntimeBlockWeights::get().max_block)
		}

		fn execute_block_no_check(block: Block) -> Weight {
			Executive::execute_block_no_check(block)
		}
	}

	#[cfg(feature = "runtime-benchmarks")]
	impl frame_benchmarking::Benchmark<Block> for Runtime {
		fn benchmark_metadata(extra: bool) -> (
			Vec<frame_benchmarking::BenchmarkList>,
			Vec<frame_support::traits::StorageInfo>,
		) {
			use frame_benchmarking::{Benchmarking, BenchmarkList};
			use frame_support::traits::StorageInfoTrait;
			use frame_system_benchmarking::Pallet as SystemBench;
			use cumulus_pallet_session_benchmarking::Pallet as SessionBench;

			let mut list = Vec::<BenchmarkList>::new();
			list_benchmarks!(list, extra);

			let storage_info = AllPalletsWithSystem::storage_info();
			(list, storage_info)
		}

		fn dispatch_benchmark(
			config: frame_benchmarking::BenchmarkConfig
		) -> Result<Vec<frame_benchmarking::BenchmarkBatch>, sp_runtime::RuntimeString> {
			use frame_benchmarking::{Benchmarking, BenchmarkBatch, TrackedStorageKey};

			use frame_system_benchmarking::Pallet as SystemBench;
			impl frame_system_benchmarking::Config for Runtime {}

			use cumulus_pallet_session_benchmarking::Pallet as SessionBench;
			impl cumulus_pallet_session_benchmarking::Config for Runtime {}

			let whitelist: Vec<TrackedStorageKey> = vec![
				// Block Number
				hex_literal::hex!("26aa394eea5630e07c48ae0c9558cef702a5c1b19ab7a04f536c519aca4983ac").to_vec().into(),
				// Total Issuance
				hex_literal::hex!("c2261276cc9d1f8598ea4b6a74b15c2f57c875e4cff74148e4628f264b974c80").to_vec().into(),
				// Execution Phase
				hex_literal::hex!("26aa394eea5630e07c48ae0c9558cef7ff553b5a9862a516939d82b3d3d8661a").to_vec().into(),
				// Event Count
				hex_literal::hex!("26aa394eea5630e07c48ae0c9558cef70a98fdbe9ce6c55837576c60c7af3850").to_vec().into(),
				// System Events
				hex_literal::hex!("26aa394eea5630e07c48ae0c9558cef780d41e5e16056765bc8461851072c9d7").to_vec().into(),
			];

			let mut batches = Vec::<BenchmarkBatch>::new();
			let params = (&config, &whitelist);
			add_benchmarks!(params, batches);

			if batches.is_empty() { return Err("Benchmark not found for this pallet.".into()) }
			Ok(batches)
		}
	}
}

struct CheckInherents;

impl cumulus_pallet_parachain_system::CheckInherents<Block> for CheckInherents {
	fn check_inherents(
		block: &Block,
		relay_state_proof: &cumulus_pallet_parachain_system::RelayChainStateProof,
	) -> sp_inherents::CheckInherentsResult {
		let relay_chain_slot = relay_state_proof
			.read_slot()
			.expect("Could not read the relay chain slot from the proof");

		let inherent_data =
			cumulus_primitives_timestamp::InherentDataProvider::from_relay_chain_slot_and_duration(
				relay_chain_slot,
				sp_std::time::Duration::from_secs(6),
			)
			.create_inherent_data()
			.expect("Could not create the timestamp inherent data");

		inherent_data.check_extrinsics(block)
	}
}

cumulus_pallet_parachain_system::register_validate_block! {
	Runtime = Runtime,
	BlockExecutor = cumulus_pallet_aura_ext::BlockExecutor::<Runtime, Executive>,
	CheckInherents = CheckInherents,
}<|MERGE_RESOLUTION|>--- conflicted
+++ resolved
@@ -878,11 +878,8 @@
 		BridgeTransfer: pallet_bridge_transfer::{Pallet, Call, Event<T>, Storage} = 61,
 		Drop3: pallet_drop3::{Pallet, Call, Storage, Event<T>} = 62,
 		ExtrinsicFilter: pallet_extrinsic_filter::{Pallet, Call, Storage, Event<T>} = 63,
-<<<<<<< HEAD
 		AssetManager: pallet_asset_manager::{Pallet, Call, Storage, Event<T>} = 64,
-=======
-		IdentityManagement: pallet_identity_management::{Pallet, Call, Storage, Event<T>} = 64,
->>>>>>> 3cfd925c
+		IdentityManagement: pallet_identity_management::{Pallet, Call, Storage, Event<T>} = 65,
 
 		// TEE
 		Teerex: pallet_teerex::{Pallet, Call, Config, Storage, Event<T>} = 90,
