// Copyright 2020-2024 Trust Computing GmbH.
// This file is part of Litentry.
//
// Litentry is free software: you can redistribute it and/or modify
// it under the terms of the GNU General Public License as published by
// the Free Software Foundation, either version 3 of the License, or
// (at your option) any later version.
//
// Litentry is distributed in the hope that it will be useful,
// but WITHOUT ANY WARRANTY; without even the implied warranty of
// MERCHANTABILITY or FITNESS FOR A PARTICULAR PURPOSE.  See the
// GNU General Public License for more details.
//
// You should have received a copy of the GNU General Public License
// along with Litentry.  If not, see <https://www.gnu.org/licenses/>.
#![allow(clippy::type_complexity)]

use frame_support::{
	migration::{clear_storage_prefix, storage_key_iter},
	pallet_prelude::*,
	traits::{Get, OnRuntimeUpgrade},
	Blake2_128Concat, Twox64Concat,
};
use sp_runtime::Saturating;
use sp_std::{
	convert::{From, TryInto},
	marker::PhantomData,
	vec::Vec,
};

use pallet_parachain_staking::{
	set::OrderedSet, BalanceOf, Bond, BottomDelegations, CandidateInfo, CandidateMetadata,
	CandidatePool, DelayedPayout, DelayedPayouts, DelegationAction, DelegationScheduledRequests,
	Delegations, Delegator, DelegatorState, ScheduledRequest, Staked, TopDelegations, Total,
};
pub const DECIMAL_CONVERTOR: u128 = 1_000_000u128;

#[cfg(feature = "try-runtime")]
use parity_scale_codec::Encode;
#[cfg(feature = "try-runtime")]
use sp_std::collections::btree_map::BTreeMap;
use storage::migration::get_storage_value;

// Replace Parachain Staking Storage for Decimal Change from 12 to 18
pub struct ReplaceParachainStakingStorage<T>(PhantomData<T>);
impl<T: pallet_parachain_staking::Config> ReplaceParachainStakingStorage<T>
where
	BalanceOf<T>: From<u128>,
{
	pub fn replace_delegator_state_storage() -> frame_support::weights::Weight {
		log::info!(
			target: "ReplaceParachainStakingStorage",
			"running migration to ParachainStaking DelegatorState"
		);
		let pallet_prefix: &[u8] = b"ParachainStaking";
		let storage_item_prefix: &[u8] = b"DelegatorState";
		let stored_data: Vec<_> = storage_key_iter::<
			T::AccountId,
			Delegator<T::AccountId, BalanceOf<T>>,
			Twox64Concat,
		>(pallet_prefix, storage_item_prefix)
		.collect();
		let migrated_count = frame_support::weights::Weight::from_parts(
			0,
			stored_data
				.len()
				.try_into()
				.expect("There are between 0 and 2**64 mappings stored."),
		);
		// Now remove the old storage
		// https://crates.parity.io/frame_support/storage/migration/fn.clear_storage_prefix.html
		let _ = clear_storage_prefix(pallet_prefix, storage_item_prefix, &[], None, None);
		// Assert that old storage is empty
		assert!(storage_key_iter::<
			T::AccountId,
			Delegator<T::AccountId, BalanceOf<T>>,
			Twox64Concat,
		>(pallet_prefix, storage_item_prefix)
		.next()
		.is_none());
		for (account, state) in stored_data {
			let mut new_delegator: Delegator<T::AccountId, BalanceOf<T>> = state;
			new_delegator.total = new_delegator.total.saturating_mul(DECIMAL_CONVERTOR.into());
			new_delegator.less_total =
				new_delegator.less_total.saturating_mul(DECIMAL_CONVERTOR.into());
			let mut sorted_inner_vector = new_delegator.delegations.0;
			for elem in sorted_inner_vector.iter_mut() {
				elem.amount = elem.amount.saturating_mul(DECIMAL_CONVERTOR.into());
			}
			new_delegator.delegations = OrderedSet::from(sorted_inner_vector);

			<DelegatorState<T>>::insert(&account, new_delegator)
		}
		let weight = T::DbWeight::get();
		migrated_count.saturating_mul(weight.write + weight.read)
	}

	pub fn replace_candidate_info_storage() -> frame_support::weights::Weight {
		log::info!(
			target: "ReplaceParachainStakingStorage",
			"running migration to ParachainStaking CandidateInfo"
		);
		let pallet_prefix: &[u8] = b"ParachainStaking";
		let storage_item_prefix: &[u8] = b"CandidateInfo";
		let stored_data: Vec<_> = storage_key_iter::<
			T::AccountId,
			CandidateMetadata<BalanceOf<T>>,
			Twox64Concat,
		>(pallet_prefix, storage_item_prefix)
		.collect();
		let migrated_count = frame_support::weights::Weight::from_parts(
			0,
			stored_data
				.len()
				.try_into()
				.expect("There are between 0 and 2**64 mappings stored."),
		);
		// Now remove the old storage
		// https://crates.parity.io/frame_support/storage/migration/fn.clear_storage_prefix.html
		let _ = clear_storage_prefix(pallet_prefix, storage_item_prefix, &[], None, None);
		// Assert that old storage is empty
		assert!(storage_key_iter::<T::AccountId, CandidateMetadata<BalanceOf<T>>, Twox64Concat>(
			pallet_prefix,
			storage_item_prefix
		)
		.next()
		.is_none());
		for (account, state) in stored_data {
			let mut new_metadata: CandidateMetadata<BalanceOf<T>> = state;
			new_metadata.bond = new_metadata.bond.saturating_mul(DECIMAL_CONVERTOR.into());
			new_metadata.total_counted =
				new_metadata.total_counted.saturating_mul(DECIMAL_CONVERTOR.into());
			new_metadata.lowest_top_delegation_amount = new_metadata
				.lowest_top_delegation_amount
				.saturating_mul(DECIMAL_CONVERTOR.into());
			new_metadata.highest_bottom_delegation_amount = new_metadata
				.highest_bottom_delegation_amount
				.saturating_mul(DECIMAL_CONVERTOR.into());
			new_metadata.lowest_bottom_delegation_amount = new_metadata
				.lowest_bottom_delegation_amount
				.saturating_mul(DECIMAL_CONVERTOR.into());

			if let Some(mut i) = new_metadata.request {
				i.amount = i.amount.saturating_mul(DECIMAL_CONVERTOR.into());
			}
			<CandidateInfo<T>>::insert(&account, new_metadata)
		}
		let weight = T::DbWeight::get();
		migrated_count.saturating_mul(weight.write + weight.read)
	}

	pub fn replace_delegation_scheduled_requests_storage() -> frame_support::weights::Weight {
		log::info!(
			target: "ReplaceParachainStakingStorage",
			"running migration to ParachainStaking DelegationScheduledRequests"
		);
		let pallet_prefix: &[u8] = b"ParachainStaking";
		let storage_item_prefix: &[u8] = b"DelegationScheduledRequests";
		let stored_data: Vec<_> = storage_key_iter::<
			T::AccountId,
			Vec<ScheduledRequest<T::AccountId, BalanceOf<T>>>,
			Blake2_128Concat,
		>(pallet_prefix, storage_item_prefix)
		.collect();
		let migrated_count = frame_support::weights::Weight::from_parts(
			0,
			stored_data
				.len()
				.try_into()
				.expect("There are between 0 and 2**64 mappings stored."),
		);
		// Now remove the old storage
		// https://crates.parity.io/frame_support/storage/migration/fn.clear_storage_prefix.html
		let _ = clear_storage_prefix(pallet_prefix, storage_item_prefix, &[], None, None);
		// Assert that old storage is empty
		assert!(storage_key_iter::<
			T::AccountId,
			Vec<ScheduledRequest<T::AccountId, BalanceOf<T>>>,
			Blake2_128Concat,
		>(pallet_prefix, storage_item_prefix)
		.next()
		.is_none());
		for (account, state) in stored_data {
			let mut new_scheduled_requests: Vec<ScheduledRequest<T::AccountId, BalanceOf<T>>> =
				state;
			for scheduled_request in new_scheduled_requests.iter_mut() {
				match scheduled_request.action {
					DelegationAction::Revoke(n) => {
						scheduled_request.action =
							DelegationAction::Revoke(n.saturating_mul(DECIMAL_CONVERTOR.into()));
					},
					DelegationAction::Decrease(n) => {
						scheduled_request.action =
							DelegationAction::Decrease(n.saturating_mul(DECIMAL_CONVERTOR.into()));
					},
				}
			}
			<DelegationScheduledRequests<T>>::insert(&account, new_scheduled_requests)
		}
		let weight = T::DbWeight::get();
		migrated_count.saturating_mul(weight.write + weight.read)
	}

	pub fn replace_top_delegations_storage() -> frame_support::weights::Weight {
		log::info!(
			target: "ReplaceParachainStakingStorage",
			"running migration to ParachainStaking TopDelegations"
		);
		let pallet_prefix: &[u8] = b"ParachainStaking";
		let storage_item_prefix: &[u8] = b"TopDelegations";
		let stored_data: Vec<_> = storage_key_iter::<
			T::AccountId,
			Delegations<T::AccountId, BalanceOf<T>>,
			Twox64Concat,
		>(pallet_prefix, storage_item_prefix)
		.collect();
		let migrated_count = frame_support::weights::Weight::from_parts(
			0,
			stored_data
				.len()
				.try_into()
				.expect("There are between 0 and 2**64 mappings stored."),
		);
		// Now remove the old storage
		// https://crates.parity.io/frame_support/storage/migration/fn.clear_storage_prefix.html
		let _ = clear_storage_prefix(pallet_prefix, storage_item_prefix, &[], None, None);
		// Assert that old storage is empty
		assert!(storage_key_iter::<
			T::AccountId,
			Delegations<T::AccountId, BalanceOf<T>>,
			Twox64Concat,
		>(pallet_prefix, storage_item_prefix)
		.next()
		.is_none());
		for (account, state) in stored_data {
			let mut new_delegations: Delegations<T::AccountId, BalanceOf<T>> = state;

			for delegation_bond in new_delegations.delegations.iter_mut() {
				delegation_bond.amount =
					delegation_bond.amount.saturating_mul(DECIMAL_CONVERTOR.into());
			}

			<TopDelegations<T>>::insert(&account, new_delegations)
		}
		let weight = T::DbWeight::get();
		migrated_count.saturating_mul(weight.write + weight.read)
	}

	pub fn replace_bottom_delegations_storage() -> frame_support::weights::Weight {
		log::info!(
			target: "ReplaceParachainStakingStorage",
			"running migration to ParachainStaking BottomDelegations"
		);
		let pallet_prefix: &[u8] = b"ParachainStaking";
		let storage_item_prefix: &[u8] = b"BottomDelegations";
		let stored_data: Vec<_> = storage_key_iter::<
			T::AccountId,
			Delegations<T::AccountId, BalanceOf<T>>,
			Twox64Concat,
		>(pallet_prefix, storage_item_prefix)
		.collect();
		let migrated_count = frame_support::weights::Weight::from_parts(
			0,
			stored_data
				.len()
				.try_into()
				.expect("There are between 0 and 2**64 mappings stored."),
		);
		// Now remove the old storage
		// https://crates.parity.io/frame_support/storage/migration/fn.clear_storage_prefix.html
		let _ = clear_storage_prefix(pallet_prefix, storage_item_prefix, &[], None, None);
		// Assert that old storage is empty
		assert!(storage_key_iter::<
			T::AccountId,
			Delegations<T::AccountId, BalanceOf<T>>,
			Twox64Concat,
		>(pallet_prefix, storage_item_prefix)
		.next()
		.is_none());
		for (account, state) in stored_data {
			let mut new_delegations: Delegations<T::AccountId, BalanceOf<T>> = state;

			for delegation_bond in new_delegations.delegations.iter_mut() {
				delegation_bond.amount =
					delegation_bond.amount.saturating_mul(DECIMAL_CONVERTOR.into());
			}

			<BottomDelegations<T>>::insert(&account, new_delegations)
		}
		let weight = T::DbWeight::get();
		migrated_count.saturating_mul(weight.write + weight.read)
	}

	pub fn replace_total_storage() -> frame_support::weights::Weight {
		log::info!(
			target: "ReplaceParachainStakingStorage",
			"running migration to ParachainStaking Total"
		);
		let pallet_prefix: &[u8] = b"ParachainStaking";
		let storage_item_prefix: &[u8] = b"Total";
		let stored_data =
			get_storage_value::<BalanceOf<T>>(pallet_prefix, storage_item_prefix, b"")
				.expect("Storage query fails: ParachainStaking Total");
		<Total<T>>::put(stored_data.saturating_mul(DECIMAL_CONVERTOR.into()));
		let weight = T::DbWeight::get();
		frame_support::weights::Weight::from_parts(0, weight.write + weight.read)
	}

	pub fn replace_candidate_pool_storage() -> frame_support::weights::Weight {
		log::info!(
			target: "ReplaceParachainStakingStorage",
			"running migration to ParachainStaking CandidatePool"
		);
		let pallet_prefix: &[u8] = b"ParachainStaking";
		let storage_item_prefix: &[u8] = b"CandidatePool";
		let mut stored_data = get_storage_value::<OrderedSet<Bond<T::AccountId, BalanceOf<T>>>>(
			pallet_prefix,
			storage_item_prefix,
			b"",
		)
		.expect("Storage query fails: ParachainStaking CandidatePool");
		for bond in stored_data.0.iter_mut() {
			bond.amount = bond.amount.saturating_mul(DECIMAL_CONVERTOR.into());
		}
		<CandidatePool<T>>::put(stored_data);
		let weight = T::DbWeight::get();
		frame_support::weights::Weight::from_parts(0, weight.write + weight.read)
	}

<<<<<<< HEAD
	pub fn repalce_delayed_payouts_storage() -> frame_support::weights::Weight {
=======
	pub fn replace_delayed_payouts_storage() -> frame_support::weights::Weight {
>>>>>>> a7540f84
		log::info!(
			target: "ReplaceParachainStakingStorage",
			"running migration to ParachainStaking DelayedPayouts"
		);
		let pallet_prefix: &[u8] = b"ParachainStaking";
		let storage_item_prefix: &[u8] = b"DelayedPayouts";
		let stored_data: Vec<_> =
			storage_key_iter::<u32, DelayedPayout<BalanceOf<T>>, Twox64Concat>(
				pallet_prefix,
				storage_item_prefix,
			)
			.collect();
		let migrated_count = frame_support::weights::Weight::from_parts(
			0,
			stored_data
				.len()
				.try_into()
				.expect("There are between 0 and 2**64 mappings stored."),
		);
		// Now remove the old storage
		// https://crates.parity.io/frame_support/storage/migration/fn.clear_storage_prefix.html
		let _ = clear_storage_prefix(pallet_prefix, storage_item_prefix, &[], None, None);
		// Assert that old storage is empty
		assert!(storage_key_iter::<u32, DelayedPayout<BalanceOf<T>>, Twox64Concat>(
			pallet_prefix,
			storage_item_prefix
		)
		.next()
		.is_none());
		for (round, state) in stored_data {
			let mut new_delayed_payout: DelayedPayout<BalanceOf<T>> = state;

			new_delayed_payout.round_issuance =
				new_delayed_payout.round_issuance.saturating_mul(DECIMAL_CONVERTOR.into());
			new_delayed_payout.total_staking_reward =
				new_delayed_payout.total_staking_reward.saturating_mul(DECIMAL_CONVERTOR.into());

			<DelayedPayouts<T>>::insert(round, new_delayed_payout)
		}
		let weight = T::DbWeight::get();
		migrated_count.saturating_mul(weight.write + weight.read)
	}

<<<<<<< HEAD
	pub fn repalce_staked_storage() -> frame_support::weights::Weight {
=======
	pub fn replace_staked_storage() -> frame_support::weights::Weight {
>>>>>>> a7540f84
		log::info!(
			target: "ReplaceParachainStakingStorage",
			"running migration to ParachainStaking Staked"
		);
		let pallet_prefix: &[u8] = b"ParachainStaking";
		let storage_item_prefix: &[u8] = b"Staked";
		let stored_data: Vec<_> =
			storage_key_iter::<u32, BalanceOf<T>, Twox64Concat>(pallet_prefix, storage_item_prefix)
				.collect();
		let migrated_count = frame_support::weights::Weight::from_parts(
			0,
			stored_data
				.len()
				.try_into()
				.expect("There are between 0 and 2**64 mappings stored."),
		);
		// Now remove the old storage
		// https://crates.parity.io/frame_support/storage/migration/fn.clear_storage_prefix.html
		let _ = clear_storage_prefix(pallet_prefix, storage_item_prefix, &[], None, None);
		// Assert that old storage is empty
		assert!(storage_key_iter::<u32, BalanceOf<T>, Twox64Concat>(
			pallet_prefix,
			storage_item_prefix
		)
		.next()
		.is_none());
		for (round, state) in stored_data {
			let new_staked: BalanceOf<T> = state;
			<Staked<T>>::insert(round, new_staked.saturating_mul(DECIMAL_CONVERTOR.into()))
		}
		let weight = T::DbWeight::get();
		migrated_count.saturating_mul(weight.write + weight.read)
	}
}

#[cfg(feature = "try-runtime")]
impl<T: pallet_parachain_staking::Config> ReplaceParachainStakingStorage<T>
where
	BalanceOf<T>: From<u128>,
{
	pub fn pre_upgrade_delegator_state_storage() -> Result<Vec<u8>, &'static str> {
		let result: BTreeMap<T::AccountId, Delegator<T::AccountId, BalanceOf<T>>> =
			<DelegatorState<T>>::iter()
				.map(|(account, state)| {
					let mut new_delegator: Delegator<T::AccountId, BalanceOf<T>> = state;
					new_delegator.total =
						new_delegator.total.saturating_mul(DECIMAL_CONVERTOR.into());
					new_delegator.less_total =
						new_delegator.less_total.saturating_mul(DECIMAL_CONVERTOR.into());
					let mut sorted_inner_vector = new_delegator.delegations.0;
					for elem in sorted_inner_vector.iter_mut() {
						elem.amount = elem.amount.saturating_mul(DECIMAL_CONVERTOR.into());
					}
					new_delegator.delegations = OrderedSet::from(sorted_inner_vector);

					(account, new_delegator)
				})
				.collect();
		Ok(result.encode())
	}
	pub fn post_upgrade_delegator_state_storage(state: Vec<u8>) -> Result<(), &'static str> {
		let expected_state =
			BTreeMap::<T::AccountId, Delegator<T::AccountId, BalanceOf<T>>>::decode(
				&mut &state[..],
			)
			.map_err(|_| "Failed to decode Delegator")?;
		for (account, actual_result) in <DelegatorState<T>>::iter() {
			let expected_result: Delegator<T::AccountId, BalanceOf<T>> =
				expected_state.get(&account).ok_or("Not Expected Delegator")?.clone();
			assert_eq!(expected_result, actual_result);
		}
		Ok(())
	}
	pub fn pre_upgrade_candidate_info_storage() -> Result<Vec<u8>, &'static str> {
		let result: BTreeMap<T::AccountId, CandidateMetadata<BalanceOf<T>>> =
			<CandidateInfo<T>>::iter()
				.map(|(account, state)| {
					let mut new_metadata: CandidateMetadata<BalanceOf<T>> = state;
					new_metadata.bond = new_metadata.bond.saturating_mul(DECIMAL_CONVERTOR.into());
					new_metadata.total_counted =
						new_metadata.total_counted.saturating_mul(DECIMAL_CONVERTOR.into());
					new_metadata.lowest_top_delegation_amount = new_metadata
						.lowest_top_delegation_amount
						.saturating_mul(DECIMAL_CONVERTOR.into());
					new_metadata.highest_bottom_delegation_amount = new_metadata
						.highest_bottom_delegation_amount
						.saturating_mul(DECIMAL_CONVERTOR.into());
					new_metadata.lowest_bottom_delegation_amount = new_metadata
						.lowest_bottom_delegation_amount
						.saturating_mul(DECIMAL_CONVERTOR.into());

					if let Some(mut i) = new_metadata.request {
						i.amount = i.amount.saturating_mul(DECIMAL_CONVERTOR.into());
					}

					(account, new_metadata)
				})
				.collect();
		Ok(result.encode())
	}
	pub fn post_upgrade_candidate_info_storage(state: Vec<u8>) -> Result<(), &'static str> {
		let expected_state =
			BTreeMap::<T::AccountId, CandidateMetadata<BalanceOf<T>>>::decode(&mut &state[..])
				.map_err(|_| "Failed to decode CandidateMetadata")?;
		for (account, actual_result) in <CandidateInfo<T>>::iter() {
			let expected_result: CandidateMetadata<BalanceOf<T>> =
				expected_state.get(&account).ok_or("Not Expected CandidateMetadata")?.clone();
			// Can not compare CandidateMetadata so compare its encode
			assert_eq!(expected_result.encode(), actual_result.encode());
		}
		Ok(())
	}
	pub fn pre_upgrade_delegation_scheduled_requests_storage() -> Result<Vec<u8>, &'static str> {
		let result: BTreeMap<T::AccountId, Vec<ScheduledRequest<T::AccountId, BalanceOf<T>>>> =
			<DelegationScheduledRequests<T>>::iter()
				.map(|(account, state)| {
					let mut new_scheduled_requests: Vec<
						ScheduledRequest<T::AccountId, BalanceOf<T>>,
					> = state;
					for scheduled_request in new_scheduled_requests.iter_mut() {
						match scheduled_request.action {
							DelegationAction::Revoke(n) => {
								scheduled_request.action = DelegationAction::Revoke(
									n.saturating_mul(DECIMAL_CONVERTOR.into()),
								);
							},
							DelegationAction::Decrease(n) => {
								scheduled_request.action = DelegationAction::Decrease(
									n.saturating_mul(DECIMAL_CONVERTOR.into()),
								);
							},
						}
					}

					(account, new_scheduled_requests)
				})
				.collect();
		Ok(result.encode())
	}
	pub fn post_upgrade_delegation_scheduled_requests_storage(
		state: Vec<u8>,
	) -> Result<(), &'static str> {
		let expected_state = BTreeMap::<
			T::AccountId,
			Vec<ScheduledRequest<T::AccountId, BalanceOf<T>>>,
		>::decode(&mut &state[..])
		.map_err(|_| "Failed to decode Vec<ScheduledRequest>")?;
		for (account, actual_result) in <DelegationScheduledRequests<T>>::iter() {
			let expected_result: Vec<ScheduledRequest<T::AccountId, BalanceOf<T>>> = expected_state
				.get(&account)
				.ok_or("Not Expected Vec<ScheduledRequest>")?
				.clone();
			// Can not compare Vec<ScheduledRequest> so compare its encode
			assert_eq!(expected_result.encode(), actual_result.encode());
		}
		Ok(())
	}
	pub fn pre_upgrade_top_delegations_storage() -> Result<Vec<u8>, &'static str> {
		let result: BTreeMap<T::AccountId, Delegations<T::AccountId, BalanceOf<T>>> =
			<TopDelegations<T>>::iter()
				.map(|(account, state)| {
					let mut new_delegations: Delegations<T::AccountId, BalanceOf<T>> = state;

					for delegation_bond in new_delegations.delegations.iter_mut() {
						delegation_bond.amount =
							delegation_bond.amount.saturating_mul(DECIMAL_CONVERTOR.into());
					}

					(account, new_delegations)
				})
				.collect();
		Ok(result.encode())
	}
	pub fn post_upgrade_top_delegations_storage(state: Vec<u8>) -> Result<(), &'static str> {
		let expected_state =
			BTreeMap::<T::AccountId, Delegations<T::AccountId, BalanceOf<T>>>::decode(
				&mut &state[..],
			)
			.map_err(|_| "Failed to decode Delegations")?;
		for (account, actual_result) in <TopDelegations<T>>::iter() {
			let expected_result: Delegations<T::AccountId, BalanceOf<T>> =
				expected_state.get(&account).ok_or("Not Expected Delegations")?.clone();
			assert_eq!(expected_result.encode(), actual_result.encode());
		}
		Ok(())
	}
	pub fn pre_upgrade_bottom_delegations_storage() -> Result<Vec<u8>, &'static str> {
		let result: BTreeMap<T::AccountId, Delegations<T::AccountId, BalanceOf<T>>> =
			<BottomDelegations<T>>::iter()
				.map(|(account, state)| {
					let mut new_delegations: Delegations<T::AccountId, BalanceOf<T>> = state;

					for delegation_bond in new_delegations.delegations.iter_mut() {
						delegation_bond.amount =
							delegation_bond.amount.saturating_mul(DECIMAL_CONVERTOR.into());
					}

					(account, new_delegations)
				})
				.collect();
		Ok(result.encode())
	}
	pub fn post_upgrade_bottom_delegations_storage(state: Vec<u8>) -> Result<(), &'static str> {
		let expected_state =
			BTreeMap::<T::AccountId, Delegations<T::AccountId, BalanceOf<T>>>::decode(
				&mut &state[..],
			)
			.map_err(|_| "Failed to decode Delegations")?;
		for (account, actual_result) in <BottomDelegations<T>>::iter() {
			let expected_result: Delegations<T::AccountId, BalanceOf<T>> =
				expected_state.get(&account).ok_or("Not Expected Delegations")?.clone();
			assert_eq!(expected_result.encode(), actual_result.encode());
		}
		Ok(())
	}
	pub fn pre_upgrade_total_storage() -> Result<Vec<u8>, &'static str> {
		Ok(<Total<T>>::get().saturating_mul(DECIMAL_CONVERTOR.into()).encode())
	}
	pub fn post_upgrade_total_storage(state: Vec<u8>) -> Result<(), &'static str> {
		let expected_state = BalanceOf::<T>::decode(&mut &state[..])
			.map_err(|_| "Failed to decode Total Balance")?;
		let actual_state = <Total<T>>::get();
		assert_eq!(expected_state, actual_state);
		Ok(())
	}
	pub fn pre_upgrade_candidate_pool_storage() -> Result<Vec<u8>, &'static str> {
		let result: BTreeMap<T::AccountId, BalanceOf<T>> = <CandidatePool<T>>::get()
			.0
			.iter()
			.map(|bond| {
				let mut new_bond: Bond<T::AccountId, BalanceOf<T>> = bond.clone();
				new_bond.amount = new_bond.amount.saturating_mul(DECIMAL_CONVERTOR.into());
				(new_bond.owner, new_bond.amount)
			})
			.collect();
		Ok(result.encode())
	}
	pub fn post_upgrade_candidate_pool_storage(state: Vec<u8>) -> Result<(), &'static str> {
		let expected_state = BTreeMap::<T::AccountId, BalanceOf<T>>::decode(&mut &state[..])
			.map_err(|_| "Failed to decode Candidate Pool Bond (owner, amount)")?;
		let actual_state: BTreeMap<T::AccountId, BalanceOf<T>> = <CandidatePool<T>>::get()
			.0
			.iter()
			.map(|bond| (bond.owner.clone(), bond.amount))
			.collect();
		assert_eq!(expected_state.encode(), actual_state.encode());
		Ok(())
	}
	pub fn pre_upgrade_delayed_payouts_storage() -> Result<Vec<u8>, &'static str> {
		let result: BTreeMap<u32, DelayedPayout<BalanceOf<T>>> = <DelayedPayouts<T>>::iter()
			.map(|(round, state)| {
				let mut new_delayed_payout: DelayedPayout<BalanceOf<T>> = state;

				new_delayed_payout.round_issuance =
					new_delayed_payout.round_issuance.saturating_mul(DECIMAL_CONVERTOR.into());
				new_delayed_payout.total_staking_reward = new_delayed_payout
					.total_staking_reward
					.saturating_mul(DECIMAL_CONVERTOR.into());

				(round, new_delayed_payout)
			})
			.collect();
		Ok(result.encode())
	}
	pub fn post_upgrade_delayed_payouts_storage(state: Vec<u8>) -> Result<(), &'static str> {
		let expected_state = BTreeMap::<u32, DelayedPayout<BalanceOf<T>>>::decode(&mut &state[..])
			.map_err(|_| "Failed to decode Delayed Payouts")?;
		for (round, actual_result) in <DelayedPayouts<T>>::iter() {
			let expected_result: DelayedPayout<BalanceOf<T>> =
				expected_state.get(&round).ok_or("Not Expected DelayedPayout")?.clone();
			assert_eq!(expected_result.encode(), actual_result.encode());
		}
		Ok(())
	}
	pub fn pre_upgrade_staked_storage() -> Result<Vec<u8>, &'static str> {
		let result: BTreeMap<u32, BalanceOf<T>> = <Staked<T>>::iter()
			.map(|(round, state)| {
				let new_staked: BalanceOf<T> = state;
				(round, new_staked.saturating_mul(DECIMAL_CONVERTOR.into()))
			})
			.collect();
		Ok(result.encode())
	}
	pub fn post_upgrade_staked_storage(state: Vec<u8>) -> Result<(), &'static str> {
		let expected_state = BTreeMap::<u32, BalanceOf<T>>::decode(&mut &state[..])
			.map_err(|_| "Failed to decode Staked")?;
		for (round, actual_result) in <Staked<T>>::iter() {
			let expected_result: BalanceOf<T> =
				*expected_state.get(&round).ok_or("Not Expected DelayedPayout")?;
			assert_eq!(expected_result.encode(), actual_result.encode());
		}
		Ok(())
	}
}

impl<T> OnRuntimeUpgrade for ReplaceParachainStakingStorage<T>
where
	T: frame_system::Config + pallet_parachain_staking::Config,
	BalanceOf<T>: From<u128>,
{
	#[cfg(feature = "try-runtime")]
	fn pre_upgrade() -> Result<Vec<u8>, &'static str> {
		let delegator_state_vec = Self::pre_upgrade_delegator_state_storage()?;
		let candidate_info_vec = Self::pre_upgrade_candidate_info_storage()?;
		let delegation_scheduled_requests_vec =
			Self::pre_upgrade_delegation_scheduled_requests_storage()?;
		let top_delegations_vec = Self::pre_upgrade_top_delegations_storage()?;
		let bottom_delegations_vec = Self::pre_upgrade_bottom_delegations_storage()?;
		let total_vec = Self::pre_upgrade_total_storage()?;
		let candidate_pool_vec = Self::pre_upgrade_candidate_pool_storage()?;
		let delayed_payouts_vec = Self::pre_upgrade_delayed_payouts_storage()?;
		let staked_vec = Self::pre_upgrade_staked_storage()?;
		Ok((
			delegator_state_vec,
			candidate_info_vec,
			delegation_scheduled_requests_vec,
			top_delegations_vec,
			bottom_delegations_vec,
			total_vec,
			candidate_pool_vec,
			delayed_payouts_vec,
			staked_vec,
		)
			.encode())
	}

	fn on_runtime_upgrade() -> frame_support::weights::Weight {
		let mut weight = frame_support::weights::Weight::from_parts(0, 0);
		weight += Self::replace_delegator_state_storage();
		weight += Self::replace_candidate_info_storage();
		weight += Self::replace_delegation_scheduled_requests_storage();
		weight += Self::replace_top_delegations_storage();
		weight += Self::replace_bottom_delegations_storage();
		weight += Self::replace_total_storage();
		weight += Self::replace_candidate_pool_storage();

		// No need for AtStake Migration since this is a snapshot, everything is good as long as it
		// will not change proportion AtStake

<<<<<<< HEAD
		weight += Self::repalce_delayed_payouts_storage();
		// Staked Storage holds limited amount of recent rounds only, should not cause large PoV
		weight += Self::repalce_staked_storage();
=======
		weight += Self::replace_delayed_payouts_storage();
		// Staked Storage holds limited amount of recent rounds only, should not cause large PoV
		weight += Self::replace_staked_storage();
>>>>>>> a7540f84

		// No need since all balance related config is Zero
		// InflationConfig

		weight
	}

	#[cfg(feature = "try-runtime")]
	fn post_upgrade(state: Vec<u8>) -> Result<(), &'static str> {
		let pre_vec: (
			Vec<u8>,
			Vec<u8>,
			Vec<u8>,
			Vec<u8>,
			Vec<u8>,
			Vec<u8>,
			Vec<u8>,
			Vec<u8>,
			Vec<u8>,
		) = Decode::decode(&mut &state[..]).map_err(|_| "Failed to decode Tuple")?;
		Self::post_upgrade_delegator_state_storage(pre_vec.0)?;
		Self::post_upgrade_candidate_info_storage(pre_vec.1)?;
		Self::post_upgrade_delegation_scheduled_requests_storage(pre_vec.2)?;
		Self::post_upgrade_top_delegations_storage(pre_vec.3)?;
		Self::post_upgrade_bottom_delegations_storage(pre_vec.4)?;
		Self::post_upgrade_total_storage(pre_vec.5)?;
		Self::post_upgrade_candidate_pool_storage(pre_vec.6)?;
		Self::post_upgrade_delayed_payouts_storage(pre_vec.7)?;
		Self::post_upgrade_staked_storage(pre_vec.8)?;
		Ok(())
	}
}<|MERGE_RESOLUTION|>--- conflicted
+++ resolved
@@ -327,11 +327,7 @@
 		frame_support::weights::Weight::from_parts(0, weight.write + weight.read)
 	}
 
-<<<<<<< HEAD
-	pub fn repalce_delayed_payouts_storage() -> frame_support::weights::Weight {
-=======
 	pub fn replace_delayed_payouts_storage() -> frame_support::weights::Weight {
->>>>>>> a7540f84
 		log::info!(
 			target: "ReplaceParachainStakingStorage",
 			"running migration to ParachainStaking DelayedPayouts"
@@ -375,11 +371,7 @@
 		migrated_count.saturating_mul(weight.write + weight.read)
 	}
 
-<<<<<<< HEAD
-	pub fn repalce_staked_storage() -> frame_support::weights::Weight {
-=======
 	pub fn replace_staked_storage() -> frame_support::weights::Weight {
->>>>>>> a7540f84
 		log::info!(
 			target: "ReplaceParachainStakingStorage",
 			"running migration to ParachainStaking Staked"
@@ -719,15 +711,9 @@
 		// No need for AtStake Migration since this is a snapshot, everything is good as long as it
 		// will not change proportion AtStake
 
-<<<<<<< HEAD
-		weight += Self::repalce_delayed_payouts_storage();
-		// Staked Storage holds limited amount of recent rounds only, should not cause large PoV
-		weight += Self::repalce_staked_storage();
-=======
 		weight += Self::replace_delayed_payouts_storage();
 		// Staked Storage holds limited amount of recent rounds only, should not cause large PoV
 		weight += Self::replace_staked_storage();
->>>>>>> a7540f84
 
 		// No need since all balance related config is Zero
 		// InflationConfig
