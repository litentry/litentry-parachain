--- conflicted
+++ resolved
@@ -1,760 +1,8 @@
-<<<<<<< HEAD
-// Copyright 2020-2024 Trust Computing GmbH.
-// This file is part of Litentry.
-//
-// Litentry is free software: you can redistribute it and/or modify
-// it under the terms of the GNU General Public License as published by
-// the Free Software Foundation, either version 3 of the License, or
-// (at your option) any later version.
-//
-// Litentry is distributed in the hope that it will be useful,
-// but WITHOUT ANY WARRANTY; without even the implied warranty of
-// MERCHANTABILITY or FITNESS FOR A PARTICULAR PURPOSE.  See the
-// GNU General Public License for more details.
-//
-// You should have received a copy of the GNU General Public License
-// along with Litentry.  If not, see <https://www.gnu.org/licenses/>.
-#![allow(clippy::type_complexity)]
-
-use frame_support::{
-	migration::{clear_storage_prefix, storage_key_iter},
-	pallet_prelude::*,
-	traits::{Get, OnRuntimeUpgrade},
-	Blake2_128Concat, Twox64Concat,
-};
-use sp_runtime::Saturating;
-use sp_std::{
-	convert::{From, TryInto},
-	marker::PhantomData,
-	vec::Vec,
-};
-
-pub mod pallet_bounty;
-pub mod pallet_democracy;
-pub mod pallet_preimage;
-pub mod pallet_treasury;
-
-use pallet_parachain_staking::{
-	set::OrderedSet, BalanceOf, Bond, BottomDelegations, CandidateInfo, CandidateMetadata,
-	CandidatePool, DelayedPayout, DelayedPayouts, DelegationAction, DelegationScheduledRequests,
-	Delegations, Delegator, DelegatorState, ScheduledRequest, Staked, TopDelegations, Total,
-};
-pub const DECIMAL_CONVERTOR: u128 = 1_000_000u128;
-
-#[cfg(feature = "try-runtime")]
-use parity_scale_codec::Encode;
-#[cfg(feature = "try-runtime")]
-use sp_std::collections::btree_map::BTreeMap;
-use storage::migration::get_storage_value;
-
-// Replace Parachain Staking Storage for Decimal Change from 12 to 18
-pub struct ReplaceParachainStakingStorage<T>(PhantomData<T>);
-impl<T: pallet_parachain_staking::Config> ReplaceParachainStakingStorage<T>
-where
-	BalanceOf<T>: From<u128>,
-{
-	pub fn replace_delegator_state_storage() -> frame_support::weights::Weight {
-		log::info!(
-			target: "ReplaceParachainStakingStorage",
-			"running migration to ParachainStaking DelegatorState"
-		);
-		let pallet_prefix: &[u8] = b"ParachainStaking";
-		let storage_item_prefix: &[u8] = b"DelegatorState";
-		let stored_data: Vec<_> = storage_key_iter::<
-			T::AccountId,
-			Delegator<T::AccountId, BalanceOf<T>>,
-			Twox64Concat,
-		>(pallet_prefix, storage_item_prefix)
-		.collect();
-		let migrated_count = frame_support::weights::Weight::from_parts(
-			0,
-			stored_data
-				.len()
-				.try_into()
-				.expect("There are between 0 and 2**64 mappings stored."),
-		);
-		// Now remove the old storage
-		// https://crates.parity.io/frame_support/storage/migration/fn.clear_storage_prefix.html
-		let _ = clear_storage_prefix(pallet_prefix, storage_item_prefix, &[], None, None);
-		// Assert that old storage is empty
-		assert!(storage_key_iter::<
-			T::AccountId,
-			Delegator<T::AccountId, BalanceOf<T>>,
-			Twox64Concat,
-		>(pallet_prefix, storage_item_prefix)
-		.next()
-		.is_none());
-		for (account, state) in stored_data {
-			let mut new_delegator: Delegator<T::AccountId, BalanceOf<T>> = state;
-			new_delegator.total = new_delegator.total.saturating_mul(DECIMAL_CONVERTOR.into());
-			new_delegator.less_total =
-				new_delegator.less_total.saturating_mul(DECIMAL_CONVERTOR.into());
-			let mut sorted_inner_vector = new_delegator.delegations.0;
-			for elem in sorted_inner_vector.iter_mut() {
-				elem.amount = elem.amount.saturating_mul(DECIMAL_CONVERTOR.into());
-			}
-			new_delegator.delegations = OrderedSet::from(sorted_inner_vector);
-
-			<DelegatorState<T>>::insert(&account, new_delegator)
-		}
-		let weight = T::DbWeight::get();
-		migrated_count.saturating_mul(weight.write + weight.read)
-	}
-
-	pub fn replace_candidate_info_storage() -> frame_support::weights::Weight {
-		log::info!(
-			target: "ReplaceParachainStakingStorage",
-			"running migration to ParachainStaking CandidateInfo"
-		);
-		let pallet_prefix: &[u8] = b"ParachainStaking";
-		let storage_item_prefix: &[u8] = b"CandidateInfo";
-		let stored_data: Vec<_> = storage_key_iter::<
-			T::AccountId,
-			CandidateMetadata<BalanceOf<T>>,
-			Twox64Concat,
-		>(pallet_prefix, storage_item_prefix)
-		.collect();
-		let migrated_count = frame_support::weights::Weight::from_parts(
-			0,
-			stored_data
-				.len()
-				.try_into()
-				.expect("There are between 0 and 2**64 mappings stored."),
-		);
-		// Now remove the old storage
-		// https://crates.parity.io/frame_support/storage/migration/fn.clear_storage_prefix.html
-		let _ = clear_storage_prefix(pallet_prefix, storage_item_prefix, &[], None, None);
-		// Assert that old storage is empty
-		assert!(storage_key_iter::<T::AccountId, CandidateMetadata<BalanceOf<T>>, Twox64Concat>(
-			pallet_prefix,
-			storage_item_prefix
-		)
-		.next()
-		.is_none());
-		for (account, state) in stored_data {
-			let mut new_metadata: CandidateMetadata<BalanceOf<T>> = state;
-			new_metadata.bond = new_metadata.bond.saturating_mul(DECIMAL_CONVERTOR.into());
-			new_metadata.total_counted =
-				new_metadata.total_counted.saturating_mul(DECIMAL_CONVERTOR.into());
-			new_metadata.lowest_top_delegation_amount = new_metadata
-				.lowest_top_delegation_amount
-				.saturating_mul(DECIMAL_CONVERTOR.into());
-			new_metadata.highest_bottom_delegation_amount = new_metadata
-				.highest_bottom_delegation_amount
-				.saturating_mul(DECIMAL_CONVERTOR.into());
-			new_metadata.lowest_bottom_delegation_amount = new_metadata
-				.lowest_bottom_delegation_amount
-				.saturating_mul(DECIMAL_CONVERTOR.into());
-
-			if let Some(mut i) = new_metadata.request {
-				i.amount = i.amount.saturating_mul(DECIMAL_CONVERTOR.into());
-			}
-			<CandidateInfo<T>>::insert(&account, new_metadata)
-		}
-		let weight = T::DbWeight::get();
-		migrated_count.saturating_mul(weight.write + weight.read)
-	}
-
-	pub fn replace_delegation_scheduled_requests_storage() -> frame_support::weights::Weight {
-		log::info!(
-			target: "ReplaceParachainStakingStorage",
-			"running migration to ParachainStaking DelegationScheduledRequests"
-		);
-		let pallet_prefix: &[u8] = b"ParachainStaking";
-		let storage_item_prefix: &[u8] = b"DelegationScheduledRequests";
-		let stored_data: Vec<_> = storage_key_iter::<
-			T::AccountId,
-			Vec<ScheduledRequest<T::AccountId, BalanceOf<T>>>,
-			Blake2_128Concat,
-		>(pallet_prefix, storage_item_prefix)
-		.collect();
-		let migrated_count = frame_support::weights::Weight::from_parts(
-			0,
-			stored_data
-				.len()
-				.try_into()
-				.expect("There are between 0 and 2**64 mappings stored."),
-		);
-		// Now remove the old storage
-		// https://crates.parity.io/frame_support/storage/migration/fn.clear_storage_prefix.html
-		let _ = clear_storage_prefix(pallet_prefix, storage_item_prefix, &[], None, None);
-		// Assert that old storage is empty
-		assert!(storage_key_iter::<
-			T::AccountId,
-			Vec<ScheduledRequest<T::AccountId, BalanceOf<T>>>,
-			Blake2_128Concat,
-		>(pallet_prefix, storage_item_prefix)
-		.next()
-		.is_none());
-		for (account, state) in stored_data {
-			let mut new_scheduled_requests: Vec<ScheduledRequest<T::AccountId, BalanceOf<T>>> =
-				state;
-			for scheduled_request in new_scheduled_requests.iter_mut() {
-				match scheduled_request.action {
-					DelegationAction::Revoke(n) => {
-						scheduled_request.action =
-							DelegationAction::Revoke(n.saturating_mul(DECIMAL_CONVERTOR.into()));
-					},
-					DelegationAction::Decrease(n) => {
-						scheduled_request.action =
-							DelegationAction::Decrease(n.saturating_mul(DECIMAL_CONVERTOR.into()));
-					},
-				}
-			}
-			<DelegationScheduledRequests<T>>::insert(&account, new_scheduled_requests)
-		}
-		let weight = T::DbWeight::get();
-		migrated_count.saturating_mul(weight.write + weight.read)
-	}
-
-	pub fn replace_top_delegations_storage() -> frame_support::weights::Weight {
-		log::info!(
-			target: "ReplaceParachainStakingStorage",
-			"running migration to ParachainStaking TopDelegations"
-		);
-		let pallet_prefix: &[u8] = b"ParachainStaking";
-		let storage_item_prefix: &[u8] = b"TopDelegations";
-		let stored_data: Vec<_> = storage_key_iter::<
-			T::AccountId,
-			Delegations<T::AccountId, BalanceOf<T>>,
-			Twox64Concat,
-		>(pallet_prefix, storage_item_prefix)
-		.collect();
-		let migrated_count = frame_support::weights::Weight::from_parts(
-			0,
-			stored_data
-				.len()
-				.try_into()
-				.expect("There are between 0 and 2**64 mappings stored."),
-		);
-		// Now remove the old storage
-		// https://crates.parity.io/frame_support/storage/migration/fn.clear_storage_prefix.html
-		let _ = clear_storage_prefix(pallet_prefix, storage_item_prefix, &[], None, None);
-		// Assert that old storage is empty
-		assert!(storage_key_iter::<
-			T::AccountId,
-			Delegations<T::AccountId, BalanceOf<T>>,
-			Twox64Concat,
-		>(pallet_prefix, storage_item_prefix)
-		.next()
-		.is_none());
-		for (account, state) in stored_data {
-			let mut new_delegations: Delegations<T::AccountId, BalanceOf<T>> = state;
-
-			for delegation_bond in new_delegations.delegations.iter_mut() {
-				delegation_bond.amount =
-					delegation_bond.amount.saturating_mul(DECIMAL_CONVERTOR.into());
-			}
-
-			<TopDelegations<T>>::insert(&account, new_delegations)
-		}
-		let weight = T::DbWeight::get();
-		migrated_count.saturating_mul(weight.write + weight.read)
-	}
-
-	pub fn replace_bottom_delegations_storage() -> frame_support::weights::Weight {
-		log::info!(
-			target: "ReplaceParachainStakingStorage",
-			"running migration to ParachainStaking BottomDelegations"
-		);
-		let pallet_prefix: &[u8] = b"ParachainStaking";
-		let storage_item_prefix: &[u8] = b"BottomDelegations";
-		let stored_data: Vec<_> = storage_key_iter::<
-			T::AccountId,
-			Delegations<T::AccountId, BalanceOf<T>>,
-			Twox64Concat,
-		>(pallet_prefix, storage_item_prefix)
-		.collect();
-		let migrated_count = frame_support::weights::Weight::from_parts(
-			0,
-			stored_data
-				.len()
-				.try_into()
-				.expect("There are between 0 and 2**64 mappings stored."),
-		);
-		// Now remove the old storage
-		// https://crates.parity.io/frame_support/storage/migration/fn.clear_storage_prefix.html
-		let _ = clear_storage_prefix(pallet_prefix, storage_item_prefix, &[], None, None);
-		// Assert that old storage is empty
-		assert!(storage_key_iter::<
-			T::AccountId,
-			Delegations<T::AccountId, BalanceOf<T>>,
-			Twox64Concat,
-		>(pallet_prefix, storage_item_prefix)
-		.next()
-		.is_none());
-		for (account, state) in stored_data {
-			let mut new_delegations: Delegations<T::AccountId, BalanceOf<T>> = state;
-
-			for delegation_bond in new_delegations.delegations.iter_mut() {
-				delegation_bond.amount =
-					delegation_bond.amount.saturating_mul(DECIMAL_CONVERTOR.into());
-			}
-
-			<BottomDelegations<T>>::insert(&account, new_delegations)
-		}
-		let weight = T::DbWeight::get();
-		migrated_count.saturating_mul(weight.write + weight.read)
-	}
-
-	pub fn replace_total_storage() -> frame_support::weights::Weight {
-		log::info!(
-			target: "ReplaceParachainStakingStorage",
-			"running migration to ParachainStaking Total"
-		);
-		let pallet_prefix: &[u8] = b"ParachainStaking";
-		let storage_item_prefix: &[u8] = b"Total";
-		let stored_data =
-			get_storage_value::<BalanceOf<T>>(pallet_prefix, storage_item_prefix, b"")
-				.expect("Storage query fails: ParachainStaking Total");
-		<Total<T>>::put(stored_data.saturating_mul(DECIMAL_CONVERTOR.into()));
-		let weight = T::DbWeight::get();
-		frame_support::weights::Weight::from_parts(0, weight.write + weight.read)
-	}
-
-	pub fn replace_candidate_pool_storage() -> frame_support::weights::Weight {
-		log::info!(
-			target: "ReplaceParachainStakingStorage",
-			"running migration to ParachainStaking CandidatePool"
-		);
-		let pallet_prefix: &[u8] = b"ParachainStaking";
-		let storage_item_prefix: &[u8] = b"CandidatePool";
-		let mut stored_data = get_storage_value::<OrderedSet<Bond<T::AccountId, BalanceOf<T>>>>(
-			pallet_prefix,
-			storage_item_prefix,
-			b"",
-		)
-		.expect("Storage query fails: ParachainStaking CandidatePool");
-		for bond in stored_data.0.iter_mut() {
-			bond.amount = bond.amount.saturating_mul(DECIMAL_CONVERTOR.into());
-		}
-		<CandidatePool<T>>::put(stored_data);
-		let weight = T::DbWeight::get();
-		frame_support::weights::Weight::from_parts(0, weight.write + weight.read)
-	}
-
-	pub fn repalce_delayed_payouts_storage() -> frame_support::weights::Weight {
-		log::info!(
-			target: "ReplaceParachainStakingStorage",
-			"running migration to ParachainStaking DelayedPayouts"
-		);
-		let pallet_prefix: &[u8] = b"ParachainStaking";
-		let storage_item_prefix: &[u8] = b"DelayedPayouts";
-		let stored_data: Vec<_> =
-			storage_key_iter::<u32, DelayedPayout<BalanceOf<T>>, Twox64Concat>(
-				pallet_prefix,
-				storage_item_prefix,
-			)
-			.collect();
-		let migrated_count = frame_support::weights::Weight::from_parts(
-			0,
-			stored_data
-				.len()
-				.try_into()
-				.expect("There are between 0 and 2**64 mappings stored."),
-		);
-		// Now remove the old storage
-		// https://crates.parity.io/frame_support/storage/migration/fn.clear_storage_prefix.html
-		let _ = clear_storage_prefix(pallet_prefix, storage_item_prefix, &[], None, None);
-		// Assert that old storage is empty
-		assert!(storage_key_iter::<u32, DelayedPayout<BalanceOf<T>>, Twox64Concat>(
-			pallet_prefix,
-			storage_item_prefix
-		)
-		.next()
-		.is_none());
-		for (round, state) in stored_data {
-			let mut new_delayed_payout: DelayedPayout<BalanceOf<T>> = state;
-
-			new_delayed_payout.round_issuance =
-				new_delayed_payout.round_issuance.saturating_mul(DECIMAL_CONVERTOR.into());
-			new_delayed_payout.total_staking_reward =
-				new_delayed_payout.total_staking_reward.saturating_mul(DECIMAL_CONVERTOR.into());
-
-			<DelayedPayouts<T>>::insert(round, new_delayed_payout)
-		}
-		let weight = T::DbWeight::get();
-		migrated_count.saturating_mul(weight.write + weight.read)
-	}
-
-	pub fn repalce_staked_storage() -> frame_support::weights::Weight {
-		log::info!(
-			target: "ReplaceParachainStakingStorage",
-			"running migration to ParachainStaking Staked"
-		);
-		let pallet_prefix: &[u8] = b"ParachainStaking";
-		let storage_item_prefix: &[u8] = b"Staked";
-		let stored_data: Vec<_> =
-			storage_key_iter::<u32, BalanceOf<T>, Twox64Concat>(pallet_prefix, storage_item_prefix)
-				.collect();
-		let migrated_count = frame_support::weights::Weight::from_parts(
-			0,
-			stored_data
-				.len()
-				.try_into()
-				.expect("There are between 0 and 2**64 mappings stored."),
-		);
-		// Now remove the old storage
-		// https://crates.parity.io/frame_support/storage/migration/fn.clear_storage_prefix.html
-		let _ = clear_storage_prefix(pallet_prefix, storage_item_prefix, &[], None, None);
-		// Assert that old storage is empty
-		assert!(storage_key_iter::<u32, BalanceOf<T>, Twox64Concat>(
-			pallet_prefix,
-			storage_item_prefix
-		)
-		.next()
-		.is_none());
-		for (round, state) in stored_data {
-			let new_staked: BalanceOf<T> = state;
-			<Staked<T>>::insert(round, new_staked.saturating_mul(DECIMAL_CONVERTOR.into()))
-		}
-		let weight = T::DbWeight::get();
-		migrated_count.saturating_mul(weight.write + weight.read)
-	}
-}
-
-#[cfg(feature = "try-runtime")]
-impl<T: pallet_parachain_staking::Config> ReplaceParachainStakingStorage<T>
-where
-	BalanceOf<T>: From<u128>,
-{
-	pub fn pre_upgrade_delegator_state_storage() -> Result<Vec<u8>, &'static str> {
-		let result: BTreeMap<T::AccountId, Delegator<T::AccountId, BalanceOf<T>>> =
-			<DelegatorState<T>>::iter()
-				.map(|(account, state)| {
-					let mut new_delegator: Delegator<T::AccountId, BalanceOf<T>> = state;
-					new_delegator.total =
-						new_delegator.total.saturating_mul(DECIMAL_CONVERTOR.into());
-					new_delegator.less_total =
-						new_delegator.less_total.saturating_mul(DECIMAL_CONVERTOR.into());
-					let mut sorted_inner_vector = new_delegator.delegations.0;
-					for elem in sorted_inner_vector.iter_mut() {
-						elem.amount = elem.amount.saturating_mul(DECIMAL_CONVERTOR.into());
-					}
-					new_delegator.delegations = OrderedSet::from(sorted_inner_vector);
-
-					(account, new_delegator)
-				})
-				.collect();
-		Ok(result.encode())
-	}
-	pub fn post_upgrade_delegator_state_storage(state: Vec<u8>) -> Result<(), &'static str> {
-		let expected_state =
-			BTreeMap::<T::AccountId, Delegator<T::AccountId, BalanceOf<T>>>::decode(
-				&mut &state[..],
-			)
-			.map_err(|_| "Failed to decode Delegator")?;
-		for (account, actual_result) in <DelegatorState<T>>::iter() {
-			let expected_result: Delegator<T::AccountId, BalanceOf<T>> =
-				expected_state.get(&account).ok_or("Not Expected Delegator")?.clone();
-			assert_eq!(expected_result, actual_result);
-		}
-		Ok(())
-	}
-	pub fn pre_upgrade_candidate_info_storage() -> Result<Vec<u8>, &'static str> {
-		let result: BTreeMap<T::AccountId, CandidateMetadata<BalanceOf<T>>> =
-			<CandidateInfo<T>>::iter()
-				.map(|(account, state)| {
-					let mut new_metadata: CandidateMetadata<BalanceOf<T>> = state;
-					new_metadata.bond = new_metadata.bond.saturating_mul(DECIMAL_CONVERTOR.into());
-					new_metadata.total_counted =
-						new_metadata.total_counted.saturating_mul(DECIMAL_CONVERTOR.into());
-					new_metadata.lowest_top_delegation_amount = new_metadata
-						.lowest_top_delegation_amount
-						.saturating_mul(DECIMAL_CONVERTOR.into());
-					new_metadata.highest_bottom_delegation_amount = new_metadata
-						.highest_bottom_delegation_amount
-						.saturating_mul(DECIMAL_CONVERTOR.into());
-					new_metadata.lowest_bottom_delegation_amount = new_metadata
-						.lowest_bottom_delegation_amount
-						.saturating_mul(DECIMAL_CONVERTOR.into());
-
-					if let Some(mut i) = new_metadata.request {
-						i.amount = i.amount.saturating_mul(DECIMAL_CONVERTOR.into());
-					}
-
-					(account, new_metadata)
-				})
-				.collect();
-		Ok(result.encode())
-	}
-	pub fn post_upgrade_candidate_info_storage(state: Vec<u8>) -> Result<(), &'static str> {
-		let expected_state =
-			BTreeMap::<T::AccountId, CandidateMetadata<BalanceOf<T>>>::decode(&mut &state[..])
-				.map_err(|_| "Failed to decode CandidateMetadata")?;
-		for (account, actual_result) in <CandidateInfo<T>>::iter() {
-			let expected_result: CandidateMetadata<BalanceOf<T>> =
-				expected_state.get(&account).ok_or("Not Expected CandidateMetadata")?.clone();
-			// Can not compare CandidateMetadata so compare its encode
-			assert_eq!(expected_result.encode(), actual_result.encode());
-		}
-		Ok(())
-	}
-	pub fn pre_upgrade_delegation_scheduled_requests_storage() -> Result<Vec<u8>, &'static str> {
-		let result: BTreeMap<T::AccountId, Vec<ScheduledRequest<T::AccountId, BalanceOf<T>>>> =
-			<DelegationScheduledRequests<T>>::iter()
-				.map(|(account, state)| {
-					let mut new_scheduled_requests: Vec<
-						ScheduledRequest<T::AccountId, BalanceOf<T>>,
-					> = state;
-					for scheduled_request in new_scheduled_requests.iter_mut() {
-						match scheduled_request.action {
-							DelegationAction::Revoke(n) => {
-								scheduled_request.action = DelegationAction::Revoke(
-									n.saturating_mul(DECIMAL_CONVERTOR.into()),
-								);
-							},
-							DelegationAction::Decrease(n) => {
-								scheduled_request.action = DelegationAction::Decrease(
-									n.saturating_mul(DECIMAL_CONVERTOR.into()),
-								);
-							},
-						}
-					}
-
-					(account, new_scheduled_requests)
-				})
-				.collect();
-		Ok(result.encode())
-	}
-	pub fn post_upgrade_delegation_scheduled_requests_storage(
-		state: Vec<u8>,
-	) -> Result<(), &'static str> {
-		let expected_state = BTreeMap::<
-			T::AccountId,
-			Vec<ScheduledRequest<T::AccountId, BalanceOf<T>>>,
-		>::decode(&mut &state[..])
-		.map_err(|_| "Failed to decode Vec<ScheduledRequest>")?;
-		for (account, actual_result) in <DelegationScheduledRequests<T>>::iter() {
-			let expected_result: Vec<ScheduledRequest<T::AccountId, BalanceOf<T>>> = expected_state
-				.get(&account)
-				.ok_or("Not Expected Vec<ScheduledRequest>")?
-				.clone();
-			// Can not compare Vec<ScheduledRequest> so compare its encode
-			assert_eq!(expected_result.encode(), actual_result.encode());
-		}
-		Ok(())
-	}
-	pub fn pre_upgrade_top_delegations_storage() -> Result<Vec<u8>, &'static str> {
-		let result: BTreeMap<T::AccountId, Delegations<T::AccountId, BalanceOf<T>>> =
-			<TopDelegations<T>>::iter()
-				.map(|(account, state)| {
-					let mut new_delegations: Delegations<T::AccountId, BalanceOf<T>> = state;
-
-					for delegation_bond in new_delegations.delegations.iter_mut() {
-						delegation_bond.amount =
-							delegation_bond.amount.saturating_mul(DECIMAL_CONVERTOR.into());
-					}
-
-					(account, new_delegations)
-				})
-				.collect();
-		Ok(result.encode())
-	}
-	pub fn post_upgrade_top_delegations_storage(state: Vec<u8>) -> Result<(), &'static str> {
-		let expected_state =
-			BTreeMap::<T::AccountId, Delegations<T::AccountId, BalanceOf<T>>>::decode(
-				&mut &state[..],
-			)
-			.map_err(|_| "Failed to decode Delegations")?;
-		for (account, actual_result) in <TopDelegations<T>>::iter() {
-			let expected_result: Delegations<T::AccountId, BalanceOf<T>> =
-				expected_state.get(&account).ok_or("Not Expected Delegations")?.clone();
-			assert_eq!(expected_result.encode(), actual_result.encode());
-		}
-		Ok(())
-	}
-	pub fn pre_upgrade_bottom_delegations_storage() -> Result<Vec<u8>, &'static str> {
-		let result: BTreeMap<T::AccountId, Delegations<T::AccountId, BalanceOf<T>>> =
-			<BottomDelegations<T>>::iter()
-				.map(|(account, state)| {
-					let mut new_delegations: Delegations<T::AccountId, BalanceOf<T>> = state;
-
-					for delegation_bond in new_delegations.delegations.iter_mut() {
-						delegation_bond.amount =
-							delegation_bond.amount.saturating_mul(DECIMAL_CONVERTOR.into());
-					}
-
-					(account, new_delegations)
-				})
-				.collect();
-		Ok(result.encode())
-	}
-	pub fn post_upgrade_bottom_delegations_storage(state: Vec<u8>) -> Result<(), &'static str> {
-		let expected_state =
-			BTreeMap::<T::AccountId, Delegations<T::AccountId, BalanceOf<T>>>::decode(
-				&mut &state[..],
-			)
-			.map_err(|_| "Failed to decode Delegations")?;
-		for (account, actual_result) in <BottomDelegations<T>>::iter() {
-			let expected_result: Delegations<T::AccountId, BalanceOf<T>> =
-				expected_state.get(&account).ok_or("Not Expected Delegations")?.clone();
-			assert_eq!(expected_result.encode(), actual_result.encode());
-		}
-		Ok(())
-	}
-	pub fn pre_upgrade_total_storage() -> Result<Vec<u8>, &'static str> {
-		Ok(<Total<T>>::get().saturating_mul(DECIMAL_CONVERTOR.into()).encode())
-	}
-	pub fn post_upgrade_total_storage(state: Vec<u8>) -> Result<(), &'static str> {
-		let expected_state = BalanceOf::<T>::decode(&mut &state[..])
-			.map_err(|_| "Failed to decode Total Balance")?;
-		let actual_state = <Total<T>>::get();
-		assert_eq!(expected_state, actual_state);
-		Ok(())
-	}
-	pub fn pre_upgrade_candidate_pool_storage() -> Result<Vec<u8>, &'static str> {
-		let result: BTreeMap<T::AccountId, BalanceOf<T>> = <CandidatePool<T>>::get()
-			.0
-			.iter()
-			.map(|bond| {
-				let mut new_bond: Bond<T::AccountId, BalanceOf<T>> = bond.clone();
-				new_bond.amount = new_bond.amount.saturating_mul(DECIMAL_CONVERTOR.into());
-				(new_bond.owner, new_bond.amount)
-			})
-			.collect();
-		Ok(result.encode())
-	}
-	pub fn post_upgrade_candidate_pool_storage(state: Vec<u8>) -> Result<(), &'static str> {
-		let expected_state = BTreeMap::<T::AccountId, BalanceOf<T>>::decode(&mut &state[..])
-			.map_err(|_| "Failed to decode Candidate Pool Bond (owner, amount)")?;
-		let actual_state: BTreeMap<T::AccountId, BalanceOf<T>> = <CandidatePool<T>>::get()
-			.0
-			.iter()
-			.map(|bond| (bond.owner.clone(), bond.amount))
-			.collect();
-		assert_eq!(expected_state.encode(), actual_state.encode());
-		Ok(())
-	}
-	pub fn pre_upgrade_delayed_payouts_storage() -> Result<Vec<u8>, &'static str> {
-		let result: BTreeMap<u32, DelayedPayout<BalanceOf<T>>> = <DelayedPayouts<T>>::iter()
-			.map(|(round, state)| {
-				let mut new_delayed_payout: DelayedPayout<BalanceOf<T>> = state;
-
-				new_delayed_payout.round_issuance =
-					new_delayed_payout.round_issuance.saturating_mul(DECIMAL_CONVERTOR.into());
-				new_delayed_payout.total_staking_reward = new_delayed_payout
-					.total_staking_reward
-					.saturating_mul(DECIMAL_CONVERTOR.into());
-
-				(round, new_delayed_payout)
-			})
-			.collect();
-		Ok(result.encode())
-	}
-	pub fn post_upgrade_delayed_payouts_storage(state: Vec<u8>) -> Result<(), &'static str> {
-		let expected_state = BTreeMap::<u32, DelayedPayout<BalanceOf<T>>>::decode(&mut &state[..])
-			.map_err(|_| "Failed to decode Delayed Payouts")?;
-		for (round, actual_result) in <DelayedPayouts<T>>::iter() {
-			let expected_result: DelayedPayout<BalanceOf<T>> =
-				expected_state.get(&round).ok_or("Not Expected DelayedPayout")?.clone();
-			assert_eq!(expected_result.encode(), actual_result.encode());
-		}
-		Ok(())
-	}
-	pub fn pre_upgrade_staked_storage() -> Result<Vec<u8>, &'static str> {
-		let result: BTreeMap<u32, BalanceOf<T>> = <Staked<T>>::iter()
-			.map(|(round, state)| {
-				let new_staked: BalanceOf<T> = state;
-				(round, new_staked.saturating_mul(DECIMAL_CONVERTOR.into()))
-			})
-			.collect();
-		Ok(result.encode())
-	}
-	pub fn post_upgrade_staked_storage(state: Vec<u8>) -> Result<(), &'static str> {
-		let expected_state = BTreeMap::<u32, BalanceOf<T>>::decode(&mut &state[..])
-			.map_err(|_| "Failed to decode Staked")?;
-		for (round, actual_result) in <Staked<T>>::iter() {
-			let expected_result: BalanceOf<T> =
-				*expected_state.get(&round).ok_or("Not Expected DelayedPayout")?;
-			assert_eq!(expected_result.encode(), actual_result.encode());
-		}
-		Ok(())
-	}
-}
-
-impl<T> OnRuntimeUpgrade for ReplaceParachainStakingStorage<T>
-where
-	T: frame_system::Config + pallet_parachain_staking::Config,
-	BalanceOf<T>: From<u128>,
-{
-	#[cfg(feature = "try-runtime")]
-	fn pre_upgrade() -> Result<Vec<u8>, &'static str> {
-		let delegator_state_vec = Self::pre_upgrade_delegator_state_storage()?;
-		let candidate_info_vec = Self::pre_upgrade_candidate_info_storage()?;
-		let delegation_scheduled_requests_vec =
-			Self::pre_upgrade_delegation_scheduled_requests_storage()?;
-		let top_delegations_vec = Self::pre_upgrade_top_delegations_storage()?;
-		let bottom_delegations_vec = Self::pre_upgrade_bottom_delegations_storage()?;
-		let total_vec = Self::pre_upgrade_total_storage()?;
-		let candidate_pool_vec = Self::pre_upgrade_candidate_pool_storage()?;
-		let delayed_payouts_vec = Self::pre_upgrade_delayed_payouts_storage()?;
-		let staked_vec = Self::pre_upgrade_staked_storage()?;
-		Ok((
-			delegator_state_vec,
-			candidate_info_vec,
-			delegation_scheduled_requests_vec,
-			top_delegations_vec,
-			bottom_delegations_vec,
-			total_vec,
-			candidate_pool_vec,
-			delayed_payouts_vec,
-			staked_vec,
-		)
-			.encode())
-	}
-
-	fn on_runtime_upgrade() -> frame_support::weights::Weight {
-		let mut weight = frame_support::weights::Weight::from_parts(0, 0);
-		weight += Self::replace_delegator_state_storage();
-		weight += Self::replace_candidate_info_storage();
-		weight += Self::replace_delegation_scheduled_requests_storage();
-		weight += Self::replace_top_delegations_storage();
-		weight += Self::replace_bottom_delegations_storage();
-		weight += Self::replace_total_storage();
-		weight += Self::replace_candidate_pool_storage();
-
-		// No need for AtStake Migration since this is a snapshot, everything is good as long as it
-		// will not change proportion AtStake
-
-		weight += Self::repalce_delayed_payouts_storage();
-		// Staked Storage holds limited amount of recent rounds only, should not cause large PoV
-		weight += Self::repalce_staked_storage();
-
-		// No need since all balance related config is Zero
-		// InflationConfig
-
-		weight
-	}
-
-	#[cfg(feature = "try-runtime")]
-	fn post_upgrade(state: Vec<u8>) -> Result<(), &'static str> {
-		let pre_vec: (
-			Vec<u8>,
-			Vec<u8>,
-			Vec<u8>,
-			Vec<u8>,
-			Vec<u8>,
-			Vec<u8>,
-			Vec<u8>,
-			Vec<u8>,
-			Vec<u8>,
-		) = Decode::decode(&mut &state[..]).map_err(|_| "Failed to decode Tuple")?;
-		Self::post_upgrade_delegator_state_storage(pre_vec.0)?;
-		Self::post_upgrade_candidate_info_storage(pre_vec.1)?;
-		Self::post_upgrade_delegation_scheduled_requests_storage(pre_vec.2)?;
-		Self::post_upgrade_top_delegations_storage(pre_vec.3)?;
-		Self::post_upgrade_bottom_delegations_storage(pre_vec.4)?;
-		Self::post_upgrade_total_storage(pre_vec.5)?;
-		Self::post_upgrade_candidate_pool_storage(pre_vec.6)?;
-		Self::post_upgrade_delayed_payouts_storage(pre_vec.7)?;
-		Self::post_upgrade_staked_storage(pre_vec.8)?;
-		Ok(())
-	}
-}
-=======
 pub mod parachain_staking;
 pub use parachain_staking::ReplaceParachainStakingStorage;
 pub mod balances_transaction_payment;
 pub use balances_transaction_payment::ReplaceBalancesRelatedStorage;
->>>>>>> d474a17e
+pub mod pallet_bounty;
+pub mod pallet_democracy;
+pub mod pallet_preimage;
+pub mod pallet_treasury;