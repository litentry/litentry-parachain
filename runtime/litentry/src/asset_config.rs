use super::{
	weights, AccountId, AssetId, Balance, Balances, Runtime, RuntimeEvent, TreasuryPalletId,
};
use crate::{constants::currency::deposit, precompiles::ASSET_PRECOMPILE_ADDRESS_PREFIX};
use frame_support::{
	parameter_types,
	traits::{AsEnsureOriginWithArg, ConstU32, NeverEnsureOrigin},
};
use frame_system::EnsureRoot;
use pallet_evm_precompile_assets_erc20::AddressToAssetId;
use parity_scale_codec::Compact;
use runtime_common::{
	currency::{DOLLARS, EXISTENTIAL_DEPOSIT},
	xcm_impl::CurrencyId,
	EnsureRootOrHalfCouncil,
};
use sp_core::{ConstU128, H160};
use sp_runtime::traits::AccountIdConversion;
use sp_std::prelude::*;

pub fn get_all_module_accounts() -> Vec<AccountId> {
	// Add whitelist here, usually this is the system account like treasury
	vec![]
}

pub struct AssetsBenchmarkHelper;
#[cfg(feature = "runtime-benchmarks")]
impl<AssetIdParameter: From<u128>> pallet_assets::BenchmarkHelper<AssetIdParameter>
	for AssetsBenchmarkHelper
{
	fn create_asset_id_parameter(id: u32) -> AssetIdParameter {
		AssetId::from(id).into()
	}
}

parameter_types! {
	pub LitTreasuryAccount: AccountId = TreasuryPalletId::get().into_account_truncating();
}

parameter_types! {
	pub const AssetDeposit: Balance = 1 * DOLLARS;
	pub const AssetsStringLimit: u32 = 50;
	/// Key = 32 bytes, Value = 36 bytes (32+1+1+1+1)
	// https://github.com/paritytech/substrate/blob/069917b/frame/assets/src/lib.rs#L257L271
	pub const MetadataDepositBase: Balance = deposit(1, 68);
	pub const MetadataDepositPerByte: Balance = deposit(0, 1);
	pub const AssetAccountDeposit: Balance = deposit(1, 18);
}

<<<<<<< HEAD
=======
impl AddressToAssetId<AssetId> for Runtime {
	fn address_to_asset_id(address: H160) -> Option<AssetId> {
		let mut data = [0u8; 16];
		let address_bytes: [u8; 20] = address.into();
		if ASSET_PRECOMPILE_ADDRESS_PREFIX.eq(&address_bytes[0..4]) {
			data.copy_from_slice(&address_bytes[4..20]);
			Some(u128::from_be_bytes(data))
		} else {
			None
		}
	}

	fn asset_id_to_address(asset_id: AssetId) -> H160 {
		let mut data = [0u8; 20];
		data[0..4].copy_from_slice(ASSET_PRECOMPILE_ADDRESS_PREFIX);
		data[4..20].copy_from_slice(&asset_id.to_be_bytes());
		H160::from(data)
	}
}

pub struct AssetsBenchmarkHelper;
#[cfg(feature = "runtime-benchmarks")]
impl<AssetIdParameter: From<u128>> pallet_assets::BenchmarkHelper<AssetIdParameter>
	for AssetsBenchmarkHelper
{
	fn create_asset_id_parameter(id: u32) -> AssetIdParameter {
		AssetId::from(id).into()
	}
}

>>>>>>> 2df63987
impl pallet_assets::Config for Runtime {
	type RuntimeEvent = RuntimeEvent;
	type Balance = Balance;
	type AssetId = AssetId;
	type Currency = Balances;
	// TODO: We do not allow creating by regular users before pallet_asset_manager fully adopted
	// P-937
	type CreateOrigin = AsEnsureOriginWithArg<NeverEnsureOrigin<AccountId>>;
	type ForceOrigin = EnsureRoot<AccountId>;
	type AssetDeposit = AssetDeposit;
	type MetadataDepositBase = MetadataDepositBase;
	type MetadataDepositPerByte = MetadataDepositPerByte;
	type AssetAccountDeposit = AssetAccountDeposit;
	type ApprovalDeposit = ConstU128<{ EXISTENTIAL_DEPOSIT }>;
	type StringLimit = AssetsStringLimit;
	type Freezer = ();
	type Extra = ();
	type WeightInfo = pallet_assets::weights::SubstrateWeight<Runtime>;
	type RemoveItemsLimit = ConstU32<1000>;
	type AssetIdParameter = Compact<AssetId>;
	type CallbackHandle = ();
	#[cfg(feature = "runtime-benchmarks")]
	type BenchmarkHelper = AssetsBenchmarkHelper;
}

impl pallet_asset_manager::Config for Runtime {
	type RuntimeEvent = RuntimeEvent;
	type Balance = Balance;
	type AssetId = AssetId;
	type ForeignAssetType = CurrencyId<Runtime>;
	type ForeignAssetModifierOrigin = EnsureRootOrHalfCouncil;
	type Currency = Balances;
	type WeightInfo = weights::pallet_asset_manager::WeightInfo<Runtime>;
}<|MERGE_RESOLUTION|>--- conflicted
+++ resolved
@@ -23,16 +23,6 @@
 	vec![]
 }
 
-pub struct AssetsBenchmarkHelper;
-#[cfg(feature = "runtime-benchmarks")]
-impl<AssetIdParameter: From<u128>> pallet_assets::BenchmarkHelper<AssetIdParameter>
-	for AssetsBenchmarkHelper
-{
-	fn create_asset_id_parameter(id: u32) -> AssetIdParameter {
-		AssetId::from(id).into()
-	}
-}
-
 parameter_types! {
 	pub LitTreasuryAccount: AccountId = TreasuryPalletId::get().into_account_truncating();
 }
@@ -47,8 +37,6 @@
 	pub const AssetAccountDeposit: Balance = deposit(1, 18);
 }
 
-<<<<<<< HEAD
-=======
 impl AddressToAssetId<AssetId> for Runtime {
 	fn address_to_asset_id(address: H160) -> Option<AssetId> {
 		let mut data = [0u8; 16];
@@ -79,7 +67,6 @@
 	}
 }
 
->>>>>>> 2df63987
 impl pallet_assets::Config for Runtime {
 	type RuntimeEvent = RuntimeEvent;
 	type Balance = Balance;
