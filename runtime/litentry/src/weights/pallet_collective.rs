// Copyright 2020-2022 Litentry Technologies GmbH.
// This file is part of Litentry.
//
// Litentry is free software: you can redistribute it and/or modify
// it under the terms of the GNU General Public License as published by
// the Free Software Foundation, either version 3 of the License, or
// (at your option) any later version.
//
// Litentry is distributed in the hope that it will be useful,
// but WITHOUT ANY WARRANTY; without even the implied warranty of
// MERCHANTABILITY or FITNESS FOR A PARTICULAR PURPOSE.  See the
// GNU General Public License for more details.
//
// You should have received a copy of the GNU General Public License
// along with Litentry.  If not, see <https://www.gnu.org/licenses/>.

//! Autogenerated weights for `pallet_collective`
//!
//! THIS FILE WAS AUTO-GENERATED USING THE SUBSTRATE BENCHMARK CLI VERSION 4.0.0-dev
//! DATE: 2022-12-01, STEPS: `20`, REPEAT: 50, LOW RANGE: `[]`, HIGH RANGE: `[]`
//! HOSTNAME: `parachain-benchmark`, CPU: `Intel(R) Xeon(R) Platinum 8259CL CPU @ 2.50GHz`
//! EXECUTION: Some(Wasm), WASM-EXECUTION: Compiled, CHAIN: Some("litentry-dev"), DB CACHE: 20

// Executed Command:
// ./litentry-collator
// benchmark
// pallet
// --chain=litentry-dev
// --execution=wasm
// --db-cache=20
// --wasm-execution=compiled
// --pallet=pallet_collective
// --extrinsic=*
// --heap-pages=4096
// --steps=20
// --repeat=50
// --header=./LICENSE_HEADER
// --output=./runtime/litentry/src/weights/pallet_collective.rs

#![cfg_attr(rustfmt, rustfmt_skip)]
#![allow(unused_parens)]
#![allow(unused_imports)]

use frame_support::{traits::Get, weights::Weight};
use sp_std::marker::PhantomData;

/// Weight functions for `pallet_collective`.
pub struct WeightInfo<T>(PhantomData<T>);
impl<T: frame_system::Config> pallet_collective::WeightInfo for WeightInfo<T> {
	// Storage: Council Members (r:1 w:1)
	// Storage: Council Proposals (r:1 w:0)
	// Storage: Council Prime (r:0 w:1)
	// Storage: Council Voting (r:100 w:100)
	/// The range of component `m` is `[0, 100]`.
	/// The range of component `n` is `[0, 100]`.
	/// The range of component `p` is `[0, 100]`.
	fn set_members(m: u32, _n: u32, p: u32, ) -> Weight {
<<<<<<< HEAD
		Weight::from_ref_time(0 as u64)
			// Standard Error: 14_000
			.saturating_add(Weight::from_ref_time(12_879_000 as u64).saturating_mul(m as u64))
			// Standard Error: 14_000
			.saturating_add(Weight::from_ref_time(16_864_000 as u64).saturating_mul(p as u64))
=======
		// Minimum execution time: 25_819 nanoseconds.
		Weight::from_ref_time(26_159_000 as u64)
			// Standard Error: 118_152
			.saturating_add(Weight::from_ref_time(8_290_009 as u64).saturating_mul(m as u64))
			// Standard Error: 118_152
			.saturating_add(Weight::from_ref_time(12_655_737 as u64).saturating_mul(p as u64))
>>>>>>> 55150a1e
			.saturating_add(T::DbWeight::get().reads(2 as u64))
			.saturating_add(T::DbWeight::get().reads((1 as u64).saturating_mul(p as u64)))
			.saturating_add(T::DbWeight::get().writes(2 as u64))
			.saturating_add(T::DbWeight::get().writes((1 as u64).saturating_mul(p as u64)))
	}
	// Storage: Council Members (r:1 w:0)
	/// The range of component `b` is `[1, 1024]`.
	/// The range of component `m` is `[1, 100]`.
	fn execute(b: u32, m: u32, ) -> Weight {
<<<<<<< HEAD
		Weight::from_ref_time(19_918_000 as u64)
			// Standard Error: 0
			.saturating_add(Weight::from_ref_time(2_000 as u64).saturating_mul(b as u64))
			// Standard Error: 0
			.saturating_add(Weight::from_ref_time(28_000 as u64).saturating_mul(m as u64))
=======
		// Minimum execution time: 31_123 nanoseconds.
		Weight::from_ref_time(33_069_842 as u64)
			// Standard Error: 374
			.saturating_add(Weight::from_ref_time(629 as u64).saturating_mul(b as u64))
			// Standard Error: 3_852
			.saturating_add(Weight::from_ref_time(34_803 as u64).saturating_mul(m as u64))
>>>>>>> 55150a1e
			.saturating_add(T::DbWeight::get().reads(1 as u64))
	}
	// Storage: Council Members (r:1 w:0)
	// Storage: Council ProposalOf (r:1 w:0)
	/// The range of component `b` is `[1, 1024]`.
	/// The range of component `m` is `[1, 100]`.
	fn propose_execute(b: u32, m: u32, ) -> Weight {
<<<<<<< HEAD
		Weight::from_ref_time(22_942_000 as u64)
			// Standard Error: 0
			.saturating_add(Weight::from_ref_time(3_000 as u64).saturating_mul(b as u64))
			// Standard Error: 0
			.saturating_add(Weight::from_ref_time(41_000 as u64).saturating_mul(m as u64))
=======
		// Minimum execution time: 34_743 nanoseconds.
		Weight::from_ref_time(32_434_264 as u64)
			// Standard Error: 253
			.saturating_add(Weight::from_ref_time(4_362 as u64).saturating_mul(b as u64))
			// Standard Error: 2_610
			.saturating_add(Weight::from_ref_time(56_109 as u64).saturating_mul(m as u64))
>>>>>>> 55150a1e
			.saturating_add(T::DbWeight::get().reads(2 as u64))
	}
	// Storage: Council Members (r:1 w:0)
	// Storage: Council ProposalOf (r:1 w:1)
	// Storage: Council Proposals (r:1 w:1)
	// Storage: Council ProposalCount (r:1 w:1)
	// Storage: Council Voting (r:0 w:1)
	/// The range of component `b` is `[1, 1024]`.
	/// The range of component `m` is `[2, 100]`.
	/// The range of component `p` is `[1, 100]`.
	fn propose_proposed(b: u32, m: u32, p: u32, ) -> Weight {
<<<<<<< HEAD
		Weight::from_ref_time(26_318_000 as u64)
			// Standard Error: 0
			.saturating_add(Weight::from_ref_time(10_000 as u64).saturating_mul(b as u64))
			// Standard Error: 2_000
			.saturating_add(Weight::from_ref_time(29_000 as u64).saturating_mul(m as u64))
			// Standard Error: 2_000
			.saturating_add(Weight::from_ref_time(233_000 as u64).saturating_mul(p as u64))
=======
		// Minimum execution time: 44_626 nanoseconds.
		Weight::from_ref_time(25_846_580 as u64)
			// Standard Error: 1_152
			.saturating_add(Weight::from_ref_time(23_489 as u64).saturating_mul(b as u64))
			// Standard Error: 11_972
			.saturating_add(Weight::from_ref_time(110_669 as u64).saturating_mul(m as u64))
			// Standard Error: 11_853
			.saturating_add(Weight::from_ref_time(430_221 as u64).saturating_mul(p as u64))
>>>>>>> 55150a1e
			.saturating_add(T::DbWeight::get().reads(4 as u64))
			.saturating_add(T::DbWeight::get().writes(4 as u64))
	}
	// Storage: Council Members (r:1 w:0)
	// Storage: Council Voting (r:1 w:1)
	/// The range of component `m` is `[5, 100]`.
	fn vote(m: u32, ) -> Weight {
<<<<<<< HEAD
		Weight::from_ref_time(39_662_000 as u64)
			// Standard Error: 4_000
			.saturating_add(Weight::from_ref_time(49_000 as u64).saturating_mul(m as u64))
=======
		// Minimum execution time: 53_298 nanoseconds.
		Weight::from_ref_time(61_972_565 as u64)
			// Standard Error: 18_151
			.saturating_add(Weight::from_ref_time(132_795 as u64).saturating_mul(m as u64))
>>>>>>> 55150a1e
			.saturating_add(T::DbWeight::get().reads(2 as u64))
			.saturating_add(T::DbWeight::get().writes(1 as u64))
	}
	// Storage: Council Voting (r:1 w:1)
	// Storage: Council Members (r:1 w:0)
	// Storage: Council Proposals (r:1 w:1)
	// Storage: Council ProposalOf (r:0 w:1)
	/// The range of component `m` is `[4, 100]`.
	/// The range of component `p` is `[1, 100]`.
	fn close_early_disapproved(m: u32, p: u32, ) -> Weight {
<<<<<<< HEAD
		Weight::from_ref_time(38_870_000 as u64)
			// Standard Error: 3_000
			.saturating_add(Weight::from_ref_time(27_000 as u64).saturating_mul(m as u64))
			// Standard Error: 3_000
			.saturating_add(Weight::from_ref_time(152_000 as u64).saturating_mul(p as u64))
=======
		// Minimum execution time: 48_533 nanoseconds.
		Weight::from_ref_time(49_485_535 as u64)
			// Standard Error: 10_270
			.saturating_add(Weight::from_ref_time(35_262 as u64).saturating_mul(m as u64))
			// Standard Error: 9_935
			.saturating_add(Weight::from_ref_time(426_360 as u64).saturating_mul(p as u64))
>>>>>>> 55150a1e
			.saturating_add(T::DbWeight::get().reads(3 as u64))
			.saturating_add(T::DbWeight::get().writes(3 as u64))
	}
	// Storage: Council Voting (r:1 w:1)
	// Storage: Council Members (r:1 w:0)
	// Storage: Council ProposalOf (r:1 w:1)
	// Storage: Council Proposals (r:1 w:1)
	/// The range of component `b` is `[1, 1024]`.
	/// The range of component `m` is `[4, 100]`.
	/// The range of component `p` is `[1, 100]`.
	fn close_early_approved(b: u32, m: u32, p: u32, ) -> Weight {
<<<<<<< HEAD
		Weight::from_ref_time(42_389_000 as u64)
			// Standard Error: 0
			.saturating_add(Weight::from_ref_time(8_000 as u64).saturating_mul(b as u64))
			// Standard Error: 2_000
			.saturating_add(Weight::from_ref_time(53_000 as u64).saturating_mul(m as u64))
			// Standard Error: 2_000
			.saturating_add(Weight::from_ref_time(233_000 as u64).saturating_mul(p as u64))
=======
		// Minimum execution time: 67_064 nanoseconds.
		Weight::from_ref_time(70_818_363 as u64)
			// Standard Error: 3_238
			.saturating_add(Weight::from_ref_time(13_117 as u64).saturating_mul(b as u64))
			// Standard Error: 34_438
			.saturating_add(Weight::from_ref_time(68_008 as u64).saturating_mul(m as u64))
			// Standard Error: 33_321
			.saturating_add(Weight::from_ref_time(393_857 as u64).saturating_mul(p as u64))
>>>>>>> 55150a1e
			.saturating_add(T::DbWeight::get().reads(4 as u64))
			.saturating_add(T::DbWeight::get().writes(3 as u64))
	}
	// Storage: Council Voting (r:1 w:1)
	// Storage: Council Members (r:1 w:0)
	// Storage: Council Prime (r:1 w:0)
	// Storage: Council Proposals (r:1 w:1)
	// Storage: Council ProposalOf (r:0 w:1)
	/// The range of component `m` is `[4, 100]`.
	/// The range of component `p` is `[1, 100]`.
	fn close_disapproved(m: u32, p: u32, ) -> Weight {
<<<<<<< HEAD
		Weight::from_ref_time(41_716_000 as u64)
			// Standard Error: 3_000
			.saturating_add(Weight::from_ref_time(37_000 as u64).saturating_mul(m as u64))
			// Standard Error: 3_000
			.saturating_add(Weight::from_ref_time(153_000 as u64).saturating_mul(p as u64))
=======
		// Minimum execution time: 53_203 nanoseconds.
		Weight::from_ref_time(60_342_009 as u64)
			// Standard Error: 11_827
			.saturating_add(Weight::from_ref_time(75_283 as u64).saturating_mul(m as u64))
			// Standard Error: 11_441
			.saturating_add(Weight::from_ref_time(304_538 as u64).saturating_mul(p as u64))
>>>>>>> 55150a1e
			.saturating_add(T::DbWeight::get().reads(4 as u64))
			.saturating_add(T::DbWeight::get().writes(3 as u64))
	}
	// Storage: Council Voting (r:1 w:1)
	// Storage: Council Members (r:1 w:0)
	// Storage: Council Prime (r:1 w:0)
	// Storage: Council ProposalOf (r:1 w:1)
	// Storage: Council Proposals (r:1 w:1)
	/// The range of component `b` is `[1, 1024]`.
	/// The range of component `m` is `[4, 100]`.
	/// The range of component `p` is `[1, 100]`.
	fn close_approved(b: u32, m: u32, p: u32, ) -> Weight {
<<<<<<< HEAD
		Weight::from_ref_time(41_807_000 as u64)
			// Standard Error: 0
			.saturating_add(Weight::from_ref_time(9_000 as u64).saturating_mul(b as u64))
			// Standard Error: 2_000
			.saturating_add(Weight::from_ref_time(77_000 as u64).saturating_mul(m as u64))
			// Standard Error: 2_000
			.saturating_add(Weight::from_ref_time(244_000 as u64).saturating_mul(p as u64))
=======
		// Minimum execution time: 72_445 nanoseconds.
		Weight::from_ref_time(63_540_187 as u64)
			// Standard Error: 797
			.saturating_add(Weight::from_ref_time(6_017 as u64).saturating_mul(b as u64))
			// Standard Error: 8_483
			.saturating_add(Weight::from_ref_time(120_952 as u64).saturating_mul(m as u64))
			// Standard Error: 8_208
			.saturating_add(Weight::from_ref_time(446_334 as u64).saturating_mul(p as u64))
>>>>>>> 55150a1e
			.saturating_add(T::DbWeight::get().reads(5 as u64))
			.saturating_add(T::DbWeight::get().writes(3 as u64))
	}
	// Storage: Council Proposals (r:1 w:1)
	// Storage: Council Voting (r:0 w:1)
	// Storage: Council ProposalOf (r:0 w:1)
	/// The range of component `p` is `[1, 100]`.
	fn disapprove_proposal(p: u32, ) -> Weight {
<<<<<<< HEAD
		Weight::from_ref_time(23_080_000 as u64)
			// Standard Error: 2_000
			.saturating_add(Weight::from_ref_time(218_000 as u64).saturating_mul(p as u64))
=======
		// Minimum execution time: 30_798 nanoseconds.
		Weight::from_ref_time(38_754_147 as u64)
			// Standard Error: 10_401
			.saturating_add(Weight::from_ref_time(366_042 as u64).saturating_mul(p as u64))
>>>>>>> 55150a1e
			.saturating_add(T::DbWeight::get().reads(1 as u64))
			.saturating_add(T::DbWeight::get().writes(3 as u64))
	}
}<|MERGE_RESOLUTION|>--- conflicted
+++ resolved
@@ -55,20 +55,12 @@
 	/// The range of component `n` is `[0, 100]`.
 	/// The range of component `p` is `[0, 100]`.
 	fn set_members(m: u32, _n: u32, p: u32, ) -> Weight {
-<<<<<<< HEAD
-		Weight::from_ref_time(0 as u64)
-			// Standard Error: 14_000
-			.saturating_add(Weight::from_ref_time(12_879_000 as u64).saturating_mul(m as u64))
-			// Standard Error: 14_000
-			.saturating_add(Weight::from_ref_time(16_864_000 as u64).saturating_mul(p as u64))
-=======
 		// Minimum execution time: 25_819 nanoseconds.
 		Weight::from_ref_time(26_159_000 as u64)
 			// Standard Error: 118_152
 			.saturating_add(Weight::from_ref_time(8_290_009 as u64).saturating_mul(m as u64))
 			// Standard Error: 118_152
 			.saturating_add(Weight::from_ref_time(12_655_737 as u64).saturating_mul(p as u64))
->>>>>>> 55150a1e
 			.saturating_add(T::DbWeight::get().reads(2 as u64))
 			.saturating_add(T::DbWeight::get().reads((1 as u64).saturating_mul(p as u64)))
 			.saturating_add(T::DbWeight::get().writes(2 as u64))
@@ -78,20 +70,12 @@
 	/// The range of component `b` is `[1, 1024]`.
 	/// The range of component `m` is `[1, 100]`.
 	fn execute(b: u32, m: u32, ) -> Weight {
-<<<<<<< HEAD
-		Weight::from_ref_time(19_918_000 as u64)
-			// Standard Error: 0
-			.saturating_add(Weight::from_ref_time(2_000 as u64).saturating_mul(b as u64))
-			// Standard Error: 0
-			.saturating_add(Weight::from_ref_time(28_000 as u64).saturating_mul(m as u64))
-=======
 		// Minimum execution time: 31_123 nanoseconds.
 		Weight::from_ref_time(33_069_842 as u64)
 			// Standard Error: 374
 			.saturating_add(Weight::from_ref_time(629 as u64).saturating_mul(b as u64))
 			// Standard Error: 3_852
 			.saturating_add(Weight::from_ref_time(34_803 as u64).saturating_mul(m as u64))
->>>>>>> 55150a1e
 			.saturating_add(T::DbWeight::get().reads(1 as u64))
 	}
 	// Storage: Council Members (r:1 w:0)
@@ -99,20 +83,12 @@
 	/// The range of component `b` is `[1, 1024]`.
 	/// The range of component `m` is `[1, 100]`.
 	fn propose_execute(b: u32, m: u32, ) -> Weight {
-<<<<<<< HEAD
-		Weight::from_ref_time(22_942_000 as u64)
-			// Standard Error: 0
-			.saturating_add(Weight::from_ref_time(3_000 as u64).saturating_mul(b as u64))
-			// Standard Error: 0
-			.saturating_add(Weight::from_ref_time(41_000 as u64).saturating_mul(m as u64))
-=======
 		// Minimum execution time: 34_743 nanoseconds.
 		Weight::from_ref_time(32_434_264 as u64)
 			// Standard Error: 253
 			.saturating_add(Weight::from_ref_time(4_362 as u64).saturating_mul(b as u64))
 			// Standard Error: 2_610
 			.saturating_add(Weight::from_ref_time(56_109 as u64).saturating_mul(m as u64))
->>>>>>> 55150a1e
 			.saturating_add(T::DbWeight::get().reads(2 as u64))
 	}
 	// Storage: Council Members (r:1 w:0)
@@ -124,15 +100,6 @@
 	/// The range of component `m` is `[2, 100]`.
 	/// The range of component `p` is `[1, 100]`.
 	fn propose_proposed(b: u32, m: u32, p: u32, ) -> Weight {
-<<<<<<< HEAD
-		Weight::from_ref_time(26_318_000 as u64)
-			// Standard Error: 0
-			.saturating_add(Weight::from_ref_time(10_000 as u64).saturating_mul(b as u64))
-			// Standard Error: 2_000
-			.saturating_add(Weight::from_ref_time(29_000 as u64).saturating_mul(m as u64))
-			// Standard Error: 2_000
-			.saturating_add(Weight::from_ref_time(233_000 as u64).saturating_mul(p as u64))
-=======
 		// Minimum execution time: 44_626 nanoseconds.
 		Weight::from_ref_time(25_846_580 as u64)
 			// Standard Error: 1_152
@@ -141,7 +108,6 @@
 			.saturating_add(Weight::from_ref_time(110_669 as u64).saturating_mul(m as u64))
 			// Standard Error: 11_853
 			.saturating_add(Weight::from_ref_time(430_221 as u64).saturating_mul(p as u64))
->>>>>>> 55150a1e
 			.saturating_add(T::DbWeight::get().reads(4 as u64))
 			.saturating_add(T::DbWeight::get().writes(4 as u64))
 	}
@@ -149,16 +115,10 @@
 	// Storage: Council Voting (r:1 w:1)
 	/// The range of component `m` is `[5, 100]`.
 	fn vote(m: u32, ) -> Weight {
-<<<<<<< HEAD
-		Weight::from_ref_time(39_662_000 as u64)
-			// Standard Error: 4_000
-			.saturating_add(Weight::from_ref_time(49_000 as u64).saturating_mul(m as u64))
-=======
 		// Minimum execution time: 53_298 nanoseconds.
 		Weight::from_ref_time(61_972_565 as u64)
 			// Standard Error: 18_151
 			.saturating_add(Weight::from_ref_time(132_795 as u64).saturating_mul(m as u64))
->>>>>>> 55150a1e
 			.saturating_add(T::DbWeight::get().reads(2 as u64))
 			.saturating_add(T::DbWeight::get().writes(1 as u64))
 	}
@@ -169,20 +129,12 @@
 	/// The range of component `m` is `[4, 100]`.
 	/// The range of component `p` is `[1, 100]`.
 	fn close_early_disapproved(m: u32, p: u32, ) -> Weight {
-<<<<<<< HEAD
-		Weight::from_ref_time(38_870_000 as u64)
-			// Standard Error: 3_000
-			.saturating_add(Weight::from_ref_time(27_000 as u64).saturating_mul(m as u64))
-			// Standard Error: 3_000
-			.saturating_add(Weight::from_ref_time(152_000 as u64).saturating_mul(p as u64))
-=======
 		// Minimum execution time: 48_533 nanoseconds.
 		Weight::from_ref_time(49_485_535 as u64)
 			// Standard Error: 10_270
 			.saturating_add(Weight::from_ref_time(35_262 as u64).saturating_mul(m as u64))
 			// Standard Error: 9_935
 			.saturating_add(Weight::from_ref_time(426_360 as u64).saturating_mul(p as u64))
->>>>>>> 55150a1e
 			.saturating_add(T::DbWeight::get().reads(3 as u64))
 			.saturating_add(T::DbWeight::get().writes(3 as u64))
 	}
@@ -194,15 +146,6 @@
 	/// The range of component `m` is `[4, 100]`.
 	/// The range of component `p` is `[1, 100]`.
 	fn close_early_approved(b: u32, m: u32, p: u32, ) -> Weight {
-<<<<<<< HEAD
-		Weight::from_ref_time(42_389_000 as u64)
-			// Standard Error: 0
-			.saturating_add(Weight::from_ref_time(8_000 as u64).saturating_mul(b as u64))
-			// Standard Error: 2_000
-			.saturating_add(Weight::from_ref_time(53_000 as u64).saturating_mul(m as u64))
-			// Standard Error: 2_000
-			.saturating_add(Weight::from_ref_time(233_000 as u64).saturating_mul(p as u64))
-=======
 		// Minimum execution time: 67_064 nanoseconds.
 		Weight::from_ref_time(70_818_363 as u64)
 			// Standard Error: 3_238
@@ -211,7 +154,6 @@
 			.saturating_add(Weight::from_ref_time(68_008 as u64).saturating_mul(m as u64))
 			// Standard Error: 33_321
 			.saturating_add(Weight::from_ref_time(393_857 as u64).saturating_mul(p as u64))
->>>>>>> 55150a1e
 			.saturating_add(T::DbWeight::get().reads(4 as u64))
 			.saturating_add(T::DbWeight::get().writes(3 as u64))
 	}
@@ -223,20 +165,12 @@
 	/// The range of component `m` is `[4, 100]`.
 	/// The range of component `p` is `[1, 100]`.
 	fn close_disapproved(m: u32, p: u32, ) -> Weight {
-<<<<<<< HEAD
-		Weight::from_ref_time(41_716_000 as u64)
-			// Standard Error: 3_000
-			.saturating_add(Weight::from_ref_time(37_000 as u64).saturating_mul(m as u64))
-			// Standard Error: 3_000
-			.saturating_add(Weight::from_ref_time(153_000 as u64).saturating_mul(p as u64))
-=======
 		// Minimum execution time: 53_203 nanoseconds.
 		Weight::from_ref_time(60_342_009 as u64)
 			// Standard Error: 11_827
 			.saturating_add(Weight::from_ref_time(75_283 as u64).saturating_mul(m as u64))
 			// Standard Error: 11_441
 			.saturating_add(Weight::from_ref_time(304_538 as u64).saturating_mul(p as u64))
->>>>>>> 55150a1e
 			.saturating_add(T::DbWeight::get().reads(4 as u64))
 			.saturating_add(T::DbWeight::get().writes(3 as u64))
 	}
@@ -249,15 +183,6 @@
 	/// The range of component `m` is `[4, 100]`.
 	/// The range of component `p` is `[1, 100]`.
 	fn close_approved(b: u32, m: u32, p: u32, ) -> Weight {
-<<<<<<< HEAD
-		Weight::from_ref_time(41_807_000 as u64)
-			// Standard Error: 0
-			.saturating_add(Weight::from_ref_time(9_000 as u64).saturating_mul(b as u64))
-			// Standard Error: 2_000
-			.saturating_add(Weight::from_ref_time(77_000 as u64).saturating_mul(m as u64))
-			// Standard Error: 2_000
-			.saturating_add(Weight::from_ref_time(244_000 as u64).saturating_mul(p as u64))
-=======
 		// Minimum execution time: 72_445 nanoseconds.
 		Weight::from_ref_time(63_540_187 as u64)
 			// Standard Error: 797
@@ -266,7 +191,6 @@
 			.saturating_add(Weight::from_ref_time(120_952 as u64).saturating_mul(m as u64))
 			// Standard Error: 8_208
 			.saturating_add(Weight::from_ref_time(446_334 as u64).saturating_mul(p as u64))
->>>>>>> 55150a1e
 			.saturating_add(T::DbWeight::get().reads(5 as u64))
 			.saturating_add(T::DbWeight::get().writes(3 as u64))
 	}
@@ -275,16 +199,10 @@
 	// Storage: Council ProposalOf (r:0 w:1)
 	/// The range of component `p` is `[1, 100]`.
 	fn disapprove_proposal(p: u32, ) -> Weight {
-<<<<<<< HEAD
-		Weight::from_ref_time(23_080_000 as u64)
-			// Standard Error: 2_000
-			.saturating_add(Weight::from_ref_time(218_000 as u64).saturating_mul(p as u64))
-=======
 		// Minimum execution time: 30_798 nanoseconds.
 		Weight::from_ref_time(38_754_147 as u64)
 			// Standard Error: 10_401
 			.saturating_add(Weight::from_ref_time(366_042 as u64).saturating_mul(p as u64))
->>>>>>> 55150a1e
 			.saturating_add(T::DbWeight::get().reads(1 as u64))
 			.saturating_add(T::DbWeight::get().writes(3 as u64))
 	}
