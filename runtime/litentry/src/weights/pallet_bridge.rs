--- conflicted
+++ resolved
@@ -49,77 +49,49 @@
 impl<T: frame_system::Config> pallet_bridge::WeightInfo for WeightInfo<T> {
 	// Storage: ChainBridge RelayerThreshold (r:0 w:1)
 	fn set_threshold() -> Weight {
-<<<<<<< HEAD
-		Weight::from_ref_time(12_517_000 as u64)
-=======
 		// Minimum execution time: 20_723 nanoseconds.
 		Weight::from_ref_time(21_323_000 as u64)
->>>>>>> 55150a1e
 			.saturating_add(T::DbWeight::get().writes(1 as u64))
 	}
 	// Storage: ChainBridge Resources (r:0 w:1)
 	fn set_resource() -> Weight {
-<<<<<<< HEAD
-		Weight::from_ref_time(4_760_000 as u64)
-=======
 		// Minimum execution time: 8_609 nanoseconds.
 		Weight::from_ref_time(8_852_000 as u64)
->>>>>>> 55150a1e
 			.saturating_add(T::DbWeight::get().writes(1 as u64))
 	}
 	// Storage: ChainBridge Resources (r:0 w:1)
 	fn remove_resource() -> Weight {
-<<<<<<< HEAD
-		Weight::from_ref_time(4_350_000 as u64)
-=======
 		// Minimum execution time: 7_459 nanoseconds.
 		Weight::from_ref_time(7_691_000 as u64)
->>>>>>> 55150a1e
 			.saturating_add(T::DbWeight::get().writes(1 as u64))
 	}
 	// Storage: ChainBridge ChainNonces (r:1 w:1)
 	fn whitelist_chain() -> Weight {
-<<<<<<< HEAD
-		Weight::from_ref_time(15_046_000 as u64)
-=======
 		// Minimum execution time: 23_336 nanoseconds.
 		Weight::from_ref_time(24_207_000 as u64)
->>>>>>> 55150a1e
 			.saturating_add(T::DbWeight::get().reads(1 as u64))
 			.saturating_add(T::DbWeight::get().writes(1 as u64))
 	}
 	// Storage: ChainBridge Relayers (r:1 w:1)
 	// Storage: ChainBridge RelayerCount (r:1 w:1)
 	fn add_relayer() -> Weight {
-<<<<<<< HEAD
-		Weight::from_ref_time(17_957_000 as u64)
-=======
 		// Minimum execution time: 27_379 nanoseconds.
 		Weight::from_ref_time(28_099_000 as u64)
->>>>>>> 55150a1e
 			.saturating_add(T::DbWeight::get().reads(2 as u64))
 			.saturating_add(T::DbWeight::get().writes(2 as u64))
 	}
 	// Storage: ChainBridge Relayers (r:1 w:1)
 	// Storage: ChainBridge RelayerCount (r:1 w:1)
 	fn remove_relayer() -> Weight {
-<<<<<<< HEAD
-		Weight::from_ref_time(19_094_000 as u64)
-=======
 		// Minimum execution time: 30_008 nanoseconds.
 		Weight::from_ref_time(30_630_000 as u64)
->>>>>>> 55150a1e
 			.saturating_add(T::DbWeight::get().reads(2 as u64))
 			.saturating_add(T::DbWeight::get().writes(2 as u64))
 	}
 	// Storage: ChainBridge BridgeFee (r:0 w:1)
 	fn update_fee() -> Weight {
-<<<<<<< HEAD
-		Weight::from_ref_time(12_891_000 as u64)
-=======
 		// Minimum execution time: 22_526 nanoseconds.
 		Weight::from_ref_time(23_892_000 as u64)
->>>>>>> 55150a1e
 			.saturating_add(T::DbWeight::get().writes(1 as u64))
 	}
 	// Storage: ChainBridge Relayers (r:1 w:0)
@@ -129,12 +101,8 @@
 	// Storage: ChainBridge RelayerThreshold (r:1 w:0)
 	// Storage: ChainBridge RelayerCount (r:1 w:0)
 	fn acknowledge_proposal() -> Weight {
-<<<<<<< HEAD
-		Weight::from_ref_time(46_356_000 as u64)
-=======
 		// Minimum execution time: 65_791 nanoseconds.
 		Weight::from_ref_time(66_739_000 as u64)
->>>>>>> 55150a1e
 			.saturating_add(T::DbWeight::get().reads(6 as u64))
 			.saturating_add(T::DbWeight::get().writes(1 as u64))
 	}
@@ -145,12 +113,8 @@
 	// Storage: ChainBridge RelayerThreshold (r:1 w:0)
 	// Storage: ChainBridge RelayerCount (r:1 w:0)
 	fn reject_proposal() -> Weight {
-<<<<<<< HEAD
-		Weight::from_ref_time(39_903_000 as u64)
-=======
 		// Minimum execution time: 57_634 nanoseconds.
 		Weight::from_ref_time(58_588_000 as u64)
->>>>>>> 55150a1e
 			.saturating_add(T::DbWeight::get().reads(6 as u64))
 			.saturating_add(T::DbWeight::get().writes(1 as u64))
 	}
@@ -158,12 +122,8 @@
 	// Storage: ChainBridge RelayerThreshold (r:1 w:0)
 	// Storage: ChainBridge RelayerCount (r:1 w:0)
 	fn eval_vote_state() -> Weight {
-<<<<<<< HEAD
-		Weight::from_ref_time(15_802_000 as u64)
-=======
 		// Minimum execution time: 28_405 nanoseconds.
 		Weight::from_ref_time(28_990_000 as u64)
->>>>>>> 55150a1e
 			.saturating_add(T::DbWeight::get().reads(3 as u64))
 			.saturating_add(T::DbWeight::get().writes(1 as u64))
 	}
