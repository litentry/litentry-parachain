// Copyright 2020-2022 Litentry Technologies GmbH.
// This file is part of Litentry.
//
// Litentry is free software: you can redistribute it and/or modify
// it under the terms of the GNU General Public License as published by
// the Free Software Foundation, either version 3 of the License, or
// (at your option) any later version.
//
// Litentry is distributed in the hope that it will be useful,
// but WITHOUT ANY WARRANTY; without even the implied warranty of
// MERCHANTABILITY or FITNESS FOR A PARTICULAR PURPOSE.  See the
// GNU General Public License for more details.
//
// You should have received a copy of the GNU General Public License
// along with Litentry.  If not, see <https://www.gnu.org/licenses/>.

//! Autogenerated weights for `pallet_scheduler`
//!
//! THIS FILE WAS AUTO-GENERATED USING THE SUBSTRATE BENCHMARK CLI VERSION 4.0.0-dev
//! DATE: 2022-11-18, STEPS: `20`, REPEAT: 50, LOW RANGE: `[]`, HIGH RANGE: `[]`
//! HOSTNAME: `parachain-benchmark`, CPU: `Intel(R) Xeon(R) Platinum 8259CL CPU @ 2.50GHz`
//! EXECUTION: Some(Wasm), WASM-EXECUTION: Compiled, CHAIN: Some("litentry-dev"), DB CACHE: 20

// Executed Command:
// ./litentry-collator
// benchmark
// pallet
// --chain=litentry-dev
// --execution=wasm
// --db-cache=20
// --wasm-execution=compiled
// --pallet=pallet_scheduler
// --extrinsic=*
// --heap-pages=4096
// --steps=20
// --repeat=50
// --header=./LICENSE_HEADER
// --output=./runtime/litentry/src/weights/pallet_scheduler.rs

#![cfg_attr(rustfmt, rustfmt_skip)]
#![allow(unused_parens)]
#![allow(unused_imports)]

use frame_support::{traits::Get, weights::Weight};
use sp_std::marker::PhantomData;

/// Weight functions for `pallet_scheduler`.
pub struct WeightInfo<T>(PhantomData<T>);
impl<T: frame_system::Config> pallet_scheduler::WeightInfo for WeightInfo<T> {
<<<<<<< HEAD
=======
	// Storage: Scheduler Agenda (r:2 w:2)
	// Storage: Preimage PreimageFor (r:1 w:1)
	// Storage: Preimage StatusFor (r:1 w:1)
	// Storage: Scheduler Lookup (r:0 w:1)
	/// The range of component `s` is `[1, 50]`.
	fn on_initialize_periodic_named_resolved(s: u32, ) -> Weight {
		Weight::from_ref_time(55_776_000 as u64)
			// Standard Error: 32_250
			.saturating_add(Weight::from_ref_time(30_084_503 as u64).saturating_mul(s as u64))
			.saturating_add(T::DbWeight::get().reads(4 as u64))
			.saturating_add(T::DbWeight::get().reads((3 as u64).saturating_mul(s as u64)))
			.saturating_add(T::DbWeight::get().writes(5 as u64))
			.saturating_add(T::DbWeight::get().writes((4 as u64).saturating_mul(s as u64)))
	}
	// Storage: Scheduler Agenda (r:1 w:1)
	// Storage: Preimage PreimageFor (r:1 w:1)
	// Storage: Preimage StatusFor (r:1 w:1)
	// Storage: Scheduler Lookup (r:0 w:1)
	/// The range of component `s` is `[1, 50]`.
	fn on_initialize_named_resolved(s: u32, ) -> Weight {
		Weight::from_ref_time(48_947_000 as u64)
			// Standard Error: 393_728
			.saturating_add(Weight::from_ref_time(29_116_267 as u64).saturating_mul(s as u64))
			.saturating_add(T::DbWeight::get().reads(3 as u64))
			.saturating_add(T::DbWeight::get().reads((2 as u64).saturating_mul(s as u64)))
			.saturating_add(T::DbWeight::get().writes(4 as u64))
			.saturating_add(T::DbWeight::get().writes((3 as u64).saturating_mul(s as u64)))
	}
	// Storage: Scheduler Agenda (r:2 w:2)
	// Storage: Preimage PreimageFor (r:1 w:1)
	// Storage: Preimage StatusFor (r:1 w:1)
	/// The range of component `s` is `[1, 50]`.
	fn on_initialize_periodic_resolved(s: u32, ) -> Weight {
		Weight::from_ref_time(51_136_000 as u64)
			// Standard Error: 160_091
			.saturating_add(Weight::from_ref_time(27_583_305 as u64).saturating_mul(s as u64))
			.saturating_add(T::DbWeight::get().reads(4 as u64))
			.saturating_add(T::DbWeight::get().reads((3 as u64).saturating_mul(s as u64)))
			.saturating_add(T::DbWeight::get().writes(4 as u64))
			.saturating_add(T::DbWeight::get().writes((3 as u64).saturating_mul(s as u64)))
	}
	// Storage: Scheduler Agenda (r:1 w:1)
	// Storage: Preimage PreimageFor (r:1 w:1)
	// Storage: Preimage StatusFor (r:1 w:1)
	/// The range of component `s` is `[1, 50]`.
	fn on_initialize_resolved(s: u32, ) -> Weight {
		Weight::from_ref_time(46_958_000 as u64)
			// Standard Error: 67_145
			.saturating_add(Weight::from_ref_time(23_297_815 as u64).saturating_mul(s as u64))
			.saturating_add(T::DbWeight::get().reads(3 as u64))
			.saturating_add(T::DbWeight::get().reads((2 as u64).saturating_mul(s as u64)))
			.saturating_add(T::DbWeight::get().writes(3 as u64))
			.saturating_add(T::DbWeight::get().writes((2 as u64).saturating_mul(s as u64)))
	}
	// Storage: Scheduler Agenda (r:1 w:1)
	// Storage: Preimage PreimageFor (r:1 w:0)
	// Storage: Scheduler Lookup (r:0 w:1)
	/// The range of component `s` is `[1, 50]`.
	fn on_initialize_named_aborted(s: u32, ) -> Weight {
		Weight::from_ref_time(16_073_000 as u64)
			// Standard Error: 10_828
			.saturating_add(Weight::from_ref_time(5_082_485 as u64).saturating_mul(s as u64))
			.saturating_add(T::DbWeight::get().reads(2 as u64))
			.saturating_add(T::DbWeight::get().reads((1 as u64).saturating_mul(s as u64)))
			.saturating_add(T::DbWeight::get().writes(2 as u64))
			.saturating_add(T::DbWeight::get().writes((1 as u64).saturating_mul(s as u64)))
	}
	// Storage: Scheduler Agenda (r:1 w:1)
	// Storage: Preimage PreimageFor (r:1 w:0)
	/// The range of component `s` is `[1, 50]`.
	fn on_initialize_aborted(s: u32, ) -> Weight {
		Weight::from_ref_time(13_474_000 as u64)
			// Standard Error: 4_238
			.saturating_add(Weight::from_ref_time(3_707_498 as u64).saturating_mul(s as u64))
			.saturating_add(T::DbWeight::get().reads(2 as u64))
			.saturating_add(T::DbWeight::get().reads((1 as u64).saturating_mul(s as u64)))
			.saturating_add(T::DbWeight::get().writes(1 as u64))
	}
	// Storage: Scheduler Agenda (r:2 w:2)
	// Storage: Scheduler Lookup (r:0 w:1)
	/// The range of component `s` is `[1, 50]`.
	fn on_initialize_periodic_named(s: u32, ) -> Weight {
		Weight::from_ref_time(37_119_000 as u64)
			// Standard Error: 289_502
			.saturating_add(Weight::from_ref_time(18_572_875 as u64).saturating_mul(s as u64))
			.saturating_add(T::DbWeight::get().reads(2 as u64))
			.saturating_add(T::DbWeight::get().reads((1 as u64).saturating_mul(s as u64)))
			.saturating_add(T::DbWeight::get().writes(3 as u64))
			.saturating_add(T::DbWeight::get().writes((2 as u64).saturating_mul(s as u64)))
	}
	// Storage: Scheduler Agenda (r:2 w:2)
	/// The range of component `s` is `[1, 50]`.
	fn on_initialize_periodic(s: u32, ) -> Weight {
		Weight::from_ref_time(31_567_000 as u64)
			// Standard Error: 92_680
			.saturating_add(Weight::from_ref_time(14_125_120 as u64).saturating_mul(s as u64))
			.saturating_add(T::DbWeight::get().reads(2 as u64))
			.saturating_add(T::DbWeight::get().reads((1 as u64).saturating_mul(s as u64)))
			.saturating_add(T::DbWeight::get().writes(2 as u64))
			.saturating_add(T::DbWeight::get().writes((1 as u64).saturating_mul(s as u64)))
	}
	// Storage: Scheduler Agenda (r:1 w:1)
	// Storage: Scheduler Lookup (r:0 w:1)
	/// The range of component `s` is `[1, 50]`.
	fn on_initialize_named(s: u32, ) -> Weight {
		Weight::from_ref_time(30_648_000 as u64)
			// Standard Error: 46_519
			.saturating_add(Weight::from_ref_time(11_812_690 as u64).saturating_mul(s as u64))
			.saturating_add(T::DbWeight::get().reads(1 as u64))
			.saturating_add(T::DbWeight::get().writes(2 as u64))
			.saturating_add(T::DbWeight::get().writes((1 as u64).saturating_mul(s as u64)))
	}
	// Storage: Scheduler Agenda (r:1 w:1)
	/// The range of component `s` is `[1, 50]`.
	fn on_initialize(s: u32, ) -> Weight {
		Weight::from_ref_time(28_117_000 as u64)
			// Standard Error: 22_915
			.saturating_add(Weight::from_ref_time(9_720_127 as u64).saturating_mul(s as u64))
			.saturating_add(T::DbWeight::get().reads(1 as u64))
			.saturating_add(T::DbWeight::get().writes(1 as u64))
	}
>>>>>>> f4e75f66
	// Storage: Scheduler Agenda (r:1 w:1)
	/// The range of component `s` is `[0, 50]`.
	fn schedule(s: u32, ) -> Weight {
		Weight::from_ref_time(26_492_000 as u64)
			// Standard Error: 4_168
			.saturating_add(Weight::from_ref_time(395_719 as u64).saturating_mul(s as u64))
			.saturating_add(T::DbWeight::get().reads(1 as u64))
			.saturating_add(T::DbWeight::get().writes(1 as u64))
	}
	// Storage: Scheduler Agenda (r:1 w:1)
	// Storage: Scheduler Lookup (r:0 w:1)
	/// The range of component `s` is `[1, 50]`.
	fn cancel(s: u32, ) -> Weight {
		Weight::from_ref_time(31_241_000 as u64)
			// Standard Error: 14_568
			.saturating_add(Weight::from_ref_time(1_766_607 as u64).saturating_mul(s as u64))
			.saturating_add(T::DbWeight::get().reads(1 as u64))
			.saturating_add(T::DbWeight::get().writes(2 as u64))
	}
	// Storage: Scheduler Lookup (r:1 w:1)
	// Storage: Scheduler Agenda (r:1 w:1)
	/// The range of component `s` is `[0, 50]`.
	fn schedule_named(s: u32, ) -> Weight {
		Weight::from_ref_time(30_939_000 as u64)
			// Standard Error: 5_934
			.saturating_add(Weight::from_ref_time(521_053 as u64).saturating_mul(s as u64))
			.saturating_add(T::DbWeight::get().reads(2 as u64))
			.saturating_add(T::DbWeight::get().writes(2 as u64))
	}
	// Storage: Scheduler Lookup (r:1 w:1)
	// Storage: Scheduler Agenda (r:1 w:1)
	/// The range of component `s` is `[1, 50]`.
	fn cancel_named(s: u32, ) -> Weight {
		Weight::from_ref_time(32_410_000 as u64)
			// Standard Error: 13_754
			.saturating_add(Weight::from_ref_time(1_874_370 as u64).saturating_mul(s as u64))
			.saturating_add(T::DbWeight::get().reads(2 as u64))
			.saturating_add(T::DbWeight::get().writes(2 as u64))
	}
	// Storage: Scheduler IncompleteSince (r:1 w:1)
	fn service_agendas_base() -> Weight {
		Weight::from_ref_time(4_992_000 as u64)
			.saturating_add(T::DbWeight::get().reads(1 as u64))
			.saturating_add(T::DbWeight::get().writes(1 as u64))
	}
	// Storage: Scheduler Agenda (r:1 w:1)
	/// The range of component `s` is `[0, 512]`.
	fn service_agenda_base(s: u32, ) -> Weight {
		Weight::from_ref_time(4_320_000 as u64)
			// Standard Error: 619
			.saturating_add(Weight::from_ref_time(336_713 as u64).saturating_mul(s as u64))
			.saturating_add(T::DbWeight::get().reads(1 as u64))
			.saturating_add(T::DbWeight::get().writes(1 as u64))
	}
	fn service_task_base() -> Weight {
		Weight::from_ref_time(10_864_000 as u64)
	}
	// Storage: Preimage PreimageFor (r:1 w:1)
	// Storage: Preimage StatusFor (r:1 w:1)
	/// The range of component `s` is `[128, 4194304]`.
	fn service_task_fetched(s: u32, ) -> Weight {
		Weight::from_ref_time(24_586_000 as u64)
			// Standard Error: 1
			.saturating_add(Weight::from_ref_time(1_138 as u64).saturating_mul(s as u64))
			.saturating_add(T::DbWeight::get().reads(2 as u64))
			.saturating_add(T::DbWeight::get().writes(2 as u64))
	}
	// Storage: Scheduler Lookup (r:0 w:1)
	fn service_task_named() -> Weight {
		Weight::from_ref_time(13_127_000 as u64)
			.saturating_add(T::DbWeight::get().writes(1 as u64))
	}
	fn service_task_periodic() -> Weight {
		Weight::from_ref_time(11_053_000 as u64)
	}
	fn execute_dispatch_signed() -> Weight {
		Weight::from_ref_time(4_158_000 as u64)
	}
	fn execute_dispatch_unsigned() -> Weight {
		Weight::from_ref_time(4_104_000 as u64)
	}
}<|MERGE_RESOLUTION|>--- conflicted
+++ resolved
@@ -47,130 +47,6 @@
 /// Weight functions for `pallet_scheduler`.
 pub struct WeightInfo<T>(PhantomData<T>);
 impl<T: frame_system::Config> pallet_scheduler::WeightInfo for WeightInfo<T> {
-<<<<<<< HEAD
-=======
-	// Storage: Scheduler Agenda (r:2 w:2)
-	// Storage: Preimage PreimageFor (r:1 w:1)
-	// Storage: Preimage StatusFor (r:1 w:1)
-	// Storage: Scheduler Lookup (r:0 w:1)
-	/// The range of component `s` is `[1, 50]`.
-	fn on_initialize_periodic_named_resolved(s: u32, ) -> Weight {
-		Weight::from_ref_time(55_776_000 as u64)
-			// Standard Error: 32_250
-			.saturating_add(Weight::from_ref_time(30_084_503 as u64).saturating_mul(s as u64))
-			.saturating_add(T::DbWeight::get().reads(4 as u64))
-			.saturating_add(T::DbWeight::get().reads((3 as u64).saturating_mul(s as u64)))
-			.saturating_add(T::DbWeight::get().writes(5 as u64))
-			.saturating_add(T::DbWeight::get().writes((4 as u64).saturating_mul(s as u64)))
-	}
-	// Storage: Scheduler Agenda (r:1 w:1)
-	// Storage: Preimage PreimageFor (r:1 w:1)
-	// Storage: Preimage StatusFor (r:1 w:1)
-	// Storage: Scheduler Lookup (r:0 w:1)
-	/// The range of component `s` is `[1, 50]`.
-	fn on_initialize_named_resolved(s: u32, ) -> Weight {
-		Weight::from_ref_time(48_947_000 as u64)
-			// Standard Error: 393_728
-			.saturating_add(Weight::from_ref_time(29_116_267 as u64).saturating_mul(s as u64))
-			.saturating_add(T::DbWeight::get().reads(3 as u64))
-			.saturating_add(T::DbWeight::get().reads((2 as u64).saturating_mul(s as u64)))
-			.saturating_add(T::DbWeight::get().writes(4 as u64))
-			.saturating_add(T::DbWeight::get().writes((3 as u64).saturating_mul(s as u64)))
-	}
-	// Storage: Scheduler Agenda (r:2 w:2)
-	// Storage: Preimage PreimageFor (r:1 w:1)
-	// Storage: Preimage StatusFor (r:1 w:1)
-	/// The range of component `s` is `[1, 50]`.
-	fn on_initialize_periodic_resolved(s: u32, ) -> Weight {
-		Weight::from_ref_time(51_136_000 as u64)
-			// Standard Error: 160_091
-			.saturating_add(Weight::from_ref_time(27_583_305 as u64).saturating_mul(s as u64))
-			.saturating_add(T::DbWeight::get().reads(4 as u64))
-			.saturating_add(T::DbWeight::get().reads((3 as u64).saturating_mul(s as u64)))
-			.saturating_add(T::DbWeight::get().writes(4 as u64))
-			.saturating_add(T::DbWeight::get().writes((3 as u64).saturating_mul(s as u64)))
-	}
-	// Storage: Scheduler Agenda (r:1 w:1)
-	// Storage: Preimage PreimageFor (r:1 w:1)
-	// Storage: Preimage StatusFor (r:1 w:1)
-	/// The range of component `s` is `[1, 50]`.
-	fn on_initialize_resolved(s: u32, ) -> Weight {
-		Weight::from_ref_time(46_958_000 as u64)
-			// Standard Error: 67_145
-			.saturating_add(Weight::from_ref_time(23_297_815 as u64).saturating_mul(s as u64))
-			.saturating_add(T::DbWeight::get().reads(3 as u64))
-			.saturating_add(T::DbWeight::get().reads((2 as u64).saturating_mul(s as u64)))
-			.saturating_add(T::DbWeight::get().writes(3 as u64))
-			.saturating_add(T::DbWeight::get().writes((2 as u64).saturating_mul(s as u64)))
-	}
-	// Storage: Scheduler Agenda (r:1 w:1)
-	// Storage: Preimage PreimageFor (r:1 w:0)
-	// Storage: Scheduler Lookup (r:0 w:1)
-	/// The range of component `s` is `[1, 50]`.
-	fn on_initialize_named_aborted(s: u32, ) -> Weight {
-		Weight::from_ref_time(16_073_000 as u64)
-			// Standard Error: 10_828
-			.saturating_add(Weight::from_ref_time(5_082_485 as u64).saturating_mul(s as u64))
-			.saturating_add(T::DbWeight::get().reads(2 as u64))
-			.saturating_add(T::DbWeight::get().reads((1 as u64).saturating_mul(s as u64)))
-			.saturating_add(T::DbWeight::get().writes(2 as u64))
-			.saturating_add(T::DbWeight::get().writes((1 as u64).saturating_mul(s as u64)))
-	}
-	// Storage: Scheduler Agenda (r:1 w:1)
-	// Storage: Preimage PreimageFor (r:1 w:0)
-	/// The range of component `s` is `[1, 50]`.
-	fn on_initialize_aborted(s: u32, ) -> Weight {
-		Weight::from_ref_time(13_474_000 as u64)
-			// Standard Error: 4_238
-			.saturating_add(Weight::from_ref_time(3_707_498 as u64).saturating_mul(s as u64))
-			.saturating_add(T::DbWeight::get().reads(2 as u64))
-			.saturating_add(T::DbWeight::get().reads((1 as u64).saturating_mul(s as u64)))
-			.saturating_add(T::DbWeight::get().writes(1 as u64))
-	}
-	// Storage: Scheduler Agenda (r:2 w:2)
-	// Storage: Scheduler Lookup (r:0 w:1)
-	/// The range of component `s` is `[1, 50]`.
-	fn on_initialize_periodic_named(s: u32, ) -> Weight {
-		Weight::from_ref_time(37_119_000 as u64)
-			// Standard Error: 289_502
-			.saturating_add(Weight::from_ref_time(18_572_875 as u64).saturating_mul(s as u64))
-			.saturating_add(T::DbWeight::get().reads(2 as u64))
-			.saturating_add(T::DbWeight::get().reads((1 as u64).saturating_mul(s as u64)))
-			.saturating_add(T::DbWeight::get().writes(3 as u64))
-			.saturating_add(T::DbWeight::get().writes((2 as u64).saturating_mul(s as u64)))
-	}
-	// Storage: Scheduler Agenda (r:2 w:2)
-	/// The range of component `s` is `[1, 50]`.
-	fn on_initialize_periodic(s: u32, ) -> Weight {
-		Weight::from_ref_time(31_567_000 as u64)
-			// Standard Error: 92_680
-			.saturating_add(Weight::from_ref_time(14_125_120 as u64).saturating_mul(s as u64))
-			.saturating_add(T::DbWeight::get().reads(2 as u64))
-			.saturating_add(T::DbWeight::get().reads((1 as u64).saturating_mul(s as u64)))
-			.saturating_add(T::DbWeight::get().writes(2 as u64))
-			.saturating_add(T::DbWeight::get().writes((1 as u64).saturating_mul(s as u64)))
-	}
-	// Storage: Scheduler Agenda (r:1 w:1)
-	// Storage: Scheduler Lookup (r:0 w:1)
-	/// The range of component `s` is `[1, 50]`.
-	fn on_initialize_named(s: u32, ) -> Weight {
-		Weight::from_ref_time(30_648_000 as u64)
-			// Standard Error: 46_519
-			.saturating_add(Weight::from_ref_time(11_812_690 as u64).saturating_mul(s as u64))
-			.saturating_add(T::DbWeight::get().reads(1 as u64))
-			.saturating_add(T::DbWeight::get().writes(2 as u64))
-			.saturating_add(T::DbWeight::get().writes((1 as u64).saturating_mul(s as u64)))
-	}
-	// Storage: Scheduler Agenda (r:1 w:1)
-	/// The range of component `s` is `[1, 50]`.
-	fn on_initialize(s: u32, ) -> Weight {
-		Weight::from_ref_time(28_117_000 as u64)
-			// Standard Error: 22_915
-			.saturating_add(Weight::from_ref_time(9_720_127 as u64).saturating_mul(s as u64))
-			.saturating_add(T::DbWeight::get().reads(1 as u64))
-			.saturating_add(T::DbWeight::get().writes(1 as u64))
-	}
->>>>>>> f4e75f66
 	// Storage: Scheduler Agenda (r:1 w:1)
 	/// The range of component `s` is `[0, 50]`.
 	fn schedule(s: u32, ) -> Weight {
