// Copyright 2020-2022 Litentry Technologies GmbH.
// This file is part of Litentry.
//
// Litentry is free software: you can redistribute it and/or modify
// it under the terms of the GNU General Public License as published by
// the Free Software Foundation, either version 3 of the License, or
// (at your option) any later version.
//
// Litentry is distributed in the hope that it will be useful,
// but WITHOUT ANY WARRANTY; without even the implied warranty of
// MERCHANTABILITY or FITNESS FOR A PARTICULAR PURPOSE.  See the
// GNU General Public License for more details.
//
// You should have received a copy of the GNU General Public License
// along with Litentry.  If not, see <https://www.gnu.org/licenses/>.

//! Autogenerated weights for `pallet_parachain_staking`
//!
//! THIS FILE WAS AUTO-GENERATED USING THE SUBSTRATE BENCHMARK CLI VERSION 4.0.0-dev
//! DATE: 2022-11-23, STEPS: `50`, REPEAT: 20, LOW RANGE: `[]`, HIGH RANGE: `[]`
//! HOSTNAME: `parachain-benchmark`, CPU: `Intel(R) Xeon(R) Platinum 8175M CPU @ 2.50GHz`
//! EXECUTION: Some(Wasm), WASM-EXECUTION: Compiled, CHAIN: Some("litentry-dev"), DB CACHE: 20

// Executed Command:
// ./litentry-collator
// benchmark
// pallet
// --chain=litentry-dev
// --execution=wasm
// --db-cache=20
// --wasm-execution=compiled
// --pallet=pallet_parachain_staking
// --extrinsic=*
// --heap-pages=4096
// --steps=50
// --repeat=20
// --header=./LICENSE_HEADER
// --output=./runtime/litentry/src/weights/pallet_parachain_staking.rs

#![cfg_attr(rustfmt, rustfmt_skip)]
#![allow(unused_parens)]
#![allow(unused_imports)]

use frame_support::{traits::Get, weights::Weight};
use sp_std::marker::PhantomData;

/// Weight functions for `pallet_parachain_staking`.
pub struct WeightInfo<T>(PhantomData<T>);
impl<T: frame_system::Config> pallet_parachain_staking::WeightInfo for WeightInfo<T> {
	// Storage: ParachainStaking Candidates (r:1 w:1)
	/// The range of component `x` is `[1, 100]`.
	fn add_candidates_whitelist(x: u32, ) -> Weight {
		Weight::from_ref_time(29_169_000 as u64)
			// Standard Error: 2_933
			.saturating_add(Weight::from_ref_time(444_425 as u64).saturating_mul(x as u64))
			.saturating_add(T::DbWeight::get().reads(1 as u64))
			.saturating_add(T::DbWeight::get().writes(1 as u64))
	}
	// Storage: ParachainStaking Candidates (r:1 w:1)
	/// The range of component `x` is `[1, 100]`.
	fn remove_candidates_whitelist(x: u32, ) -> Weight {
		Weight::from_ref_time(29_490_000 as u64)
			// Standard Error: 2_860
			.saturating_add(Weight::from_ref_time(414_338 as u64).saturating_mul(x as u64))
			.saturating_add(T::DbWeight::get().reads(1 as u64))
			.saturating_add(T::DbWeight::get().writes(1 as u64))
	}
	// Storage: ParachainStaking InflationConfig (r:1 w:1)
	fn set_staking_expectations() -> Weight {
		Weight::from_ref_time(30_516_000 as u64)
			.saturating_add(T::DbWeight::get().reads(1 as u64))
			.saturating_add(T::DbWeight::get().writes(1 as u64))
	}
	// Storage: ParachainStaking InflationConfig (r:1 w:1)
	// Storage: ParachainStaking Round (r:1 w:0)
	fn set_inflation() -> Weight {
		Weight::from_ref_time(82_254_000 as u64)
			.saturating_add(T::DbWeight::get().reads(2 as u64))
			.saturating_add(T::DbWeight::get().writes(1 as u64))
	}
	// Storage: ParachainStaking ParachainBondInfo (r:1 w:1)
	fn set_parachain_bond_account() -> Weight {
		Weight::from_ref_time(29_979_000 as u64)
			.saturating_add(T::DbWeight::get().reads(1 as u64))
			.saturating_add(T::DbWeight::get().writes(1 as u64))
	}
	// Storage: ParachainStaking ParachainBondInfo (r:1 w:1)
	fn set_parachain_bond_reserve_percent() -> Weight {
		Weight::from_ref_time(29_402_000 as u64)
			.saturating_add(T::DbWeight::get().reads(1 as u64))
			.saturating_add(T::DbWeight::get().writes(1 as u64))
	}
	// Storage: ParachainStaking TotalSelected (r:1 w:1)
	// Storage: ParachainStaking Round (r:1 w:0)
	fn set_total_selected() -> Weight {
		Weight::from_ref_time(30_669_000 as u64)
			.saturating_add(T::DbWeight::get().reads(2 as u64))
			.saturating_add(T::DbWeight::get().writes(1 as u64))
	}
	// Storage: ParachainStaking CollatorCommission (r:1 w:1)
	fn set_collator_commission() -> Weight {
		Weight::from_ref_time(28_496_000 as u64)
			.saturating_add(T::DbWeight::get().reads(1 as u64))
			.saturating_add(T::DbWeight::get().writes(1 as u64))
	}
	// Storage: ParachainStaking Round (r:1 w:1)
	// Storage: ParachainStaking TotalSelected (r:1 w:0)
	// Storage: ParachainStaking InflationConfig (r:1 w:1)
	fn set_blocks_per_round() -> Weight {
		Weight::from_ref_time(38_215_000 as u64)
			.saturating_add(T::DbWeight::get().reads(3 as u64))
			.saturating_add(T::DbWeight::get().writes(2 as u64))
	}
	// Storage: ParachainStaking Candidates (r:1 w:0)
	// Storage: ParachainStaking CandidateInfo (r:1 w:1)
	// Storage: ParachainStaking DelegatorState (r:1 w:0)
	// Storage: ParachainStaking CandidatePool (r:1 w:1)
	// Storage: System Account (r:1 w:1)
	// Storage: ParachainStaking Total (r:1 w:1)
	// Storage: ParachainStaking TopDelegations (r:0 w:1)
	// Storage: ParachainStaking BottomDelegations (r:0 w:1)
	/// The range of component `x` is `[3, 1000]`.
	fn join_candidates(x: u32, ) -> Weight {
		Weight::from_ref_time(78_352_000 as u64)
			// Standard Error: 1_111
			.saturating_add(Weight::from_ref_time(338_662 as u64).saturating_mul(x as u64))
			.saturating_add(T::DbWeight::get().reads(6 as u64))
			.saturating_add(T::DbWeight::get().writes(6 as u64))
	}
	// Storage: ParachainStaking CandidateInfo (r:1 w:1)
	// Storage: ParachainStaking Round (r:1 w:0)
	// Storage: ParachainStaking CandidatePool (r:1 w:1)
	/// The range of component `x` is `[3, 1000]`.
	fn schedule_leave_candidates(x: u32, ) -> Weight {
		Weight::from_ref_time(48_516_000 as u64)
			// Standard Error: 1_266
			.saturating_add(Weight::from_ref_time(308_746 as u64).saturating_mul(x as u64))
			.saturating_add(T::DbWeight::get().reads(3 as u64))
			.saturating_add(T::DbWeight::get().writes(2 as u64))
	}
	// Storage: ParachainStaking CandidateInfo (r:1 w:1)
	// Storage: ParachainStaking Round (r:1 w:0)
	// Storage: ParachainStaking TopDelegations (r:1 w:1)
	// Storage: System Account (r:2 w:2)
	// Storage: ParachainStaking DelegatorState (r:1 w:1)
	// Storage: ParachainStaking DelegationScheduledRequests (r:1 w:1)
	// Storage: ParachainStaking BottomDelegations (r:1 w:1)
	// Storage: ParachainStaking Total (r:1 w:1)
	/// The range of component `x` is `[2, 1200]`.
	fn execute_leave_candidates(x: u32, ) -> Weight {
		Weight::from_ref_time(163_491_000 as u64)
			// Standard Error: 359_349
			.saturating_add(Weight::from_ref_time(60_504_854 as u64).saturating_mul(x as u64))
			.saturating_add(T::DbWeight::get().reads(9 as u64))
			.saturating_add(T::DbWeight::get().reads((2 as u64).saturating_mul(x as u64)))
			.saturating_add(T::DbWeight::get().writes(8 as u64))
			.saturating_add(T::DbWeight::get().writes((2 as u64).saturating_mul(x as u64)))
	}
	// Storage: ParachainStaking CandidateInfo (r:1 w:1)
	// Storage: ParachainStaking CandidatePool (r:1 w:1)
	/// The range of component `x` is `[3, 1000]`.
	fn cancel_leave_candidates(x: u32, ) -> Weight {
		Weight::from_ref_time(45_830_000 as u64)
			// Standard Error: 3_690
			.saturating_add(Weight::from_ref_time(440_829 as u64).saturating_mul(x as u64))
			.saturating_add(T::DbWeight::get().reads(2 as u64))
			.saturating_add(T::DbWeight::get().writes(2 as u64))
	}
	// Storage: ParachainStaking CandidateInfo (r:1 w:1)
	// Storage: ParachainStaking CandidatePool (r:1 w:1)
	fn go_offline() -> Weight {
		Weight::from_ref_time(42_660_000 as u64)
			.saturating_add(T::DbWeight::get().reads(2 as u64))
			.saturating_add(T::DbWeight::get().writes(2 as u64))
	}
	// Storage: ParachainStaking CandidateInfo (r:1 w:1)
	// Storage: ParachainStaking CandidatePool (r:1 w:1)
	fn go_online() -> Weight {
		Weight::from_ref_time(41_748_000 as u64)
			.saturating_add(T::DbWeight::get().reads(2 as u64))
			.saturating_add(T::DbWeight::get().writes(2 as u64))
	}
	// Storage: ParachainStaking CandidateInfo (r:1 w:1)
	// Storage: System Account (r:1 w:1)
	// Storage: ParachainStaking Total (r:1 w:1)
	// Storage: ParachainStaking CandidatePool (r:1 w:1)
	fn candidate_bond_more() -> Weight {
		Weight::from_ref_time(69_829_000 as u64)
			.saturating_add(T::DbWeight::get().reads(4 as u64))
			.saturating_add(T::DbWeight::get().writes(4 as u64))
	}
	// Storage: ParachainStaking CandidateInfo (r:1 w:1)
	// Storage: ParachainStaking Round (r:1 w:0)
	fn schedule_candidate_bond_less() -> Weight {
		Weight::from_ref_time(40_002_000 as u64)
			.saturating_add(T::DbWeight::get().reads(2 as u64))
			.saturating_add(T::DbWeight::get().writes(1 as u64))
	}
	// Storage: ParachainStaking CandidateInfo (r:1 w:1)
	// Storage: ParachainStaking Round (r:1 w:0)
	// Storage: System Account (r:1 w:1)
	// Storage: ParachainStaking Total (r:1 w:1)
	// Storage: ParachainStaking CandidatePool (r:1 w:1)
	fn execute_candidate_bond_less() -> Weight {
		Weight::from_ref_time(111_567_000 as u64)
			.saturating_add(T::DbWeight::get().reads(5 as u64))
			.saturating_add(T::DbWeight::get().writes(4 as u64))
	}
	// Storage: ParachainStaking CandidateInfo (r:1 w:1)
	fn cancel_candidate_bond_less() -> Weight {
		Weight::from_ref_time(36_842_000 as u64)
			.saturating_add(T::DbWeight::get().reads(1 as u64))
			.saturating_add(T::DbWeight::get().writes(1 as u64))
	}
<<<<<<< HEAD
=======
	// Storage: System Account (r:1 w:1)
	// Storage: ParachainStaking DelegatorState (r:1 w:1)
	// Storage: ParachainStaking CandidateInfo (r:1 w:1)
	// Storage: ParachainStaking TopDelegations (r:1 w:1)
	// Storage: ParachainStaking CandidatePool (r:1 w:1)
	// Storage: ParachainStaking Total (r:1 w:1)
	/// The range of component `x` is `[3, 100]`.
	/// The range of component `y` is `[2, 1000]`.
	fn delegate(x: u32, y: u32, ) -> Weight {
		Weight::from_ref_time(182_626_000 as u64)
			// Standard Error: 14_039
			.saturating_add(Weight::from_ref_time(268_564 as u64).saturating_mul(x as u64))
			// Standard Error: 1_407
			.saturating_add(Weight::from_ref_time(247_435 as u64).saturating_mul(y as u64))
			.saturating_add(T::DbWeight::get().reads(6 as u64))
			.saturating_add(T::DbWeight::get().writes(6 as u64))
	}
>>>>>>> 88185f0d
	// Storage: ParachainStaking DelegatorState (r:1 w:1)
	// Storage: ParachainStaking Round (r:1 w:0)
	// Storage: ParachainStaking DelegationScheduledRequests (r:1 w:1)
	fn schedule_leave_delegators() -> Weight {
		Weight::from_ref_time(46_835_000 as u64)
			.saturating_add(T::DbWeight::get().reads(3 as u64))
			.saturating_add(T::DbWeight::get().writes(2 as u64))
	}
	// Storage: ParachainStaking DelegatorState (r:1 w:1)
	// Storage: ParachainStaking Round (r:1 w:0)
	// Storage: ParachainStaking DelegationScheduledRequests (r:1 w:1)
	// Storage: ParachainStaking CandidateInfo (r:1 w:1)
	// Storage: ParachainStaking TopDelegations (r:1 w:1)
	// Storage: ParachainStaking CandidatePool (r:1 w:1)
	// Storage: System Account (r:1 w:1)
	// Storage: ParachainStaking Total (r:1 w:1)
	/// The range of component `x` is `[2, 100]`.
	fn execute_leave_delegators(x: u32, ) -> Weight {
		Weight::from_ref_time(144_551_000 as u64)
			// Standard Error: 83_239
			.saturating_add(Weight::from_ref_time(52_426_573 as u64).saturating_mul(x as u64))
			.saturating_add(T::DbWeight::get().reads(8 as u64))
			.saturating_add(T::DbWeight::get().reads((3 as u64).saturating_mul(x as u64)))
			.saturating_add(T::DbWeight::get().writes(7 as u64))
			.saturating_add(T::DbWeight::get().writes((3 as u64).saturating_mul(x as u64)))
	}
	// Storage: ParachainStaking DelegatorState (r:1 w:1)
	// Storage: ParachainStaking DelegationScheduledRequests (r:1 w:1)
	fn cancel_leave_delegators() -> Weight {
		Weight::from_ref_time(65_553_000 as u64)
			.saturating_add(T::DbWeight::get().reads(2 as u64))
			.saturating_add(T::DbWeight::get().writes(2 as u64))
	}
	// Storage: ParachainStaking DelegatorState (r:1 w:1)
	// Storage: ParachainStaking DelegationScheduledRequests (r:1 w:1)
	// Storage: ParachainStaking Round (r:1 w:0)
	fn schedule_revoke_delegation() -> Weight {
		Weight::from_ref_time(60_913_000 as u64)
			.saturating_add(T::DbWeight::get().reads(3 as u64))
			.saturating_add(T::DbWeight::get().writes(2 as u64))
	}
	// Storage: ParachainStaking DelegationScheduledRequests (r:1 w:0)
	// Storage: ParachainStaking DelegatorState (r:1 w:1)
	// Storage: ParachainStaking CandidateInfo (r:1 w:1)
	// Storage: System Account (r:1 w:1)
	// Storage: ParachainStaking TopDelegations (r:1 w:1)
	// Storage: ParachainStaking CandidatePool (r:1 w:1)
	// Storage: ParachainStaking Total (r:1 w:1)
	fn delegator_bond_more() -> Weight {
		Weight::from_ref_time(151_275_000 as u64)
			.saturating_add(T::DbWeight::get().reads(7 as u64))
			.saturating_add(T::DbWeight::get().writes(6 as u64))
	}
	// Storage: ParachainStaking DelegatorState (r:1 w:1)
	// Storage: ParachainStaking DelegationScheduledRequests (r:1 w:1)
	// Storage: ParachainStaking Round (r:1 w:0)
	fn schedule_delegator_bond_less() -> Weight {
		Weight::from_ref_time(57_708_000 as u64)
			.saturating_add(T::DbWeight::get().reads(3 as u64))
			.saturating_add(T::DbWeight::get().writes(2 as u64))
	}
	// Storage: ParachainStaking DelegatorState (r:1 w:1)
	// Storage: ParachainStaking DelegationScheduledRequests (r:1 w:1)
	// Storage: ParachainStaking Round (r:1 w:0)
	// Storage: ParachainStaking CandidateInfo (r:1 w:1)
	// Storage: ParachainStaking TopDelegations (r:1 w:1)
	// Storage: ParachainStaking CandidatePool (r:1 w:1)
	// Storage: System Account (r:1 w:1)
	// Storage: ParachainStaking Total (r:1 w:1)
	fn execute_revoke_delegation() -> Weight {
		Weight::from_ref_time(172_803_000 as u64)
			.saturating_add(T::DbWeight::get().reads(8 as u64))
			.saturating_add(T::DbWeight::get().writes(7 as u64))
	}
	// Storage: ParachainStaking DelegatorState (r:1 w:1)
	// Storage: ParachainStaking DelegationScheduledRequests (r:1 w:1)
	// Storage: ParachainStaking Round (r:1 w:0)
	// Storage: ParachainStaking CandidateInfo (r:1 w:1)
	// Storage: System Account (r:1 w:1)
	// Storage: ParachainStaking TopDelegations (r:1 w:1)
	// Storage: ParachainStaking CandidatePool (r:1 w:1)
	// Storage: ParachainStaking Total (r:1 w:1)
	fn execute_delegator_bond_less() -> Weight {
		Weight::from_ref_time(166_335_000 as u64)
			.saturating_add(T::DbWeight::get().reads(8 as u64))
			.saturating_add(T::DbWeight::get().writes(7 as u64))
	}
	// Storage: ParachainStaking DelegatorState (r:1 w:1)
	// Storage: ParachainStaking DelegationScheduledRequests (r:1 w:1)
	fn cancel_revoke_delegation() -> Weight {
		Weight::from_ref_time(48_565_000 as u64)
			.saturating_add(T::DbWeight::get().reads(2 as u64))
			.saturating_add(T::DbWeight::get().writes(2 as u64))
	}
	// Storage: ParachainStaking DelegatorState (r:1 w:1)
	// Storage: ParachainStaking DelegationScheduledRequests (r:1 w:1)
	fn cancel_delegator_bond_less() -> Weight {
		Weight::from_ref_time(101_335_000 as u64)
			.saturating_add(T::DbWeight::get().reads(2 as u64))
			.saturating_add(T::DbWeight::get().writes(2 as u64))
	}
	// Storage: ParachainStaking Round (r:1 w:1)
	// Storage: ParachainStaking Points (r:1 w:0)
	// Storage: ParachainStaking Staked (r:1 w:2)
	// Storage: ParachainStaking InflationConfig (r:1 w:0)
	// Storage: BridgeTransfer ExternalBalances (r:1 w:0)
	// Storage: ParachainStaking ParachainBondInfo (r:1 w:0)
	// Storage: ParachainStaking CollatorCommission (r:1 w:0)
	// Storage: ParachainStaking CandidatePool (r:1 w:0)
	// Storage: ParachainStaking TotalSelected (r:1 w:0)
	// Storage: ParachainStaking CandidateInfo (r:8 w:0)
	// Storage: ParachainStaking DelegationScheduledRequests (r:8 w:0)
	// Storage: ParachainStaking TopDelegations (r:8 w:0)
	// Storage: ParachainStaking Total (r:1 w:0)
	// Storage: ParachainStaking AwardedPts (r:2 w:1)
	// Storage: ParachainStaking AtStake (r:1 w:9)
	// Storage: System Account (r:1001 w:1001)
	// Storage: ParachainStaking SelectedCandidates (r:0 w:1)
	// Storage: ParachainStaking DelayedPayouts (r:0 w:1)
	/// The range of component `x` is `[8, 100]`.
	/// The range of component `y` is `[0, 5000]`.
	fn round_transition_on_initialize(x: u32, y: u32, ) -> Weight {
		Weight::from_ref_time(1_472_540_000 as u64)
			// Standard Error: 1_664_214
			.saturating_add(Weight::from_ref_time(23_948_535 as u64).saturating_mul(x as u64))
			// Standard Error: 33_573
			.saturating_add(Weight::from_ref_time(167_308 as u64).saturating_mul(y as u64))
			.saturating_add(T::DbWeight::get().reads(41 as u64))
			.saturating_add(T::DbWeight::get().reads((3 as u64).saturating_mul(x as u64)))
			.saturating_add(T::DbWeight::get().writes(17 as u64))
			.saturating_add(T::DbWeight::get().writes((1 as u64).saturating_mul(x as u64)))
	}
	// Storage: ParachainStaking DelayedPayouts (r:1 w:0)
	// Storage: ParachainStaking Points (r:1 w:0)
	// Storage: ParachainStaking AwardedPts (r:2 w:1)
	// Storage: ParachainStaking AtStake (r:1 w:1)
	// Storage: System Account (r:1 w:1)
	/// The range of component `y` is `[0, 1000]`.
	fn pay_one_collator_reward(y: u32, ) -> Weight {
		Weight::from_ref_time(82_501_000 as u64)
			// Standard Error: 165_332
			.saturating_add(Weight::from_ref_time(36_064_305 as u64).saturating_mul(y as u64))
			.saturating_add(T::DbWeight::get().reads(6 as u64))
			.saturating_add(T::DbWeight::get().reads((1 as u64).saturating_mul(y as u64)))
			.saturating_add(T::DbWeight::get().writes(3 as u64))
			.saturating_add(T::DbWeight::get().writes((1 as u64).saturating_mul(y as u64)))
	}
	// Storage: ParachainStaking Round (r:1 w:0)
	fn base_on_initialize() -> Weight {
<<<<<<< HEAD
		Weight::from_ref_time(3_336_000 as u64)
=======
		Weight::from_ref_time(12_268_000 as u64)
>>>>>>> 88185f0d
			.saturating_add(T::DbWeight::get().reads(1 as u64))
	}

	// Storage: ParachainStaking DelegatorState (r:1 w:0)
	// Storage: ParachainStaking AutoCompoundingDelegations (r:1 w:1)
	fn set_auto_compound(x: u32, y: u32, ) -> Weight {
		Weight::from_ref_time(61_986_000 as u64)
			// Standard Error: 4_000
			.saturating_add(Weight::from_ref_time(244_000 as u64).saturating_mul(x as u64))
			// Standard Error: 14_000
			.saturating_add(Weight::from_ref_time(216_000 as u64).saturating_mul(y as u64))
			.saturating_add(T::DbWeight::get().reads(2 as u64))
			.saturating_add(T::DbWeight::get().writes(1 as u64))
	}
	// Storage: System Account (r:1 w:1)
	// Storage: ParachainStaking DelegatorState (r:1 w:1)
	// Storage: ParachainStaking CandidateInfo (r:1 w:1)
	// Storage: ParachainStaking AutoCompoundingDelegations (r:1 w:1)
	// Storage: ParachainStaking TopDelegations (r:1 w:1)
	// Storage: ParachainStaking CandidatePool (r:1 w:1)
	// Storage: Balances Locks (r:1 w:1)
	// Storage: ParachainStaking Total (r:1 w:1)
	// Storage: ParachainStaking BottomDelegations (r:1 w:1)
	fn delegate_with_auto_compound(x: u32, y: u32, _z: u32, ) -> Weight {
		Weight::from_ref_time(168_431_000 as u64)
			// Standard Error: 5_000
			.saturating_add(Weight::from_ref_time(73_000 as u64).saturating_mul(x as u64))
			// Standard Error: 5_000
			.saturating_add(Weight::from_ref_time(71_000 as u64).saturating_mul(y as u64))
			.saturating_add(T::DbWeight::get().reads(8 as u64))
			.saturating_add(T::DbWeight::get().writes(8 as u64))
	}
}<|MERGE_RESOLUTION|>--- conflicted
+++ resolved
@@ -212,26 +212,6 @@
 			.saturating_add(T::DbWeight::get().reads(1 as u64))
 			.saturating_add(T::DbWeight::get().writes(1 as u64))
 	}
-<<<<<<< HEAD
-=======
-	// Storage: System Account (r:1 w:1)
-	// Storage: ParachainStaking DelegatorState (r:1 w:1)
-	// Storage: ParachainStaking CandidateInfo (r:1 w:1)
-	// Storage: ParachainStaking TopDelegations (r:1 w:1)
-	// Storage: ParachainStaking CandidatePool (r:1 w:1)
-	// Storage: ParachainStaking Total (r:1 w:1)
-	/// The range of component `x` is `[3, 100]`.
-	/// The range of component `y` is `[2, 1000]`.
-	fn delegate(x: u32, y: u32, ) -> Weight {
-		Weight::from_ref_time(182_626_000 as u64)
-			// Standard Error: 14_039
-			.saturating_add(Weight::from_ref_time(268_564 as u64).saturating_mul(x as u64))
-			// Standard Error: 1_407
-			.saturating_add(Weight::from_ref_time(247_435 as u64).saturating_mul(y as u64))
-			.saturating_add(T::DbWeight::get().reads(6 as u64))
-			.saturating_add(T::DbWeight::get().writes(6 as u64))
-	}
->>>>>>> 88185f0d
 	// Storage: ParachainStaking DelegatorState (r:1 w:1)
 	// Storage: ParachainStaking Round (r:1 w:0)
 	// Storage: ParachainStaking DelegationScheduledRequests (r:1 w:1)
@@ -381,11 +361,7 @@
 	}
 	// Storage: ParachainStaking Round (r:1 w:0)
 	fn base_on_initialize() -> Weight {
-<<<<<<< HEAD
-		Weight::from_ref_time(3_336_000 as u64)
-=======
 		Weight::from_ref_time(12_268_000 as u64)
->>>>>>> 88185f0d
 			.saturating_add(T::DbWeight::get().reads(1 as u64))
 	}
 
