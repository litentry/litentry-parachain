--- conflicted
+++ resolved
@@ -28,19 +28,11 @@
 use frame_support::{
 	construct_runtime, parameter_types,
 	traits::{
-<<<<<<< HEAD
 		ConstBool, ConstU128, ConstU32, ConstU64, ConstU8, Contains, EnsureOrigin, Everything,
-		InstanceFilter, SortedMembers, WithdrawReasons,
+		FindAuthor, InstanceFilter, OnFinalize, SortedMembers, WithdrawReasons,
 	},
 	weights::{constants::RocksDbWeight, ConstantMultiplier, Weight},
-	PalletId,
-=======
-		ConstU128, ConstU32, ConstU64, ConstU8, Contains, EnsureOrigin, Everything, FindAuthor,
-		InstanceFilter, OnFinalize, SortedMembers, WithdrawReasons,
-	},
-	weights::{constants::RocksDbWeight, ConstantMultiplier, Weight},
-	ConsensusEngineId, PalletId, RuntimeDebug,
->>>>>>> 2df63987
+	ConsensusEngineId, PalletId,
 };
 use frame_system::EnsureRoot;
 use parity_scale_codec::{Decode, Encode, MaxEncodedLen};
@@ -191,8 +183,9 @@
 		len: usize,
 	) -> Option<Result<(), TransactionValidityError>> {
 		match self {
-			RuntimeCall::Ethereum(call) =>
-				call.pre_dispatch_self_contained(info, dispatch_info, len),
+			RuntimeCall::Ethereum(call) => {
+				call.pre_dispatch_self_contained(info, dispatch_info, len)
+			},
 			_ => None,
 		}
 	}
@@ -202,10 +195,11 @@
 		info: Self::SignedInfo,
 	) -> Option<sp_runtime::DispatchResultWithInfo<PostDispatchInfoOf<Self>>> {
 		match self {
-			call @ RuntimeCall::Ethereum(pallet_ethereum::Call::transact { .. }) =>
+			call @ RuntimeCall::Ethereum(pallet_ethereum::Call::transact { .. }) => {
 				Some(call.dispatch(RuntimeOrigin::from(
 					pallet_ethereum::RawOrigin::EthereumTransaction(info),
-				))),
+				)))
+			},
 			_ => None,
 		}
 	}
@@ -1003,7 +997,7 @@
 		if let Some(author_index) = pallet_aura::Pallet::<T>::find_author(digests) {
 			let authority_id =
 				<pallet_aura::Pallet<T>>::authorities()[author_index as usize].clone();
-			return Some(H160::from_slice(&authority_id.encode()[4..24]))
+			return Some(H160::from_slice(&authority_id.encode()[4..24]));
 		}
 
 		None
