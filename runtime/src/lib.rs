// Copyright 2020-2021 Litentry Technologies GmbH.
// This file is part of Litentry.
//
// Litentry is free software: you can redistribute it and/or modify
// it under the terms of the GNU General Public License as published by
// the Free Software Foundation, either version 3 of the License, or
// (at your option) any later version.
//
// Litentry is distributed in the hope that it will be useful,
// but WITHOUT ANY WARRANTY; without even the implied warranty of
// MERCHANTABILITY or FITNESS FOR A PARTICULAR PURPOSE.  See the
// GNU General Public License for more details.
//
// You should have received a copy of the GNU General Public License
// along with Litentry.  If not, see <https://www.gnu.org/licenses/>.

#![cfg_attr(not(feature = "std"), no_std)]
#![allow(clippy::identity_op)]
// `construct_runtime!` does a lot of recursion and requires us to increase the limit to 256.
#![recursion_limit = "256"]

// Make the WASM binary available.
#[cfg(feature = "std")]
include!(concat!(env!("OUT_DIR"), "/wasm_binary.rs"));

pub mod constants;
pub mod weights;
pub use constants::currency::*;

pub use primitives::{opaque, Index, *};

use sp_api::impl_runtime_apis;
use sp_core::{
	crypto::KeyTypeId,
	u32_trait::{_1, _2, _3, _4, _5},
	OpaqueMetadata,
};
use sp_runtime::{
	create_runtime_str, generic, impl_opaque_keys,
	traits::{AccountIdLookup, BlakeTwo256, Block as BlockT, ConvertInto},
	transaction_validity::{TransactionSource, TransactionValidity},
	ApplyExtrinsicResult,
};

mod impls;
use impls::{DealWithFees, SlowAdjustingFeeUpdate};

use sp_std::prelude::*;
#[cfg(feature = "std")]
use sp_version::NativeVersion;
use sp_version::RuntimeVersion;

use codec::{Decode, Encode, MaxEncodedLen};
use frame_support::{
	construct_runtime, match_type, parameter_types,
	traits::{Contains, Everything, InstanceFilter, Nothing},
	weights::{
		constants::{BlockExecutionWeight, ExtrinsicBaseWeight, RocksDbWeight, WEIGHT_PER_SECOND},
		DispatchClass, IdentityFee, Weight,
	},
	PalletId, RuntimeDebug,
};
use frame_system::{
	limits::{BlockLength, BlockWeights},
	EnsureOneOf, EnsureRoot,
};
pub use sp_consensus_aura::sr25519::AuthorityId as AuraId;
pub use sp_runtime::{MultiAddress, Perbill, Percent, Permill};

#[cfg(any(feature = "std", test))]
pub use sp_runtime::BuildStorage;

// Polkadot Imports
use pallet_xcm::XcmPassthrough;
use polkadot_parachain::primitives::Sibling;

// XCM Imports
use xcm::latest::prelude::*;
use xcm_builder::{
	AccountId32Aliases, AllowTopLevelPaidExecutionFrom, AllowUnpaidExecutionFrom, CurrencyAdapter,
	EnsureXcmOrigin, FixedWeightBounds, IsConcrete, LocationInverter, NativeAsset, ParentIsDefault,
	RelayChainAsNative, SiblingParachainAsNative, SiblingParachainConvertsVia,
	SignedAccountId32AsNative, SignedToAccountId32, SovereignSignedViaLocation, TakeWeightCredit,
	UsingComponents,
};
use xcm_executor::{Config, XcmExecutor};

/// The address format for describing accounts.
pub type Address = MultiAddress<AccountId, ()>;

/// Block type as expected by this runtime.
pub type Block = generic::Block<Header, UncheckedExtrinsic>;

/// A Block signed with a Justification
pub type SignedBlock = generic::SignedBlock<Block>;

/// BlockId type as expected by this runtime.
pub type BlockId = generic::BlockId<Block>;

/// The SignedExtension to the basic transaction logic.
pub type SignedExtra = (
	frame_system::CheckSpecVersion<Runtime>,
	frame_system::CheckTxVersion<Runtime>,
	frame_system::CheckGenesis<Runtime>,
	frame_system::CheckEra<Runtime>,
	frame_system::CheckNonce<Runtime>,
	frame_system::CheckWeight<Runtime>,
	pallet_transaction_payment::ChargeTransactionPayment<Runtime>,
);

/// Unchecked extrinsic type as expected by this runtime.
pub type UncheckedExtrinsic = generic::UncheckedExtrinsic<Address, Call, Signature, SignedExtra>;

/// Extrinsic type that has already been checked.
pub type CheckedExtrinsic = generic::CheckedExtrinsic<AccountId, Call, SignedExtra>;

/// Executive: handles dispatch to the various modules.
pub type Executive = frame_executive::Executive<
	Runtime,
	Block,
	frame_system::ChainContext<Runtime>,
	Runtime,
	AllPallets,
>;

impl_opaque_keys! {
	pub struct SessionKeys {
		pub aura: Aura,
	}
}

/// This runtime version.
#[sp_version::runtime_version]
pub const VERSION: RuntimeVersion = RuntimeVersion {
	// Note:
	// It's important to match `litentry-parachain-runtime`, which is runtime pkg name
	// otherwise no extrinsic can be submitted.
	// In logs it's shown:
	// Failed to submit extrinsic: Extrinsic verification error: Runtime error: Execution failed:
	// Other("Wasm execution trapped: wasm trap: unreachable ...
	//
	// However our CI passes (TODO)
	spec_name: create_runtime_str!("litentry-parachain"),
	impl_name: create_runtime_str!("litentry-parachain"),
	authoring_version: 1,
	// same versioning-mechanism as polkadot, corresponds to 0.9.1 TOML version
	// last digit is used for minor updates, like 9110 -> 9111 in polkadot
	spec_version: 9010,
	impl_version: 0,
	apis: RUNTIME_API_VERSIONS,
	transaction_version: 1,
};

/// The existential deposit.
pub const EXISTENTIAL_DEPOSIT: Balance = 10 * CENTS;

/// We assume that ~10% of the block weight is consumed by `on_initialize` handlers. This is
/// used to limit the maximal weight of a single extrinsic.
const AVERAGE_ON_INITIALIZE_RATIO: Perbill = Perbill::from_percent(10);

/// We allow `Normal` extrinsics to fill up the block up to 75%, the rest can be used by
/// `Operational` extrinsics.
const NORMAL_DISPATCH_RATIO: Perbill = Perbill::from_percent(75);

/// We allow for 0.5 of a second of compute with a 12 second average block time.
const MAXIMUM_BLOCK_WEIGHT: Weight = WEIGHT_PER_SECOND / 2;

/// The version information used to identify this runtime when compiled natively.
#[cfg(feature = "std")]
pub fn native_version() -> NativeVersion {
	NativeVersion { runtime_version: VERSION, can_author_with: Default::default() }
}

parameter_types! {
	pub const BlockHashCount: BlockNumber = 250;
	pub const Version: RuntimeVersion = VERSION;

	// This part is copied from Substrate's `bin/node/runtime/src/lib.rs`.
	//  The `RuntimeBlockLength` and `RuntimeBlockWeights` exist here because the
	// `DeletionWeightLimit` and `DeletionQueueDepth` depend on those to parameterize
	// the lazy contract deletion.
	pub RuntimeBlockLength: BlockLength =
		BlockLength::max_with_normal_ratio(5 * 1024 * 1024, NORMAL_DISPATCH_RATIO);
	pub RuntimeBlockWeights: BlockWeights = BlockWeights::builder()
		.base_block(BlockExecutionWeight::get())
		.for_class(DispatchClass::all(), |weights| {
			weights.base_extrinsic = ExtrinsicBaseWeight::get();
		})
		.for_class(DispatchClass::Normal, |weights| {
			weights.max_total = Some(NORMAL_DISPATCH_RATIO * MAXIMUM_BLOCK_WEIGHT);
		})
		.for_class(DispatchClass::Operational, |weights| {
			weights.max_total = Some(MAXIMUM_BLOCK_WEIGHT);
			// Operational transactions have some extra reserved space, so that they
			// are included even if block reached `MAXIMUM_BLOCK_WEIGHT`.
			weights.reserved = Some(
				MAXIMUM_BLOCK_WEIGHT - NORMAL_DISPATCH_RATIO * MAXIMUM_BLOCK_WEIGHT
			);
		})
		.avg_block_initialization(AVERAGE_ON_INITIALIZE_RATIO)
		.build_or_panic();
	pub const SS58Prefix: u8 = 31;
}

impl frame_system::Config for Runtime {
	/// The identifier used to distinguish between accounts.
	type AccountId = AccountId;
	/// The aggregated dispatch type that is available for extrinsics.
	type Call = Call;
	/// The lookup mechanism to get account ID from whatever is passed in dispatchers.
	type Lookup = AccountIdLookup<AccountId, ()>;
	/// The index type for storing how many extrinsics an account has signed.
	type Index = Index;
	/// The index type for blocks.
	type BlockNumber = BlockNumber;
	/// The type for hashing blocks and tries.
	type Hash = Hash;
	/// The hashing algorithm used.
	type Hashing = BlakeTwo256;
	/// The header type.
	type Header = generic::Header<BlockNumber, BlakeTwo256>;
	/// The ubiquitous event type.
	type Event = Event;
	/// The ubiquitous origin type.
	type Origin = Origin;
	/// Maximum number of block number to block hash mappings to keep (oldest pruned first).
	type BlockHashCount = BlockHashCount;
	/// Runtime version.
	type Version = Version;
	/// Converts a module to an index of this module in the runtime.
	type PalletInfo = PalletInfo;
	/// The data to be stored in an account.
	type AccountData = pallet_balances::AccountData<Balance>;
	/// What to do if a new account is created.
	type OnNewAccount = ();
	/// What to do if an account is fully reaped from the system.
	type OnKilledAccount = ();
	/// The weight of database operations that the runtime can invoke.
	type DbWeight = RocksDbWeight;
	/// The basic call filter to use in dispatchable.
	type BaseCallFilter = BaseCallFilter;
	/// Weight information for the extrinsics of this pallet.
	///
	/// TODO:
	/// use () for polkadot-v0.9.13 version as the generated frame_system weigts
	/// breaks compilation: missing trait implementation `set_changes_trie_config`.
	/// It looks like an upstream issue.
	///
	/// our runtime/src/weights/frame_system.rs is intentionally not updated.
	///
	/// Also note the statemine code:
	/// https://github.com/paritytech/cumulus/blob/master/polkadot-parachains/statemine/src/lib.rs#L152
	type SystemWeightInfo = ();
	/// Block & extrinsics weights: base values and limits.
	type BlockWeights = RuntimeBlockWeights;
	/// The maximum length of a block (in bytes).
	type BlockLength = RuntimeBlockLength;
	/// This is used as an identifier of the chain. 42 is the generic substrate prefix.
	type SS58Prefix = SS58Prefix;
	/// The action to take on a Runtime Upgrade
	type OnSetCode = cumulus_pallet_parachain_system::ParachainSetCode<Self>;
}

parameter_types! {
	// One storage item; key size is 32; value is size 4+4+16+32 bytes = 56 bytes.
	pub const DepositBase: Balance = deposit(1, 88);
	// Additional storage item size of 32 bytes.
	pub const DepositFactor: Balance = deposit(0, 32);
	pub const MaxSignatories: u16 = 100;
}

impl pallet_multisig::Config for Runtime {
	type Event = Event;
	type Call = Call;
	type Currency = Balances;
	type DepositBase = DepositBase;
	type DepositFactor = DepositFactor;
	type MaxSignatories = MaxSignatories;
	type WeightInfo = weights::pallet_multisig::WeightInfo<Runtime>;
}

/// The type used to represent the kinds of proxying allowed.
#[derive(
	Copy,
	Clone,
	Eq,
	PartialEq,
	Ord,
	PartialOrd,
	Encode,
	Decode,
	RuntimeDebug,
	MaxEncodedLen,
	scale_info::TypeInfo,
)]
pub enum ProxyType {
	/// Fully permissioned proxy. Can execute any call on behalf of _proxied_.
	Any,
	/// Can execute any call that does not transfer funds, including asset transfers.
	NonTransfer,
	/// Proxy with the ability to reject time-delay proxy announcements.
	CancelProxy,
	/// Collator selection proxy. Can execute calls related to collator selection mechanism.
	Collator,
	/// Governance
	Governance,
}

impl Default for ProxyType {
	fn default() -> Self {
		Self::Any
	}
}

impl InstanceFilter<Call> for ProxyType {
	fn filter(&self, c: &Call) -> bool {
		match self {
			ProxyType::Any => true,
			ProxyType::NonTransfer => !matches!(
				c,
				Call::Balances(..) | Call::Vesting(pallet_vesting::Call::vested_transfer { .. })
			),
			ProxyType::CancelProxy => matches!(
				c,
				Call::Proxy(pallet_proxy::Call::reject_announcement { .. }) |
					Call::Utility(..) | Call::Multisig(..)
			),
			ProxyType::Collator =>
				matches!(c, Call::CollatorSelection(..) | Call::Utility(..) | Call::Multisig(..)),
			ProxyType::Governance => matches!(
				c,
				Call::Democracy(..) |
					Call::Council(..) | Call::TechnicalCommittee(..) |
					Call::Treasury(..)
			),
		}
	}
	fn is_superset(&self, o: &Self) -> bool {
		match (self, o) {
			(x, y) if x == y => true,
			(ProxyType::Any, _) => true,
			(_, ProxyType::Any) => false,
			(ProxyType::NonTransfer, _) => true,
			_ => false,
		}
	}
}

parameter_types! {
	// One storage item; key size 32, value size 8; .
	pub const ProxyDepositBase: Balance = deposit(1, 8);
	// Additional storage item size of 33 bytes.
	pub const ProxyDepositFactor: Balance = deposit(0, 33);
	pub const MaxProxies: u16 = 32;
	pub const AnnouncementDepositBase: Balance = deposit(1, 8);
	pub const AnnouncementDepositFactor: Balance = deposit(0, 66);
	pub const MaxPending: u16 = 32;
}

impl pallet_proxy::Config for Runtime {
	type Event = Event;
	type Call = Call;
	type Currency = Balances;
	type ProxyType = ProxyType;
	type ProxyDepositBase = ProxyDepositBase;
	type ProxyDepositFactor = ProxyDepositFactor;
	type MaxProxies = MaxProxies;
	type WeightInfo = weights::pallet_proxy::WeightInfo<Runtime>;
	type MaxPending = MaxPending;
	type CallHasher = BlakeTwo256;
	type AnnouncementDepositBase = AnnouncementDepositBase;
	type AnnouncementDepositFactor = AnnouncementDepositFactor;
}

parameter_types! {
	pub const MinimumPeriod: u64 = SLOT_DURATION / 2;
}

impl pallet_timestamp::Config for Runtime {
	/// A timestamp: milliseconds since the unix epoch.
	type Moment = u64;
	type OnTimestampSet = ();
	type MinimumPeriod = MinimumPeriod;
	type WeightInfo = ();
}

parameter_types! {
	pub const UncleGenerations: u32 = 0;
}

impl pallet_authorship::Config for Runtime {
	type FindAuthor = pallet_session::FindAccountFromAuthorIndex<Self, Aura>;
	type UncleGenerations = UncleGenerations;
	type FilterUncle = ();
	type EventHandler = (CollatorSelection,);
}

parameter_types! {
	pub MaximumSchedulerWeight: Weight = Perbill::from_percent(80) *
		RuntimeBlockWeights::get().max_block;
	pub const MaxScheduledPerBlock: u32 = 50;
}

impl pallet_scheduler::Config for Runtime {
	type Event = Event;
	type Origin = Origin;
	type PalletsOrigin = OriginCaller;
	type Call = Call;
	type MaximumWeight = MaximumSchedulerWeight;
	type ScheduleOrigin = EnsureRoot<AccountId>;
	type MaxScheduledPerBlock = MaxScheduledPerBlock;
	type WeightInfo = weights::pallet_scheduler::WeightInfo<Runtime>;
	type OriginPrivilegeCmp = frame_support::traits::EqualPrivilegeOnly;
}

parameter_types! {
	pub const ExistentialDeposit: Balance = EXISTENTIAL_DEPOSIT;
	pub const MaxLocks: u32 = 50;
	pub const MaxReserves: u32 = 50;
}

impl pallet_balances::Config for Runtime {
	/// The type for recording an account's balance.
	type Balance = Balance;
	/// The ubiquitous event type.
	type Event = Event;
	type DustRemoval = ();
	type ExistentialDeposit = ExistentialDeposit;
	type AccountStore = System;
	type WeightInfo = weights::pallet_balances::WeightInfo<Runtime>;
	type MaxLocks = MaxLocks;
	type MaxReserves = MaxReserves;
	type ReserveIdentifier = [u8; 8];
}

impl pallet_utility::Config for Runtime {
	type Event = Event;
	type Call = Call;
	type PalletsOrigin = OriginCaller;
	type WeightInfo = weights::pallet_utility::WeightInfo<Runtime>;
}

parameter_types! {
	pub const TransactionByteFee: Balance = MILLICENTS / 10;
	pub const OperationalFeeMultiplier: u8 = 5;
}

impl pallet_transaction_payment::Config for Runtime {
	type OnChargeTransaction =
		pallet_transaction_payment::CurrencyAdapter<Balances, DealWithFees<Runtime>>;
	type TransactionByteFee = TransactionByteFee;
	type WeightToFee = IdentityFee<Balance>;
	type FeeMultiplierUpdate = SlowAdjustingFeeUpdate<Self>;
	type OperationalFeeMultiplier = OperationalFeeMultiplier;
}

parameter_types! {
	pub const LaunchPeriod: BlockNumber = 5 * DAYS;
	pub const VotingPeriod: BlockNumber = 5 * DAYS;
	pub const FastTrackVotingPeriod: BlockNumber = 3 * HOURS;
	pub const InstantAllowed: bool = true;
	pub const MinimumDeposit: Balance = 100 * DOLLARS;
	pub const EnactmentPeriod: BlockNumber = 2 * DAYS;
	pub const CooloffPeriod: BlockNumber = 7 * DAYS;
	pub const PreimageByteDeposit: Balance = deposit(0, 1);
	pub const MaxVotes: u32 = 100;
	pub const MaxProposals: u32 = 100;
}

impl pallet_democracy::Config for Runtime {
	type Proposal = Call;
	type Event = Event;
	type Currency = Balances;
	type EnactmentPeriod = EnactmentPeriod;
	type LaunchPeriod = LaunchPeriod;
	type VotingPeriod = VotingPeriod;
	type VoteLockingPeriod = EnactmentPeriod; // Same as EnactmentPeriod
	type MinimumDeposit = MinimumDeposit;
	/// A straight majority of the council can decide what their next motion is.
	type ExternalOrigin =
		pallet_collective::EnsureProportionAtLeast<_1, _2, AccountId, CouncilCollective>;
	/// A super-majority can have the next scheduled referendum be a straight majority-carries vote.
	type ExternalMajorityOrigin =
		pallet_collective::EnsureProportionAtLeast<_3, _4, AccountId, CouncilCollective>;
	/// A unanimous council can have the next scheduled referendum be a straight default-carries
	/// (NTB) vote.
	type ExternalDefaultOrigin =
		pallet_collective::EnsureProportionAtLeast<_1, _1, AccountId, CouncilCollective>;
	/// Two thirds of the technical committee can have an ExternalMajority/ExternalDefault vote
	/// be tabled immediately and with a shorter voting/enactment period.
	type FastTrackOrigin =
		pallet_collective::EnsureProportionAtLeast<_2, _3, AccountId, TechnicalCollective>;
	type InstantOrigin =
		pallet_collective::EnsureProportionAtLeast<_1, _1, AccountId, TechnicalCollective>;
	type InstantAllowed = InstantAllowed;
	type FastTrackVotingPeriod = FastTrackVotingPeriod;
	// To cancel a proposal which has been passed, 2/3 of the council must agree to it.
	type CancellationOrigin =
		pallet_collective::EnsureProportionAtLeast<_2, _3, AccountId, CouncilCollective>;
	// To cancel a proposal before it has been passed, the technical committee must be unanimous or
	// Root must agree.
	type CancelProposalOrigin = EnsureOneOf<
		AccountId,
		EnsureRoot<AccountId>,
		pallet_collective::EnsureProportionAtLeast<_1, _1, AccountId, TechnicalCollective>,
	>;
	type BlacklistOrigin = EnsureRoot<AccountId>;
	// Any single technical committee member may veto a coming council proposal, however they can
	// only do it once and it lasts only for the cool-off period.
	type VetoOrigin = pallet_collective::EnsureMember<AccountId, TechnicalCollective>;
	type CooloffPeriod = CooloffPeriod;
	type PreimageByteDeposit = PreimageByteDeposit;
	type OperationalPreimageOrigin = pallet_collective::EnsureMember<AccountId, CouncilCollective>;
	type Slash = Treasury;
	type Scheduler = Scheduler;
	type PalletsOrigin = OriginCaller;
	type MaxVotes = MaxVotes;
	type WeightInfo = weights::pallet_democracy::WeightInfo<Runtime>;
	type MaxProposals = MaxProposals;
}

parameter_types! {
	pub const CouncilMotionDuration: BlockNumber = 3 * DAYS;
	pub const CouncilMaxProposals: u32 = 100;
	pub const CouncilMaxMembers: u32 = 100;
}

type CouncilCollective = pallet_collective::Instance1;
impl pallet_collective::Config<CouncilCollective> for Runtime {
	type Origin = Origin;
	type Proposal = Call;
	type Event = Event;
	type MotionDuration = CouncilMotionDuration;
	type MaxProposals = CouncilMaxProposals;
	type MaxMembers = CouncilMaxMembers;
	type DefaultVote = pallet_collective::PrimeDefaultVote;
	type WeightInfo = weights::pallet_collective::WeightInfo<Runtime>;
}

type EnsureRootOrHalfCouncil = EnsureOneOf<
	AccountId,
	EnsureRoot<AccountId>,
	pallet_collective::EnsureProportionMoreThan<_1, _2, AccountId, CouncilCollective>,
>;
impl pallet_membership::Config<pallet_membership::Instance1> for Runtime {
	type Event = Event;
	type AddOrigin = EnsureRootOrHalfCouncil;
	type RemoveOrigin = EnsureRootOrHalfCouncil;
	type SwapOrigin = EnsureRootOrHalfCouncil;
	type ResetOrigin = EnsureRootOrHalfCouncil;
	type PrimeOrigin = EnsureRootOrHalfCouncil;
	type MembershipInitialized = Council;
	type MembershipChanged = Council;
	type MaxMembers = CouncilMaxMembers;
	type WeightInfo = weights::pallet_membership::WeightInfo<Runtime>;
}

parameter_types! {
	pub const TechnicalMotionDuration: BlockNumber = 3 * DAYS;
	pub const TechnicalMaxProposals: u32 = 100;
	pub const TechnicalMaxMembers: u32 = 100;
}

type TechnicalCollective = pallet_collective::Instance2;
impl pallet_collective::Config<TechnicalCollective> for Runtime {
	type Origin = Origin;
	type Proposal = Call;
	type Event = Event;
	type MotionDuration = TechnicalMotionDuration;
	type MaxProposals = TechnicalMaxProposals;
	type MaxMembers = TechnicalMaxMembers;
	type DefaultVote = pallet_collective::PrimeDefaultVote;
	type WeightInfo = weights::pallet_collective::WeightInfo<Runtime>;
}

impl pallet_membership::Config<pallet_membership::Instance2> for Runtime {
	type Event = Event;
	type AddOrigin = EnsureRootOrHalfCouncil;
	type RemoveOrigin = EnsureRootOrHalfCouncil;
	type SwapOrigin = EnsureRootOrHalfCouncil;
	type ResetOrigin = EnsureRootOrHalfCouncil;
	type PrimeOrigin = EnsureRootOrHalfCouncil;
	type MembershipInitialized = TechnicalCommittee;
	type MembershipChanged = TechnicalCommittee;
	type MaxMembers = TechnicalMaxMembers;
	type WeightInfo = weights::pallet_membership::WeightInfo<Runtime>;
}

parameter_types! {
	pub const ProposalBond: Permill = Permill::from_percent(5);
	pub const ProposalBondMinimum: Balance = 1 * DOLLARS;
	pub const SpendPeriod: BlockNumber = 7 * DAYS;
	pub const Burn: Permill = Permill::from_percent(0);
	pub const TreasuryPalletId: PalletId = PalletId(*b"py/trsry");
	pub const MaxApprovals: u32 = 100;
}

impl pallet_treasury::Config for Runtime {
	type PalletId = TreasuryPalletId;
	type Currency = Balances;
	type ApproveOrigin = EnsureOneOf<
		AccountId,
		EnsureRoot<AccountId>,
		pallet_collective::EnsureProportionAtLeast<_3, _5, AccountId, CouncilCollective>,
	>;
	type RejectOrigin = EnsureOneOf<
		AccountId,
		EnsureRoot<AccountId>,
		pallet_collective::EnsureProportionMoreThan<_1, _2, AccountId, CouncilCollective>,
	>;
	type Event = Event;
	type OnSlash = ();
	type ProposalBond = ProposalBond;
	type ProposalBondMinimum = ProposalBondMinimum;
	type SpendPeriod = SpendPeriod;
	type Burn = Burn;
	type BurnDestination = ();
	type SpendFunds = ();
	type WeightInfo = weights::pallet_treasury::WeightInfo<Runtime>;
	type MaxApprovals = MaxApprovals;
}

impl pallet_sudo::Config for Runtime {
	type Call = Call;
	type Event = Event;
}

parameter_types! {
	pub const ReservedXcmpWeight: Weight = MAXIMUM_BLOCK_WEIGHT / 4;
	pub const ReservedDmpWeight: Weight = MAXIMUM_BLOCK_WEIGHT / 4;
}

impl cumulus_pallet_parachain_system::Config for Runtime {
	type Event = Event;
	type OnValidationData = ();
	type SelfParaId = parachain_info::Pallet<Runtime>;
	type DmpMessageHandler = DmpQueue;
	type ReservedDmpWeight = ReservedDmpWeight;
	type OutboundXcmpMessageSource = XcmpQueue;
	type XcmpMessageHandler = XcmpQueue;
	type ReservedXcmpWeight = ReservedXcmpWeight;
}

impl parachain_info::Config for Runtime {}

impl cumulus_pallet_aura_ext::Config for Runtime {}

parameter_types! {
	pub const RelayLocation: MultiLocation = MultiLocation::parent();
	pub const RelayNetwork: NetworkId = NetworkId::Any;
	pub RelayChainOrigin: Origin = cumulus_pallet_xcm::Origin::Relay.into();
	pub Ancestry: MultiLocation = Parachain(ParachainInfo::parachain_id().into()).into();
}

/// Type for specifying how a `MultiLocation` can be converted into an `AccountId`. This is used
/// when determining ownership of accounts for asset transacting and when attempting to use XCM
/// `Transact` in order to determine the dispatch Origin.
pub type LocationToAccountId = (
	// The parent (Relay-chain) origin converts to the default `AccountId`.
	ParentIsDefault<AccountId>,
	// Sibling parachain origins convert to AccountId via the `ParaId::into`.
	SiblingParachainConvertsVia<Sibling, AccountId>,
	// Straight up local `AccountId32` origins just alias directly to `AccountId`.
	AccountId32Aliases<RelayNetwork, AccountId>,
);

/// Means for transacting assets on this chain.
pub type LocalAssetTransactor = CurrencyAdapter<
	// Use this currency:
	Balances,
	// Use this currency when it is a fungible asset matching the given location or name:
	IsConcrete<RelayLocation>,
	// Do a simple punn to convert an AccountId32 MultiLocation into a native chain account ID:
	LocationToAccountId,
	// Our chain's account ID type (we can't get away without mentioning it explicitly):
	AccountId,
	// We don't track any teleports.
	(),
>;

/// This is the type we use to convert an (incoming) XCM origin into a local `Origin` instance,
/// ready for dispatching a transaction with Xcm's `Transact`. There is an `OriginKind` which can
/// biases the kind of local `Origin` it will become.
pub type XcmOriginToTransactDispatchOrigin = (
	// Sovereign account converter; this attempts to derive an `AccountId` from the origin location
	// using `LocationToAccountId` and then turn that into the usual `Signed` origin. Useful for
	// foreign chains who want to have a local sovereign account on this chain which they control.
	SovereignSignedViaLocation<LocationToAccountId, Origin>,
	// Native converter for Relay-chain (Parent) location; will converts to a `Relay` origin when
	// recognized.
	RelayChainAsNative<RelayChainOrigin, Origin>,
	// Native converter for sibling Parachains; will convert to a `SiblingPara` origin when
	// recognized.
	SiblingParachainAsNative<cumulus_pallet_xcm::Origin, Origin>,
	// Native signed account converter; this just converts an `AccountId32` origin into a normal
	// `Origin::Signed` origin of the same 32-byte value.
	SignedAccountId32AsNative<RelayNetwork, Origin>,
	// Xcm origins can be represented natively under the Xcm pallet's Xcm origin.
	XcmPassthrough<Origin>,
);

parameter_types! {
	// One XCM operation is 1_000_000_000 weight - almost certainly a conservative estimate.
	pub UnitWeightCost: Weight = 1_000_000_000;
	pub const MaxInstructions: u32 = 100;
}

match_type! {
	pub type ParentOrParentsExecutivePlurality: impl Contains<MultiLocation> = {
		MultiLocation { parents: 1, interior: Here } |
		MultiLocation { parents: 1, interior: X1(Plurality { id: BodyId::Executive, .. }) }
	};
}

pub type Barrier = (
	TakeWeightCredit,
	AllowTopLevelPaidExecutionFrom<Everything>,
	AllowUnpaidExecutionFrom<ParentOrParentsExecutivePlurality>,
	// ^^^ Parent and its exec plurality get free execution
);

pub struct XcmConfig;
impl Config for XcmConfig {
	type Call = Call;
	type XcmSender = XcmRouter;
	// How to withdraw and deposit an asset.
	type AssetTransactor = LocalAssetTransactor;
	type OriginConverter = XcmOriginToTransactDispatchOrigin;
	type IsReserve = NativeAsset;
	type IsTeleporter = (); // Teleporting is disabled.
	type LocationInverter = LocationInverter<Ancestry>;
	type Barrier = Barrier;
	type Weigher = FixedWeightBounds<UnitWeightCost, Call, MaxInstructions>;
	type Trader = UsingComponents<IdentityFee<Balance>, RelayLocation, AccountId, Balances, ()>;
	type ResponseHandler = PolkadotXcm;
	type AssetTrap = PolkadotXcm;
	type AssetClaims = PolkadotXcm;
	type SubscriptionService = PolkadotXcm;
}

parameter_types! {
	pub const MaxDownwardMessageWeight: Weight = MAXIMUM_BLOCK_WEIGHT / 10;
}

/// No local origins on this chain are allowed to dispatch XCM sends/executions.
pub type LocalOriginToLocation = SignedToAccountId32<Origin, AccountId, RelayNetwork>;

/// The means for routing XCM messages which are not for local execution into the right message
/// queues.
pub type XcmRouter = (
	// Two routers - use UMP to communicate with the relay chain:
	cumulus_primitives_utility::ParentAsUmp<ParachainSystem, ()>,
	// ..and XCMP to communicate with the sibling chains.
	XcmpQueue,
);

impl pallet_xcm::Config for Runtime {
	type Event = Event;
	type SendXcmOrigin = EnsureXcmOrigin<Origin, LocalOriginToLocation>;
	type XcmRouter = XcmRouter;
	type ExecuteXcmOrigin = EnsureXcmOrigin<Origin, LocalOriginToLocation>;
	type XcmExecuteFilter = Nothing;
	// ^ Disable dispatchable execute on the XCM pallet.
	// Needs to be `Everything` for local testing.
	type XcmExecutor = XcmExecutor<XcmConfig>;
	type XcmTeleportFilter = Everything;
	type XcmReserveTransferFilter = Nothing;
	type Weigher = FixedWeightBounds<UnitWeightCost, Call, MaxInstructions>;
	type LocationInverter = LocationInverter<Ancestry>;
	type Origin = Origin;
	type Call = Call;

	const VERSION_DISCOVERY_QUEUE_SIZE: u32 = 100;
	// ^ Override for AdvertisedXcmVersion default
	type AdvertisedXcmVersion = pallet_xcm::CurrentXcmVersion;
}

impl cumulus_pallet_xcm::Config for Runtime {
	type Event = Event;
	type XcmExecutor = XcmExecutor<XcmConfig>;
}

impl cumulus_pallet_xcmp_queue::Config for Runtime {
	type Event = Event;
	type XcmExecutor = XcmExecutor<XcmConfig>;
	type ChannelInfo = ParachainSystem;
	type VersionWrapper = ();
}

impl cumulus_pallet_dmp_queue::Config for Runtime {
	type Event = Event;
	type XcmExecutor = XcmExecutor<XcmConfig>;
	type ExecuteOverweightOrigin = EnsureRoot<AccountId>;
}

parameter_types! {
	pub const Period: u32 = 6 * HOURS;
	pub const Offset: u32 = 0;
	pub const MaxAuthorities: u32 = 100_000;
}

impl pallet_session::Config for Runtime {
	type Event = Event;
	type ValidatorId = <Self as frame_system::Config>::AccountId;
	// we don't have stash and controller, thus we don't need the convert as well.
	type ValidatorIdOf = pallet_collator_selection::IdentityCollator;
	type ShouldEndSession = pallet_session::PeriodicSessions<Period, Offset>;
	type NextSessionRotation = pallet_session::PeriodicSessions<Period, Offset>;
	type SessionManager = CollatorSelection;
	// Essentially just Aura, but lets be pedantic.
	type SessionHandler = <SessionKeys as sp_runtime::traits::OpaqueKeys>::KeyTypeIdProviders;
	type Keys = SessionKeys;
	type WeightInfo = pallet_session::weights::SubstrateWeight<Runtime>;
}

impl pallet_aura::Config for Runtime {
	type AuthorityId = AuraId;
	type DisabledValidators = ();
	type MaxAuthorities = MaxAuthorities;
}

parameter_types! {
	pub const PotId: PalletId = PalletId(*b"PotStake");
	pub const MaxCandidates: u32 = 100;
	pub const MinCandidates: u32 = 0;
	pub const SessionLength: BlockNumber = 6 * HOURS;
	pub const MaxInvulnerables: u32 = 100;
}

impl pallet_collator_selection::Config for Runtime {
	type Event = Event;
	type Currency = Balances;
	type UpdateOrigin = EnsureRoot<AccountId>;
	type PotId = PotId;
	type MaxCandidates = MaxCandidates;
	type MinCandidates = MinCandidates;
	type MaxInvulnerables = MaxInvulnerables;
	// should be a multiple of session or things will get inconsistent
	type KickThreshold = Period;
	type ValidatorId = <Self as frame_system::Config>::AccountId;
	type ValidatorIdOf = pallet_collator_selection::IdentityCollator;
	type ValidatorRegistration = Session;
	type WeightInfo = weights::pallet_collator_selection::WeightInfo<Runtime>;
}

parameter_types! {
	pub const MinVestedTransfer: Balance = 10 * CENTS;
}

impl pallet_vesting::Config for Runtime {
	type Event = Event;
	type Currency = Balances;
	type BlockNumberToBalance = ConvertInto;
	type MinVestedTransfer = MinVestedTransfer;
	type WeightInfo = pallet_vesting::weights::SubstrateWeight<Runtime>;
	// `VestingInfo` encode length is 36bytes. 28 schedules gets encoded as 1009 bytes, which is the
	// highest number of schedules that encodes less than 2^10.
	const MAX_VESTING_SCHEDULES: u32 = 28;
}

parameter_types! {
<<<<<<< HEAD
	pub const BridgeChainId: u8 = 1;
	pub const ProposalLifetime: BlockNumber = 50400; // ~7 days
}

impl pallet_bridge::Config for Runtime {
	type Event = Event;
	type BridgeCommitteeOrigin = EnsureRootOrHalfCouncil;
	type Proposal = Call;
	type BridgeChainId = BridgeChainId;
	type ProposalLifetime = ProposalLifetime;
}

parameter_types! {
	// bridge::derive_resource_id(1, &bridge::hashing::blake2_128(b"LIT"));
	pub const NativeTokenResourceId: [u8; 32] = hex_literal::hex!("00000000000000000000000000000063a7e2be78898ba83824b0c0cc8dfb6001");
}

impl pallet_bridge_transfer::Config for Runtime {
	type Event = Event;
	type BridgeOrigin = pallet_bridge::EnsureBridge<Runtime>;
	type Currency = Balances;
	type NativeTokenResourceId = NativeTokenResourceId;
=======
	pub const SlashPercent: Percent = Percent::from_percent(20);
	pub const MaximumNameLength: u32 = 16;
}

impl pallet_drop3::Config for Runtime {
	type Event = Event;
	type PoolId = u64;
	type SetAdminOrigin = EnsureRootOrHalfCouncil;
	type Currency = Balances;
	type WeightInfo = (); // To be rerun with runtime benchmarks
	type SlashPercent = SlashPercent;
	type MaximumNameLength = MaximumNameLength;
>>>>>>> 43edffe2
}

construct_runtime! {
	pub enum Runtime where
		Block = Block,
		NodeBlock = opaque::Block,
		UncheckedExtrinsic = UncheckedExtrinsic,
	{
		// Core
		System: frame_system::{Pallet, Call, Storage, Config, Event<T>} = 0,
		Timestamp: pallet_timestamp::{Pallet, Call, Storage, Inherent} = 1,
		Scheduler: pallet_scheduler::{Pallet, Call, Storage, Event<T>} = 2,
		Utility: pallet_utility::{Pallet, Call, Event} = 3,
		Multisig: pallet_multisig::{Pallet, Call, Storage, Event<T>} = 4,
		Proxy: pallet_proxy::{Pallet, Call, Storage, Event<T>} = 5,

		// Token related
		Balances: pallet_balances::{Pallet, Call, Storage, Config<T>, Event<T>} = 10,
		Vesting: pallet_vesting::{Pallet, Call, Storage, Event<T>, Config<T>} = 11,
		TransactionPayment: pallet_transaction_payment::{Pallet, Storage} = 12,
		Treasury: pallet_treasury::{Pallet, Call, Storage, Config, Event<T>} = 13,

		// Governance
		Democracy: pallet_democracy::{Pallet, Call, Storage, Config<T>, Event<T>} = 21,
		Council: pallet_collective::<Instance1>::{Pallet, Call, Storage, Origin<T>, Event<T>, Config<T>} = 22,
		CouncilMembership: pallet_membership::<Instance1>::{Pallet, Call, Storage, Event<T>, Config<T>} = 23,
		TechnicalCommittee: pallet_collective::<Instance2>::{Pallet, Call, Storage, Origin<T>, Event<T>, Config<T>} = 24,
		TechnicalCommitteeMembership: pallet_membership::<Instance2>::{Pallet, Call, Storage, Event<T>, Config<T>} = 25,

		// Parachain
		ParachainSystem: cumulus_pallet_parachain_system::{
			Pallet, Call, Config, Storage, Inherent, Event<T>, ValidateUnsigned,
		} = 30,
		ParachainInfo: parachain_info::{Pallet, Storage, Config} = 31,

		// Collator support
		// The order of these 4 are important and shall not change.
		Authorship: pallet_authorship::{Pallet, Call, Storage} = 40,
		CollatorSelection: pallet_collator_selection::{Pallet, Call, Storage, Event<T>, Config<T>} = 41,
		Session: pallet_session::{Pallet, Call, Storage, Event, Config<T>} = 42,
		Aura: pallet_aura::{Pallet, Storage, Config<T>} = 43,
		AuraExt: cumulus_pallet_aura_ext::{Pallet, Storage, Config} = 44,

		// XCM helpers
		XcmpQueue: cumulus_pallet_xcmp_queue::{Pallet, Call, Storage, Event<T>} = 50,
		PolkadotXcm: pallet_xcm::{Pallet, Call, Event<T>, Origin} = 51,
		CumulusXcm: cumulus_pallet_xcm::{Pallet, Call, Event<T>, Origin} = 52,
		DmpQueue: cumulus_pallet_dmp_queue::{Pallet, Call, Storage, Event<T>} = 53,

<<<<<<< HEAD
		// ChainBridge
		ChainBridge: pallet_bridge::{Pallet, Call, Storage, Event<T>} = 60,
		BridgeTransfer: pallet_bridge_transfer::{Pallet, Call, Event<T>, Storage} = 61,
=======
		// Litentry pallets
		Drop3: pallet_drop3::{Pallet, Call, Storage, Event<T>} = 70,
>>>>>>> 43edffe2

		// TMP
		Sudo: pallet_sudo::{Pallet, Call, Storage, Config<T>, Event<T>} = 255,
	}
}

pub struct BaseCallFilter;
impl Contains<Call> for BaseCallFilter {
	fn contains(call: &Call) -> bool {
		matches!(
			call,
			Call::Sudo(_) |
            // System
            Call::System(_) | Call::Timestamp(_) | Call::ParachainSystem(_) 
		)
	}
}

impl_runtime_apis! {
	impl sp_api::Core<Block> for Runtime {
		fn version() -> RuntimeVersion {
			VERSION
		}

		fn execute_block(block: Block) {
			Executive::execute_block(block);
		}

		fn initialize_block(header: &<Block as BlockT>::Header) {
			Executive::initialize_block(header)
		}
	}

	impl sp_api::Metadata<Block> for Runtime {
		fn metadata() -> OpaqueMetadata {
			OpaqueMetadata::new(Runtime::metadata().into())
		}
	}

	impl sp_block_builder::BlockBuilder<Block> for Runtime {
		fn apply_extrinsic(
			extrinsic: <Block as BlockT>::Extrinsic,
		) -> ApplyExtrinsicResult {
			Executive::apply_extrinsic(extrinsic)
		}

		fn finalize_block() -> <Block as BlockT>::Header {
			Executive::finalize_block()
		}

		fn inherent_extrinsics(data: sp_inherents::InherentData) -> Vec<<Block as BlockT>::Extrinsic> {
			data.create_extrinsics()
		}

		fn check_inherents(block: Block, data: sp_inherents::InherentData) -> sp_inherents::CheckInherentsResult {
			data.check_extrinsics(&block)
		}
	}

	impl sp_transaction_pool::runtime_api::TaggedTransactionQueue<Block> for Runtime {
		fn validate_transaction(
			source: TransactionSource,
			tx: <Block as BlockT>::Extrinsic,
			block_hash: <Block as BlockT>::Hash,
		) -> TransactionValidity {
			Executive::validate_transaction(source, tx, block_hash)
		}
	}

	impl sp_offchain::OffchainWorkerApi<Block> for Runtime {
		fn offchain_worker(header: &<Block as BlockT>::Header) {
			Executive::offchain_worker(header)
		}
	}

	impl sp_session::SessionKeys<Block> for Runtime {
		fn decode_session_keys(
			encoded: Vec<u8>,
		) -> Option<Vec<(Vec<u8>, KeyTypeId)>> {
			SessionKeys::decode_into_raw_public_keys(&encoded)
		}

		fn generate_session_keys(seed: Option<Vec<u8>>) -> Vec<u8> {
			SessionKeys::generate(seed)
		}
	}

	impl sp_consensus_aura::AuraApi<Block, AuraId> for Runtime {
		fn slot_duration() -> sp_consensus_aura::SlotDuration {
			sp_consensus_aura::SlotDuration::from_millis(Aura::slot_duration())
		}

		fn authorities() -> Vec<AuraId> {
			Aura::authorities().into_inner()
		}
	}

	impl frame_system_rpc_runtime_api::AccountNonceApi<Block, AccountId, Index> for Runtime {
		fn account_nonce(account: AccountId) -> Index {
			System::account_nonce(account)
		}
	}

	impl pallet_transaction_payment_rpc_runtime_api::TransactionPaymentApi<Block, Balance> for Runtime {
		fn query_info(
			uxt: <Block as BlockT>::Extrinsic,
			len: u32,
		) -> pallet_transaction_payment_rpc_runtime_api::RuntimeDispatchInfo<Balance> {
			TransactionPayment::query_info(uxt, len)
		}
		fn query_fee_details(
			uxt: <Block as BlockT>::Extrinsic,
			len: u32,
		) -> pallet_transaction_payment::FeeDetails<Balance> {
			TransactionPayment::query_fee_details(uxt, len)
		}
	}

	impl cumulus_primitives_core::CollectCollationInfo<Block> for Runtime {
		fn collect_collation_info() -> cumulus_primitives_core::CollationInfo {
			ParachainSystem::collect_collation_info()
		}
	}

	#[cfg(feature = "try-runtime")]
	impl frame_try_runtime::TryRuntime<Block> for Runtime {
		fn on_runtime_upgrade() -> (Weight, Weight) {
			// NOTE: intentional unwrap: we don't want to propagate the error backwards, and want to
			// have a backtrace here. If any of the pre/post migration checks fail, we shall stop
			// right here and right now.
			let weight = Executive::try_runtime_upgrade().unwrap();
			(weight, RuntimeBlockWeights::get().max_block)
		}

		fn execute_block_no_check(block: Block) -> Weight {
			Executive::execute_block_no_check(block)
		}
	}

	#[cfg(feature = "runtime-benchmarks")]
	impl frame_benchmarking::Benchmark<Block> for Runtime {
		fn benchmark_metadata(extra: bool) -> (
			Vec<frame_benchmarking::BenchmarkList>,
			Vec<frame_support::traits::StorageInfo>,
		) {
			use frame_benchmarking::{list_benchmark, Benchmarking, BenchmarkList};
			use frame_support::traits::StorageInfoTrait;
			use frame_system_benchmarking::Pallet as SystemBench;

			let mut list = Vec::<BenchmarkList>::new();
			list_benchmark!(list, extra, frame_system, SystemBench::<Runtime>);
			list_benchmark!(list, extra, pallet_timestamp, Timestamp);
			list_benchmark!(list, extra, pallet_utility, Utility);
			list_benchmark!(list, extra, pallet_scheduler, Scheduler);
			list_benchmark!(list, extra, pallet_treasury, Treasury);
			list_benchmark!(list, extra, pallet_democracy, Democracy);
			list_benchmark!(list, extra, pallet_collective, Council);
			list_benchmark!(list, extra, pallet_proxy, Proxy);
			list_benchmark!(list, extra, pallet_balances, Balances);
			list_benchmark!(list, extra, pallet_collator_selection, CollatorSelection);
			list_benchmark!(list, extra, pallet_membership, CouncilMembership);
			list_benchmark!(list, extra, pallet_multisig, Multisig);
			list_benchmark!(list, extra, pallet_drop3, Drop3);

			let storage_info = AllPalletsWithSystem::storage_info();
			(list, storage_info)
		}

		fn dispatch_benchmark(
			config: frame_benchmarking::BenchmarkConfig
		) -> Result<Vec<frame_benchmarking::BenchmarkBatch>, sp_runtime::RuntimeString> {
			use frame_benchmarking::{Benchmarking, BenchmarkBatch, add_benchmark, TrackedStorageKey};

			use frame_system_benchmarking::Pallet as SystemBench;
			impl frame_system_benchmarking::Config for Runtime {}

			let whitelist: Vec<TrackedStorageKey> = vec![
				// Block Number
				hex_literal::hex!("26aa394eea5630e07c48ae0c9558cef702a5c1b19ab7a04f536c519aca4983ac").to_vec().into(),
				// Total Issuance
				hex_literal::hex!("c2261276cc9d1f8598ea4b6a74b15c2f57c875e4cff74148e4628f264b974c80").to_vec().into(),
				// Execution Phase
				hex_literal::hex!("26aa394eea5630e07c48ae0c9558cef7ff553b5a9862a516939d82b3d3d8661a").to_vec().into(),
				// Event Count
				hex_literal::hex!("26aa394eea5630e07c48ae0c9558cef70a98fdbe9ce6c55837576c60c7af3850").to_vec().into(),
				// System Events
				hex_literal::hex!("26aa394eea5630e07c48ae0c9558cef780d41e5e16056765bc8461851072c9d7").to_vec().into(),
			];

			let mut batches = Vec::<BenchmarkBatch>::new();
			let params = (&config, &whitelist);

			add_benchmark!(params, batches, frame_system, SystemBench::<Runtime>);
			add_benchmark!(params, batches, pallet_timestamp, Timestamp);
			add_benchmark!(params, batches, pallet_utility, Utility);
			add_benchmark!(params, batches, pallet_scheduler, Scheduler);
			add_benchmark!(params, batches, pallet_treasury, Treasury);
			add_benchmark!(params, batches, pallet_democracy, Democracy);
			add_benchmark!(params, batches, pallet_collective, Council);
			add_benchmark!(params, batches, pallet_proxy, Proxy);
			add_benchmark!(params, batches, pallet_balances, Balances);
			add_benchmark!(params, batches, pallet_collator_selection, CollatorSelection);
			add_benchmark!(params, batches, pallet_membership, CouncilMembership);
			add_benchmark!(params, batches, pallet_multisig, Multisig);
			add_benchmark!(params, batches, pallet_drop3, Drop3);

			if batches.is_empty() { return Err("Benchmark not found for this pallet.".into()) }
			Ok(batches)
		}
	}
}

struct CheckInherents;

impl cumulus_pallet_parachain_system::CheckInherents<Block> for CheckInherents {
	fn check_inherents(
		block: &Block,
		relay_state_proof: &cumulus_pallet_parachain_system::RelayChainStateProof,
	) -> sp_inherents::CheckInherentsResult {
		let relay_chain_slot = relay_state_proof
			.read_slot()
			.expect("Could not read the relay chain slot from the proof");

		let inherent_data =
			cumulus_primitives_timestamp::InherentDataProvider::from_relay_chain_slot_and_duration(
				relay_chain_slot,
				sp_std::time::Duration::from_secs(6),
			)
			.create_inherent_data()
			.expect("Could not create the timestamp inherent data");

		inherent_data.check_extrinsics(block)
	}
}

cumulus_pallet_parachain_system::register_validate_block! {
	Runtime = Runtime,
	BlockExecutor = cumulus_pallet_aura_ext::BlockExecutor::<Runtime, Executive>,
	CheckInherents = CheckInherents,
}<|MERGE_RESOLUTION|>--- conflicted
+++ resolved
@@ -859,7 +859,6 @@
 }
 
 parameter_types! {
-<<<<<<< HEAD
 	pub const BridgeChainId: u8 = 1;
 	pub const ProposalLifetime: BlockNumber = 50400; // ~7 days
 }
@@ -882,7 +881,9 @@
 	type BridgeOrigin = pallet_bridge::EnsureBridge<Runtime>;
 	type Currency = Balances;
 	type NativeTokenResourceId = NativeTokenResourceId;
-=======
+}
+
+parameter_types! {
 	pub const SlashPercent: Percent = Percent::from_percent(20);
 	pub const MaximumNameLength: u32 = 16;
 }
@@ -895,7 +896,6 @@
 	type WeightInfo = (); // To be rerun with runtime benchmarks
 	type SlashPercent = SlashPercent;
 	type MaximumNameLength = MaximumNameLength;
->>>>>>> 43edffe2
 }
 
 construct_runtime! {
@@ -945,14 +945,11 @@
 		CumulusXcm: cumulus_pallet_xcm::{Pallet, Call, Event<T>, Origin} = 52,
 		DmpQueue: cumulus_pallet_dmp_queue::{Pallet, Call, Storage, Event<T>} = 53,
 
-<<<<<<< HEAD
 		// ChainBridge
 		ChainBridge: pallet_bridge::{Pallet, Call, Storage, Event<T>} = 60,
 		BridgeTransfer: pallet_bridge_transfer::{Pallet, Call, Event<T>, Storage} = 61,
-=======
 		// Litentry pallets
 		Drop3: pallet_drop3::{Pallet, Call, Storage, Event<T>} = 70,
->>>>>>> 43edffe2
 
 		// TMP
 		Sudo: pallet_sudo::{Pallet, Call, Storage, Config<T>, Event<T>} = 255,
