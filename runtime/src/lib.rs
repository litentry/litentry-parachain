--- conflicted
+++ resolved
@@ -33,16 +33,9 @@
 	PalletId, RuntimeDebug, StorageValue,
 };
 use frame_system::{
-<<<<<<< HEAD
-	limits::{BlockLength, BlockWeights},
-	EnsureOneOf, EnsureRoot,
-};
-pub use pallet_balances::Call as BalancesCall;
-=======
 	EnsureRoot, EnsureOneOf,
 	limits::{BlockLength, BlockWeights}
 };pub use pallet_balances::Call as BalancesCall;
->>>>>>> d7ec42d1
 pub use pallet_timestamp::Call as TimestampCall;
 pub use sp_consensus_aura::sr25519::AuthorityId as AuraId;
 #[cfg(any(feature = "std", test))]
