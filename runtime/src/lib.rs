// Copyright 2020-2021 Litentry Technologies GmbH.
// This file is part of Litentry.
//
// Litentry is free software: you can redistribute it and/or modify
// it under the terms of the GNU General Public License as published by
// the Free Software Foundation, either version 3 of the License, or
// (at your option) any later version.
//
// Litentry is distributed in the hope that it will be useful,
// but WITHOUT ANY WARRANTY; without even the implied warranty of
// MERCHANTABILITY or FITNESS FOR A PARTICULAR PURPOSE.  See the
// GNU General Public License for more details.
//
// You should have received a copy of the GNU General Public License
// along with Litentry.  If not, see <https://www.gnu.org/licenses/>.

#![cfg_attr(not(feature = "std"), no_std)]
#![allow(clippy::identity_op)]
// `construct_runtime!` does a lot of recursion and requires us to increase the limit to 256.
#![recursion_limit = "256"]

// Make the WASM binary available.
#[cfg(feature = "std")]
include!(concat!(env!("OUT_DIR"), "/wasm_binary.rs"));

pub mod constants;
pub mod weights;
pub use constants::currency::*;

pub use primitives::{opaque, Index, *};

use sp_api::impl_runtime_apis;
use sp_core::{
	crypto::KeyTypeId,
	u32_trait::{_1, _2, _3, _4, _5},
	OpaqueMetadata,
};
use sp_runtime::{
	create_runtime_str, generic, impl_opaque_keys,
	traits::{AccountIdLookup, BlakeTwo256, Block as BlockT, ConvertInto},
	transaction_validity::{TransactionSource, TransactionValidity},
	ApplyExtrinsicResult,
};

mod impls;
use impls::{DealWithFees, SlowAdjustingFeeUpdate};

use sp_std::prelude::*;
#[cfg(feature = "std")]
use sp_version::NativeVersion;
use sp_version::RuntimeVersion;

use codec::{Decode, Encode, MaxEncodedLen};
use frame_support::{
	construct_runtime, match_type, parameter_types,
	traits::{Contains, Everything, InstanceFilter, Nothing},
	weights::{
		constants::{BlockExecutionWeight, ExtrinsicBaseWeight, RocksDbWeight, WEIGHT_PER_SECOND},
		DispatchClass, IdentityFee, Weight,
	},
	PalletId, RuntimeDebug,
};
use frame_system::{
	limits::{BlockLength, BlockWeights},
	EnsureOneOf, EnsureRoot,
};
pub use sp_consensus_aura::sr25519::AuthorityId as AuraId;
pub use sp_runtime::{MultiAddress, Perbill, Percent, Permill};

#[cfg(any(feature = "std", test))]
pub use sp_runtime::BuildStorage;

// Polkadot Imports
use pallet_xcm::XcmPassthrough;
use polkadot_parachain::primitives::Sibling;

// XCM Imports
use xcm::latest::prelude::*;
use xcm_builder::{
	AccountId32Aliases, AllowTopLevelPaidExecutionFrom, AllowUnpaidExecutionFrom, CurrencyAdapter,
	EnsureXcmOrigin, FixedWeightBounds, IsConcrete, LocationInverter, NativeAsset, ParentIsDefault,
	RelayChainAsNative, SiblingParachainAsNative, SiblingParachainConvertsVia,
	SignedAccountId32AsNative, SignedToAccountId32, SovereignSignedViaLocation, TakeWeightCredit,
	UsingComponents,
};
use xcm_executor::{Config, XcmExecutor};

/// The address format for describing accounts.
pub type Address = MultiAddress<AccountId, ()>;

/// Block type as expected by this runtime.
pub type Block = generic::Block<Header, UncheckedExtrinsic>;

/// A Block signed with a Justification
pub type SignedBlock = generic::SignedBlock<Block>;

/// BlockId type as expected by this runtime.
pub type BlockId = generic::BlockId<Block>;

/// The SignedExtension to the basic transaction logic.
pub type SignedExtra = (
	frame_system::CheckSpecVersion<Runtime>,
	frame_system::CheckTxVersion<Runtime>,
	frame_system::CheckGenesis<Runtime>,
	frame_system::CheckEra<Runtime>,
	frame_system::CheckNonce<Runtime>,
	frame_system::CheckWeight<Runtime>,
	pallet_transaction_payment::ChargeTransactionPayment<Runtime>,
);

/// Unchecked extrinsic type as expected by this runtime.
pub type UncheckedExtrinsic = generic::UncheckedExtrinsic<Address, Call, Signature, SignedExtra>;

/// Extrinsic type that has already been checked.
pub type CheckedExtrinsic = generic::CheckedExtrinsic<AccountId, Call, SignedExtra>;

/// Executive: handles dispatch to the various modules.
pub type Executive = frame_executive::Executive<
	Runtime,
	Block,
	frame_system::ChainContext<Runtime>,
	Runtime,
	AllPallets,
>;

impl_opaque_keys! {
	pub struct SessionKeys {
		pub aura: Aura,
	}
}

/// This runtime version.
#[sp_version::runtime_version]
pub const VERSION: RuntimeVersion = RuntimeVersion {
	// Note:
	// It's important to match `litentry-parachain-runtime`, which is runtime pkg name
	// otherwise no extrinsic can be submitted.
	// In logs it's shown:
	// Failed to submit extrinsic: Extrinsic verification error: Runtime error: Execution failed:
	// Other("Wasm execution trapped: wasm trap: unreachable ...
	//
	// However our CI passes (TODO)
	spec_name: create_runtime_str!("litentry-parachain"),
	impl_name: create_runtime_str!("litentry-parachain"),
	authoring_version: 1,
	// same versioning-mechanism as polkadot, corresponds to 0.9.1 TOML version
	// last digit is used for minor updates, like 9110 -> 9111 in polkadot
	spec_version: 9050,
	impl_version: 0,
	apis: RUNTIME_API_VERSIONS,
	transaction_version: 1,
};

/// The existential deposit.
pub const EXISTENTIAL_DEPOSIT: Balance = 10 * CENTS;

/// We assume that ~10% of the block weight is consumed by `on_initialize` handlers. This is
/// used to limit the maximal weight of a single extrinsic.
const AVERAGE_ON_INITIALIZE_RATIO: Perbill = Perbill::from_percent(10);

/// We allow `Normal` extrinsics to fill up the block up to 75%, the rest can be used by
/// `Operational` extrinsics.
const NORMAL_DISPATCH_RATIO: Perbill = Perbill::from_percent(75);

/// We allow for 0.5 of a second of compute with a 12 second average block time.
const MAXIMUM_BLOCK_WEIGHT: Weight = WEIGHT_PER_SECOND / 2;

/// The version information used to identify this runtime when compiled natively.
#[cfg(feature = "std")]
pub fn native_version() -> NativeVersion {
	NativeVersion { runtime_version: VERSION, can_author_with: Default::default() }
}

parameter_types! {
	pub const BlockHashCount: BlockNumber = 250;
	pub const Version: RuntimeVersion = VERSION;

	// This part is copied from Substrate's `bin/node/runtime/src/lib.rs`.
	//  The `RuntimeBlockLength` and `RuntimeBlockWeights` exist here because the
	// `DeletionWeightLimit` and `DeletionQueueDepth` depend on those to parameterize
	// the lazy contract deletion.
	pub RuntimeBlockLength: BlockLength =
		BlockLength::max_with_normal_ratio(5 * 1024 * 1024, NORMAL_DISPATCH_RATIO);
	pub RuntimeBlockWeights: BlockWeights = BlockWeights::builder()
		.base_block(BlockExecutionWeight::get())
		.for_class(DispatchClass::all(), |weights| {
			weights.base_extrinsic = ExtrinsicBaseWeight::get();
		})
		.for_class(DispatchClass::Normal, |weights| {
			weights.max_total = Some(NORMAL_DISPATCH_RATIO * MAXIMUM_BLOCK_WEIGHT);
		})
		.for_class(DispatchClass::Operational, |weights| {
			weights.max_total = Some(MAXIMUM_BLOCK_WEIGHT);
			// Operational transactions have some extra reserved space, so that they
			// are included even if block reached `MAXIMUM_BLOCK_WEIGHT`.
			weights.reserved = Some(
				MAXIMUM_BLOCK_WEIGHT - NORMAL_DISPATCH_RATIO * MAXIMUM_BLOCK_WEIGHT
			);
		})
		.avg_block_initialization(AVERAGE_ON_INITIALIZE_RATIO)
		.build_or_panic();
	pub const SS58Prefix: u8 = 31;
}

impl frame_system::Config for Runtime {
	/// The identifier used to distinguish between accounts.
	type AccountId = AccountId;
	/// The aggregated dispatch type that is available for extrinsics.
	type Call = Call;
	/// The lookup mechanism to get account ID from whatever is passed in dispatchers.
	type Lookup = AccountIdLookup<AccountId, ()>;
	/// The index type for storing how many extrinsics an account has signed.
	type Index = Index;
	/// The index type for blocks.
	type BlockNumber = BlockNumber;
	/// The type for hashing blocks and tries.
	type Hash = Hash;
	/// The hashing algorithm used.
	type Hashing = BlakeTwo256;
	/// The header type.
	type Header = generic::Header<BlockNumber, BlakeTwo256>;
	/// The ubiquitous event type.
	type Event = Event;
	/// The ubiquitous origin type.
	type Origin = Origin;
	/// Maximum number of block number to block hash mappings to keep (oldest pruned first).
	type BlockHashCount = BlockHashCount;
	/// Runtime version.
	type Version = Version;
	/// Converts a module to an index of this module in the runtime.
	type PalletInfo = PalletInfo;
	/// The data to be stored in an account.
	type AccountData = pallet_balances::AccountData<Balance>;
	/// What to do if a new account is created.
	type OnNewAccount = ();
	/// What to do if an account is fully reaped from the system.
	type OnKilledAccount = ();
	/// The weight of database operations that the runtime can invoke.
	type DbWeight = RocksDbWeight;
	/// The basic call filter to use in dispatchable.
	type BaseCallFilter = ExtrinsicFilter;
	/// Weight information for the extrinsics of this pallet.
	///
	/// TODO:
	/// use () for polkadot-v0.9.13 version as the generated frame_system weigts
	/// breaks compilation: missing trait implementation `set_changes_trie_config`.
	/// It looks like an upstream issue.
	///
	/// our runtime/src/weights/frame_system.rs is intentionally not updated.
	///
	/// Also note the statemine code:
	/// https://github.com/paritytech/cumulus/blob/master/polkadot-parachains/statemine/src/lib.rs#L152
	type SystemWeightInfo = ();
	/// Block & extrinsics weights: base values and limits.
	type BlockWeights = RuntimeBlockWeights;
	/// The maximum length of a block (in bytes).
	type BlockLength = RuntimeBlockLength;
	/// This is used as an identifier of the chain. 42 is the generic substrate prefix.
	type SS58Prefix = SS58Prefix;
	/// The action to take on a Runtime Upgrade
	type OnSetCode = cumulus_pallet_parachain_system::ParachainSetCode<Self>;
}

parameter_types! {
	// One storage item; key size is 32; value is size 4+4+16+32 bytes = 56 bytes.
	pub const DepositBase: Balance = deposit(1, 88);
	// Additional storage item size of 32 bytes.
	pub const DepositFactor: Balance = deposit(0, 32);
	pub const MaxSignatories: u16 = 100;
}

impl pallet_multisig::Config for Runtime {
	type Event = Event;
	type Call = Call;
	type Currency = Balances;
	type DepositBase = DepositBase;
	type DepositFactor = DepositFactor;
	type MaxSignatories = MaxSignatories;
	type WeightInfo = weights::pallet_multisig::WeightInfo<Runtime>;
}

/// The type used to represent the kinds of proxying allowed.
#[derive(
	Copy,
	Clone,
	Eq,
	PartialEq,
	Ord,
	PartialOrd,
	Encode,
	Decode,
	RuntimeDebug,
	MaxEncodedLen,
	scale_info::TypeInfo,
)]
pub enum ProxyType {
	/// Fully permissioned proxy. Can execute any call on behalf of _proxied_.
	Any,
	/// Can execute any call that does not transfer funds, including asset transfers.
	NonTransfer,
	/// Proxy with the ability to reject time-delay proxy announcements.
	CancelProxy,
	/// Collator selection proxy. Can execute calls related to collator selection mechanism.
	Collator,
	/// Governance
	Governance,
}

impl Default for ProxyType {
	fn default() -> Self {
		Self::Any
	}
}

impl InstanceFilter<Call> for ProxyType {
	fn filter(&self, c: &Call) -> bool {
		match self {
			ProxyType::Any => true,
			ProxyType::NonTransfer => !matches!(
				c,
				Call::Balances(..) | Call::Vesting(pallet_vesting::Call::vested_transfer { .. })
			),
			ProxyType::CancelProxy => matches!(
				c,
				Call::Proxy(pallet_proxy::Call::reject_announcement { .. }) |
					Call::Utility(..) | Call::Multisig(..)
			),
			ProxyType::Collator =>
				matches!(c, Call::CollatorSelection(..) | Call::Utility(..) | Call::Multisig(..)),
			ProxyType::Governance => matches!(
				c,
				Call::Democracy(..) |
					Call::Council(..) | Call::TechnicalCommittee(..) |
					Call::Treasury(..)
			),
		}
	}
	fn is_superset(&self, o: &Self) -> bool {
		match (self, o) {
			(x, y) if x == y => true,
			(ProxyType::Any, _) => true,
			(_, ProxyType::Any) => false,
			(ProxyType::NonTransfer, _) => true,
			_ => false,
		}
	}
}

parameter_types! {
	// One storage item; key size 32, value size 8; .
	pub const ProxyDepositBase: Balance = deposit(1, 8);
	// Additional storage item size of 33 bytes.
	pub const ProxyDepositFactor: Balance = deposit(0, 33);
	pub const MaxProxies: u16 = 32;
	pub const AnnouncementDepositBase: Balance = deposit(1, 8);
	pub const AnnouncementDepositFactor: Balance = deposit(0, 66);
	pub const MaxPending: u16 = 32;
}

impl pallet_proxy::Config for Runtime {
	type Event = Event;
	type Call = Call;
	type Currency = Balances;
	type ProxyType = ProxyType;
	type ProxyDepositBase = ProxyDepositBase;
	type ProxyDepositFactor = ProxyDepositFactor;
	type MaxProxies = MaxProxies;
	type WeightInfo = weights::pallet_proxy::WeightInfo<Runtime>;
	type MaxPending = MaxPending;
	type CallHasher = BlakeTwo256;
	type AnnouncementDepositBase = AnnouncementDepositBase;
	type AnnouncementDepositFactor = AnnouncementDepositFactor;
}

parameter_types! {
	pub const MinimumPeriod: u64 = SLOT_DURATION / 2;
}

impl pallet_timestamp::Config for Runtime {
	/// A timestamp: milliseconds since the unix epoch.
	type Moment = u64;
	type OnTimestampSet = ();
	type MinimumPeriod = MinimumPeriod;
	type WeightInfo = ();
}

parameter_types! {
	pub const UncleGenerations: u32 = 0;
}

impl pallet_authorship::Config for Runtime {
	type FindAuthor = pallet_session::FindAccountFromAuthorIndex<Self, Aura>;
	type UncleGenerations = UncleGenerations;
	type FilterUncle = ();
	type EventHandler = (CollatorSelection,);
}

parameter_types! {
	pub MaximumSchedulerWeight: Weight = Perbill::from_percent(80) *
		RuntimeBlockWeights::get().max_block;
	pub const MaxScheduledPerBlock: u32 = 50;
}

impl pallet_scheduler::Config for Runtime {
	type Event = Event;
	type Origin = Origin;
	type PalletsOrigin = OriginCaller;
	type Call = Call;
	type MaximumWeight = MaximumSchedulerWeight;
	type ScheduleOrigin = EnsureRoot<AccountId>;
	type MaxScheduledPerBlock = MaxScheduledPerBlock;
	type WeightInfo = weights::pallet_scheduler::WeightInfo<Runtime>;
	type OriginPrivilegeCmp = frame_support::traits::EqualPrivilegeOnly;
}

parameter_types! {
	pub const ExistentialDeposit: Balance = EXISTENTIAL_DEPOSIT;
	pub const MaxLocks: u32 = 50;
	pub const MaxReserves: u32 = 50;
}

impl pallet_balances::Config for Runtime {
	/// The type for recording an account's balance.
	type Balance = Balance;
	/// The ubiquitous event type.
	type Event = Event;
	type DustRemoval = ();
	type ExistentialDeposit = ExistentialDeposit;
	type AccountStore = System;
	type WeightInfo = weights::pallet_balances::WeightInfo<Runtime>;
	type MaxLocks = MaxLocks;
	type MaxReserves = MaxReserves;
	type ReserveIdentifier = [u8; 8];
}

impl pallet_utility::Config for Runtime {
	type Event = Event;
	type Call = Call;
	type PalletsOrigin = OriginCaller;
	type WeightInfo = weights::pallet_utility::WeightInfo<Runtime>;
}

parameter_types! {
	pub const TransactionByteFee: Balance = MILLICENTS / 10;
	pub const OperationalFeeMultiplier: u8 = 5;
}

impl pallet_transaction_payment::Config for Runtime {
	type OnChargeTransaction =
		pallet_transaction_payment::CurrencyAdapter<Balances, DealWithFees<Runtime>>;
	type TransactionByteFee = TransactionByteFee;
	type WeightToFee = IdentityFee<Balance>;
	type FeeMultiplierUpdate = SlowAdjustingFeeUpdate<Self>;
	type OperationalFeeMultiplier = OperationalFeeMultiplier;
}

parameter_types! {
	pub const LaunchPeriod: BlockNumber = 5 * DAYS;
	pub const VotingPeriod: BlockNumber = 5 * DAYS;
	pub const FastTrackVotingPeriod: BlockNumber = 3 * HOURS;
	pub const InstantAllowed: bool = true;
	pub const MinimumDeposit: Balance = 100 * DOLLARS;
	pub const EnactmentPeriod: BlockNumber = 2 * DAYS;
	pub const CooloffPeriod: BlockNumber = 7 * DAYS;
	pub const PreimageByteDeposit: Balance = deposit(0, 1);
	pub const MaxVotes: u32 = 100;
	pub const MaxProposals: u32 = 100;
}

impl pallet_democracy::Config for Runtime {
	type Proposal = Call;
	type Event = Event;
	type Currency = Balances;
	type EnactmentPeriod = EnactmentPeriod;
	type LaunchPeriod = LaunchPeriod;
	type VotingPeriod = VotingPeriod;
	type VoteLockingPeriod = EnactmentPeriod; // Same as EnactmentPeriod
	type MinimumDeposit = MinimumDeposit;
	/// A straight majority of the council can decide what their next motion is.
	type ExternalOrigin =
		pallet_collective::EnsureProportionAtLeast<_1, _2, AccountId, CouncilCollective>;
	/// A super-majority can have the next scheduled referendum be a straight majority-carries vote.
	type ExternalMajorityOrigin =
		pallet_collective::EnsureProportionAtLeast<_3, _4, AccountId, CouncilCollective>;
	/// A unanimous council can have the next scheduled referendum be a straight default-carries
	/// (NTB) vote.
	type ExternalDefaultOrigin =
		pallet_collective::EnsureProportionAtLeast<_1, _1, AccountId, CouncilCollective>;
	/// Two thirds of the technical committee can have an ExternalMajority/ExternalDefault vote
	/// be tabled immediately and with a shorter voting/enactment period.
	type FastTrackOrigin =
		pallet_collective::EnsureProportionAtLeast<_2, _3, AccountId, TechnicalCollective>;
	type InstantOrigin =
		pallet_collective::EnsureProportionAtLeast<_1, _1, AccountId, TechnicalCollective>;
	type InstantAllowed = InstantAllowed;
	type FastTrackVotingPeriod = FastTrackVotingPeriod;
	// To cancel a proposal which has been passed, 2/3 of the council must agree to it.
	type CancellationOrigin =
		pallet_collective::EnsureProportionAtLeast<_2, _3, AccountId, CouncilCollective>;
	// To cancel a proposal before it has been passed, the technical committee must be unanimous or
	// Root must agree.
	type CancelProposalOrigin = EnsureOneOf<
		AccountId,
		EnsureRoot<AccountId>,
		pallet_collective::EnsureProportionAtLeast<_1, _1, AccountId, TechnicalCollective>,
	>;
	type BlacklistOrigin = EnsureRoot<AccountId>;
	// Any single technical committee member may veto a coming council proposal, however they can
	// only do it once and it lasts only for the cool-off period.
	type VetoOrigin = pallet_collective::EnsureMember<AccountId, TechnicalCollective>;
	type CooloffPeriod = CooloffPeriod;
	type PreimageByteDeposit = PreimageByteDeposit;
	type OperationalPreimageOrigin = pallet_collective::EnsureMember<AccountId, CouncilCollective>;
	type Slash = Treasury;
	type Scheduler = Scheduler;
	type PalletsOrigin = OriginCaller;
	type MaxVotes = MaxVotes;
	type WeightInfo = weights::pallet_democracy::WeightInfo<Runtime>;
	type MaxProposals = MaxProposals;
}

parameter_types! {
	pub const CouncilMotionDuration: BlockNumber = 3 * DAYS;
	pub const CouncilMaxProposals: u32 = 100;
	pub const CouncilMaxMembers: u32 = 100;
}

type CouncilCollective = pallet_collective::Instance1;
impl pallet_collective::Config<CouncilCollective> for Runtime {
	type Origin = Origin;
	type Proposal = Call;
	type Event = Event;
	type MotionDuration = CouncilMotionDuration;
	type MaxProposals = CouncilMaxProposals;
	type MaxMembers = CouncilMaxMembers;
	type DefaultVote = pallet_collective::PrimeDefaultVote;
	type WeightInfo = weights::pallet_collective::WeightInfo<Runtime>;
}

type EnsureRootOrHalfCouncil = EnsureOneOf<
	AccountId,
	EnsureRoot<AccountId>,
	pallet_collective::EnsureProportionMoreThan<_1, _2, AccountId, CouncilCollective>,
>;
impl pallet_membership::Config<pallet_membership::Instance1> for Runtime {
	type Event = Event;
	type AddOrigin = EnsureRootOrHalfCouncil;
	type RemoveOrigin = EnsureRootOrHalfCouncil;
	type SwapOrigin = EnsureRootOrHalfCouncil;
	type ResetOrigin = EnsureRootOrHalfCouncil;
	type PrimeOrigin = EnsureRootOrHalfCouncil;
	type MembershipInitialized = Council;
	type MembershipChanged = Council;
	type MaxMembers = CouncilMaxMembers;
	type WeightInfo = weights::pallet_membership::WeightInfo<Runtime>;
}

parameter_types! {
	pub const TechnicalMotionDuration: BlockNumber = 3 * DAYS;
	pub const TechnicalMaxProposals: u32 = 100;
	pub const TechnicalMaxMembers: u32 = 100;
}

type TechnicalCollective = pallet_collective::Instance2;
impl pallet_collective::Config<TechnicalCollective> for Runtime {
	type Origin = Origin;
	type Proposal = Call;
	type Event = Event;
	type MotionDuration = TechnicalMotionDuration;
	type MaxProposals = TechnicalMaxProposals;
	type MaxMembers = TechnicalMaxMembers;
	type DefaultVote = pallet_collective::PrimeDefaultVote;
	type WeightInfo = weights::pallet_collective::WeightInfo<Runtime>;
}

impl pallet_membership::Config<pallet_membership::Instance2> for Runtime {
	type Event = Event;
	type AddOrigin = EnsureRootOrHalfCouncil;
	type RemoveOrigin = EnsureRootOrHalfCouncil;
	type SwapOrigin = EnsureRootOrHalfCouncil;
	type ResetOrigin = EnsureRootOrHalfCouncil;
	type PrimeOrigin = EnsureRootOrHalfCouncil;
	type MembershipInitialized = TechnicalCommittee;
	type MembershipChanged = TechnicalCommittee;
	type MaxMembers = TechnicalMaxMembers;
	type WeightInfo = weights::pallet_membership::WeightInfo<Runtime>;
}

parameter_types! {
	pub const ProposalBond: Permill = Permill::from_percent(5);
	pub const ProposalBondMinimum: Balance = 1 * DOLLARS;
	pub const SpendPeriod: BlockNumber = 7 * DAYS;
	pub const Burn: Permill = Permill::from_percent(0);
	pub const TreasuryPalletId: PalletId = PalletId(*b"py/trsry");
	pub const MaxApprovals: u32 = 100;
}

impl pallet_treasury::Config for Runtime {
	type PalletId = TreasuryPalletId;
	type Currency = Balances;
	type ApproveOrigin = EnsureOneOf<
		AccountId,
		EnsureRoot<AccountId>,
		pallet_collective::EnsureProportionAtLeast<_3, _5, AccountId, CouncilCollective>,
	>;
	type RejectOrigin = EnsureOneOf<
		AccountId,
		EnsureRoot<AccountId>,
		pallet_collective::EnsureProportionMoreThan<_1, _2, AccountId, CouncilCollective>,
	>;
	type Event = Event;
	type OnSlash = ();
	type ProposalBond = ProposalBond;
	type ProposalBondMinimum = ProposalBondMinimum;
	type SpendPeriod = SpendPeriod;
	type Burn = Burn;
	type BurnDestination = ();
	type SpendFunds = ();
	type WeightInfo = weights::pallet_treasury::WeightInfo<Runtime>;
	type MaxApprovals = MaxApprovals;
}

impl pallet_sudo::Config for Runtime {
	type Call = Call;
	type Event = Event;
}

parameter_types! {
	pub const ReservedXcmpWeight: Weight = MAXIMUM_BLOCK_WEIGHT / 4;
	pub const ReservedDmpWeight: Weight = MAXIMUM_BLOCK_WEIGHT / 4;
}

impl cumulus_pallet_parachain_system::Config for Runtime {
	type Event = Event;
	type OnValidationData = ();
	type SelfParaId = parachain_info::Pallet<Runtime>;
	type DmpMessageHandler = DmpQueue;
	type ReservedDmpWeight = ReservedDmpWeight;
	type OutboundXcmpMessageSource = XcmpQueue;
	type XcmpMessageHandler = XcmpQueue;
	type ReservedXcmpWeight = ReservedXcmpWeight;
}

impl parachain_info::Config for Runtime {}

impl cumulus_pallet_aura_ext::Config for Runtime {}

parameter_types! {
	pub const RelayLocation: MultiLocation = MultiLocation::parent();
	pub const RelayNetwork: NetworkId = NetworkId::Any;
	pub RelayChainOrigin: Origin = cumulus_pallet_xcm::Origin::Relay.into();
	pub Ancestry: MultiLocation = Parachain(ParachainInfo::parachain_id().into()).into();
}

/// Type for specifying how a `MultiLocation` can be converted into an `AccountId`. This is used
/// when determining ownership of accounts for asset transacting and when attempting to use XCM
/// `Transact` in order to determine the dispatch Origin.
pub type LocationToAccountId = (
	// The parent (Relay-chain) origin converts to the default `AccountId`.
	ParentIsDefault<AccountId>,
	// Sibling parachain origins convert to AccountId via the `ParaId::into`.
	SiblingParachainConvertsVia<Sibling, AccountId>,
	// Straight up local `AccountId32` origins just alias directly to `AccountId`.
	AccountId32Aliases<RelayNetwork, AccountId>,
);

/// Means for transacting assets on this chain.
pub type LocalAssetTransactor = CurrencyAdapter<
	// Use this currency:
	Balances,
	// Use this currency when it is a fungible asset matching the given location or name:
	IsConcrete<RelayLocation>,
	// Do a simple punn to convert an AccountId32 MultiLocation into a native chain account ID:
	LocationToAccountId,
	// Our chain's account ID type (we can't get away without mentioning it explicitly):
	AccountId,
	// We don't track any teleports.
	(),
>;

/// This is the type we use to convert an (incoming) XCM origin into a local `Origin` instance,
/// ready for dispatching a transaction with Xcm's `Transact`. There is an `OriginKind` which can
/// biases the kind of local `Origin` it will become.
pub type XcmOriginToTransactDispatchOrigin = (
	// Sovereign account converter; this attempts to derive an `AccountId` from the origin location
	// using `LocationToAccountId` and then turn that into the usual `Signed` origin. Useful for
	// foreign chains who want to have a local sovereign account on this chain which they control.
	SovereignSignedViaLocation<LocationToAccountId, Origin>,
	// Native converter for Relay-chain (Parent) location; will converts to a `Relay` origin when
	// recognized.
	RelayChainAsNative<RelayChainOrigin, Origin>,
	// Native converter for sibling Parachains; will convert to a `SiblingPara` origin when
	// recognized.
	SiblingParachainAsNative<cumulus_pallet_xcm::Origin, Origin>,
	// Native signed account converter; this just converts an `AccountId32` origin into a normal
	// `Origin::Signed` origin of the same 32-byte value.
	SignedAccountId32AsNative<RelayNetwork, Origin>,
	// Xcm origins can be represented natively under the Xcm pallet's Xcm origin.
	XcmPassthrough<Origin>,
);

parameter_types! {
	// One XCM operation is 1_000_000_000 weight - almost certainly a conservative estimate.
	pub UnitWeightCost: Weight = 1_000_000_000;
	pub const MaxInstructions: u32 = 100;
}

match_type! {
	pub type ParentOrParentsExecutivePlurality: impl Contains<MultiLocation> = {
		MultiLocation { parents: 1, interior: Here } |
		MultiLocation { parents: 1, interior: X1(Plurality { id: BodyId::Executive, .. }) }
	};
}

pub type Barrier = (
	TakeWeightCredit,
	AllowTopLevelPaidExecutionFrom<Everything>,
	AllowUnpaidExecutionFrom<ParentOrParentsExecutivePlurality>,
	// ^^^ Parent and its exec plurality get free execution
);

pub struct XcmConfig;
impl Config for XcmConfig {
	type Call = Call;
	type XcmSender = XcmRouter;
	// How to withdraw and deposit an asset.
	type AssetTransactor = LocalAssetTransactor;
	type OriginConverter = XcmOriginToTransactDispatchOrigin;
	type IsReserve = NativeAsset;
	type IsTeleporter = (); // Teleporting is disabled.
	type LocationInverter = LocationInverter<Ancestry>;
	type Barrier = Barrier;
	type Weigher = FixedWeightBounds<UnitWeightCost, Call, MaxInstructions>;
	type Trader = UsingComponents<IdentityFee<Balance>, RelayLocation, AccountId, Balances, ()>;
	type ResponseHandler = PolkadotXcm;
	type AssetTrap = PolkadotXcm;
	type AssetClaims = PolkadotXcm;
	type SubscriptionService = PolkadotXcm;
}

parameter_types! {
	pub const MaxDownwardMessageWeight: Weight = MAXIMUM_BLOCK_WEIGHT / 10;
}

/// No local origins on this chain are allowed to dispatch XCM sends/executions.
pub type LocalOriginToLocation = SignedToAccountId32<Origin, AccountId, RelayNetwork>;

/// The means for routing XCM messages which are not for local execution into the right message
/// queues.
pub type XcmRouter = (
	// Two routers - use UMP to communicate with the relay chain:
	cumulus_primitives_utility::ParentAsUmp<ParachainSystem, ()>,
	// ..and XCMP to communicate with the sibling chains.
	XcmpQueue,
);

impl pallet_xcm::Config for Runtime {
	type Event = Event;
	type SendXcmOrigin = EnsureXcmOrigin<Origin, LocalOriginToLocation>;
	type XcmRouter = XcmRouter;
	type ExecuteXcmOrigin = EnsureXcmOrigin<Origin, LocalOriginToLocation>;
	type XcmExecuteFilter = Nothing;
	// ^ Disable dispatchable execute on the XCM pallet.
	// Needs to be `Everything` for local testing.
	type XcmExecutor = XcmExecutor<XcmConfig>;
	type XcmTeleportFilter = Everything;
	type XcmReserveTransferFilter = Nothing;
	type Weigher = FixedWeightBounds<UnitWeightCost, Call, MaxInstructions>;
	type LocationInverter = LocationInverter<Ancestry>;
	type Origin = Origin;
	type Call = Call;

	const VERSION_DISCOVERY_QUEUE_SIZE: u32 = 100;
	// ^ Override for AdvertisedXcmVersion default
	type AdvertisedXcmVersion = pallet_xcm::CurrentXcmVersion;
}

impl cumulus_pallet_xcm::Config for Runtime {
	type Event = Event;
	type XcmExecutor = XcmExecutor<XcmConfig>;
}

impl cumulus_pallet_xcmp_queue::Config for Runtime {
	type Event = Event;
	type XcmExecutor = XcmExecutor<XcmConfig>;
	type ChannelInfo = ParachainSystem;
	type VersionWrapper = ();
}

impl cumulus_pallet_dmp_queue::Config for Runtime {
	type Event = Event;
	type XcmExecutor = XcmExecutor<XcmConfig>;
	type ExecuteOverweightOrigin = EnsureRoot<AccountId>;
}

parameter_types! {
	pub const Period: u32 = 6 * HOURS;
	pub const Offset: u32 = 0;
	pub const MaxAuthorities: u32 = 100_000;
}

impl pallet_session::Config for Runtime {
	type Event = Event;
	type ValidatorId = <Self as frame_system::Config>::AccountId;
	// we don't have stash and controller, thus we don't need the convert as well.
	type ValidatorIdOf = pallet_collator_selection::IdentityCollator;
	type ShouldEndSession = pallet_session::PeriodicSessions<Period, Offset>;
	type NextSessionRotation = pallet_session::PeriodicSessions<Period, Offset>;
	type SessionManager = CollatorSelection;
	// Essentially just Aura, but lets be pedantic.
	type SessionHandler = <SessionKeys as sp_runtime::traits::OpaqueKeys>::KeyTypeIdProviders;
	type Keys = SessionKeys;
	type WeightInfo = pallet_session::weights::SubstrateWeight<Runtime>;
}

impl pallet_aura::Config for Runtime {
	type AuthorityId = AuraId;
	type DisabledValidators = ();
	type MaxAuthorities = MaxAuthorities;
}

parameter_types! {
	pub const PotId: PalletId = PalletId(*b"PotStake");
	pub const MaxCandidates: u32 = 100;
	pub const MinCandidates: u32 = 0;
	pub const SessionLength: BlockNumber = 6 * HOURS;
	pub const MaxInvulnerables: u32 = 100;
}

impl pallet_collator_selection::Config for Runtime {
	type Event = Event;
	type Currency = Balances;
	type UpdateOrigin = EnsureRoot<AccountId>;
	type PotId = PotId;
	type MaxCandidates = MaxCandidates;
	type MinCandidates = MinCandidates;
	type MaxInvulnerables = MaxInvulnerables;
	// should be a multiple of session or things will get inconsistent
	type KickThreshold = Period;
	type ValidatorId = <Self as frame_system::Config>::AccountId;
	type ValidatorIdOf = pallet_collator_selection::IdentityCollator;
	type ValidatorRegistration = Session;
	type WeightInfo = weights::pallet_collator_selection::WeightInfo<Runtime>;
}

parameter_types! {
	pub const MinVestedTransfer: Balance = 10 * CENTS;
}

impl pallet_vesting::Config for Runtime {
	type Event = Event;
	type Currency = Balances;
	type BlockNumberToBalance = ConvertInto;
	type MinVestedTransfer = MinVestedTransfer;
	type WeightInfo = pallet_vesting::weights::SubstrateWeight<Runtime>;
	// `VestingInfo` encode length is 36bytes. 28 schedules gets encoded as 1009 bytes, which is the
	// highest number of schedules that encodes less than 2^10.
	const MAX_VESTING_SCHEDULES: u32 = 28;
}

parameter_types! {
	pub const BridgeChainId: u8 = 1;
	pub const ProposalLifetime: BlockNumber = 50400; // ~7 days
}

impl pallet_bridge::Config for Runtime {
	type Event = Event;
	type BridgeCommitteeOrigin = EnsureRootOrHalfCouncil;
	type Proposal = Call;
	type BridgeChainId = BridgeChainId;
	type ProposalLifetime = ProposalLifetime;
}

parameter_types! {
	// bridge::derive_resource_id(1, &bridge::hashing::blake2_128(b"LIT"));
	pub const NativeTokenResourceId: [u8; 32] = hex_literal::hex!("00000000000000000000000000000063a7e2be78898ba83824b0c0cc8dfb6001");
}

impl pallet_bridge_transfer::Config for Runtime {
	type Event = Event;
	type BridgeOrigin = pallet_bridge::EnsureBridge<Runtime>;
	type Currency = Balances;
	type NativeTokenResourceId = NativeTokenResourceId;
}

parameter_types! {
	pub const SlashPercent: Percent = Percent::from_percent(20);
	pub const MaximumNameLength: u32 = 16;
}

impl pallet_drop3::Config for Runtime {
	type Event = Event;
	type PoolId = u64;
	type SetAdminOrigin = EnsureRootOrHalfCouncil;
	type Currency = Balances;
	type WeightInfo = (); // To be rerun with runtime benchmarks
	type SlashPercent = SlashPercent;
	type MaximumNameLength = MaximumNameLength;
}

impl pallet_extrinsic_filter::Config for Runtime {
	type Event = Event;
	type UpdateOrigin = EnsureRootOrHalfCouncil;
	type NormalModeFilter = NormalModeFilter;
	type SafeModeFilter = SafeModeFilter;
	type TestModeFilter = Everything;
}

construct_runtime! {
	pub enum Runtime where
		Block = Block,
		NodeBlock = opaque::Block,
		UncheckedExtrinsic = UncheckedExtrinsic,
	{
		// Core
		System: frame_system::{Pallet, Call, Storage, Config, Event<T>} = 0,
		Timestamp: pallet_timestamp::{Pallet, Call, Storage, Inherent} = 1,
		Scheduler: pallet_scheduler::{Pallet, Call, Storage, Event<T>} = 2,
		Utility: pallet_utility::{Pallet, Call, Event} = 3,
		Multisig: pallet_multisig::{Pallet, Call, Storage, Event<T>} = 4,
		Proxy: pallet_proxy::{Pallet, Call, Storage, Event<T>} = 5,

		// Token related
		Balances: pallet_balances::{Pallet, Call, Storage, Config<T>, Event<T>} = 10,
		Vesting: pallet_vesting::{Pallet, Call, Storage, Event<T>, Config<T>} = 11,
		TransactionPayment: pallet_transaction_payment::{Pallet, Storage} = 12,
		Treasury: pallet_treasury::{Pallet, Call, Storage, Config, Event<T>} = 13,

		// Governance
		Democracy: pallet_democracy::{Pallet, Call, Storage, Config<T>, Event<T>} = 21,
		Council: pallet_collective::<Instance1>::{Pallet, Call, Storage, Origin<T>, Event<T>, Config<T>} = 22,
		CouncilMembership: pallet_membership::<Instance1>::{Pallet, Call, Storage, Event<T>, Config<T>} = 23,
		TechnicalCommittee: pallet_collective::<Instance2>::{Pallet, Call, Storage, Origin<T>, Event<T>, Config<T>} = 24,
		TechnicalCommitteeMembership: pallet_membership::<Instance2>::{Pallet, Call, Storage, Event<T>, Config<T>} = 25,

		// Parachain
		ParachainSystem: cumulus_pallet_parachain_system::{
			Pallet, Call, Config, Storage, Inherent, Event<T>, ValidateUnsigned,
		} = 30,
		ParachainInfo: parachain_info::{Pallet, Storage, Config} = 31,

		// Collator support
		// The order of these 4 are important and shall not change.
		Authorship: pallet_authorship::{Pallet, Call, Storage} = 40,
		CollatorSelection: pallet_collator_selection::{Pallet, Call, Storage, Event<T>, Config<T>} = 41,
		Session: pallet_session::{Pallet, Call, Storage, Event, Config<T>} = 42,
		Aura: pallet_aura::{Pallet, Storage, Config<T>} = 43,
		AuraExt: cumulus_pallet_aura_ext::{Pallet, Storage, Config} = 44,

		// XCM helpers
		XcmpQueue: cumulus_pallet_xcmp_queue::{Pallet, Call, Storage, Event<T>} = 50,
		PolkadotXcm: pallet_xcm::{Pallet, Call, Event<T>, Origin} = 51,
		CumulusXcm: cumulus_pallet_xcm::{Pallet, Call, Event<T>, Origin} = 52,
		DmpQueue: cumulus_pallet_dmp_queue::{Pallet, Call, Storage, Event<T>} = 53,

		// ChainBridge
		ChainBridge: pallet_bridge::{Pallet, Call, Storage, Event<T>} = 60,
		BridgeTransfer: pallet_bridge_transfer::{Pallet, Call, Event<T>, Storage} = 61,
		// Litentry pallets
<<<<<<< HEAD
		Drop3: pallet_drop3::{Pallet, Call, Storage, Event<T>} = 70,
		ExtrinsicFilter: pallet_extrinsic_filter::{Pallet, Call, Storage, Event<T>} = 71,
=======
		Drop3: pallet_drop3::{Pallet, Call, Storage, Event<T>} = 62,
>>>>>>> 3d3d3aa3

		// TMP
		Sudo: pallet_sudo::{Pallet, Call, Storage, Config<T>, Event<T>} = 255,
	}
}

pub struct SafeModeFilter;
impl Contains<Call> for SafeModeFilter {
	fn contains(call: &Call) -> bool {
		matches!(
			call,
			Call::Sudo(_) |
            // System
            Call::System(_) | Call::Timestamp(_) | Call::ParachainSystem(_) |
			// ExtrinsicFilter
			Call::ExtrinsicFilter(_)
		)
	}
}

pub struct NormalModeFilter;
impl Contains<Call> for NormalModeFilter {
	fn contains(call: &Call) -> bool {
		matches!(
			call,
			Call::Sudo(_) |
            // System
            Call::System(_) | Call::Timestamp(_) | Call::ParachainSystem(_) |
			// ExtrinsicFilter
			Call::ExtrinsicFilter(_)
		)
	}
}

impl_runtime_apis! {
	impl sp_api::Core<Block> for Runtime {
		fn version() -> RuntimeVersion {
			VERSION
		}

		fn execute_block(block: Block) {
			Executive::execute_block(block);
		}

		fn initialize_block(header: &<Block as BlockT>::Header) {
			Executive::initialize_block(header)
		}
	}

	impl sp_api::Metadata<Block> for Runtime {
		fn metadata() -> OpaqueMetadata {
			OpaqueMetadata::new(Runtime::metadata().into())
		}
	}

	impl sp_block_builder::BlockBuilder<Block> for Runtime {
		fn apply_extrinsic(
			extrinsic: <Block as BlockT>::Extrinsic,
		) -> ApplyExtrinsicResult {
			Executive::apply_extrinsic(extrinsic)
		}

		fn finalize_block() -> <Block as BlockT>::Header {
			Executive::finalize_block()
		}

		fn inherent_extrinsics(data: sp_inherents::InherentData) -> Vec<<Block as BlockT>::Extrinsic> {
			data.create_extrinsics()
		}

		fn check_inherents(block: Block, data: sp_inherents::InherentData) -> sp_inherents::CheckInherentsResult {
			data.check_extrinsics(&block)
		}
	}

	impl sp_transaction_pool::runtime_api::TaggedTransactionQueue<Block> for Runtime {
		fn validate_transaction(
			source: TransactionSource,
			tx: <Block as BlockT>::Extrinsic,
			block_hash: <Block as BlockT>::Hash,
		) -> TransactionValidity {
			Executive::validate_transaction(source, tx, block_hash)
		}
	}

	impl sp_offchain::OffchainWorkerApi<Block> for Runtime {
		fn offchain_worker(header: &<Block as BlockT>::Header) {
			Executive::offchain_worker(header)
		}
	}

	impl sp_session::SessionKeys<Block> for Runtime {
		fn decode_session_keys(
			encoded: Vec<u8>,
		) -> Option<Vec<(Vec<u8>, KeyTypeId)>> {
			SessionKeys::decode_into_raw_public_keys(&encoded)
		}

		fn generate_session_keys(seed: Option<Vec<u8>>) -> Vec<u8> {
			SessionKeys::generate(seed)
		}
	}

	impl sp_consensus_aura::AuraApi<Block, AuraId> for Runtime {
		fn slot_duration() -> sp_consensus_aura::SlotDuration {
			sp_consensus_aura::SlotDuration::from_millis(Aura::slot_duration())
		}

		fn authorities() -> Vec<AuraId> {
			Aura::authorities().into_inner()
		}
	}

	impl frame_system_rpc_runtime_api::AccountNonceApi<Block, AccountId, Index> for Runtime {
		fn account_nonce(account: AccountId) -> Index {
			System::account_nonce(account)
		}
	}

	impl pallet_transaction_payment_rpc_runtime_api::TransactionPaymentApi<Block, Balance> for Runtime {
		fn query_info(
			uxt: <Block as BlockT>::Extrinsic,
			len: u32,
		) -> pallet_transaction_payment_rpc_runtime_api::RuntimeDispatchInfo<Balance> {
			TransactionPayment::query_info(uxt, len)
		}
		fn query_fee_details(
			uxt: <Block as BlockT>::Extrinsic,
			len: u32,
		) -> pallet_transaction_payment::FeeDetails<Balance> {
			TransactionPayment::query_fee_details(uxt, len)
		}
	}

	impl cumulus_primitives_core::CollectCollationInfo<Block> for Runtime {
		fn collect_collation_info() -> cumulus_primitives_core::CollationInfo {
			ParachainSystem::collect_collation_info()
		}
	}

	#[cfg(feature = "try-runtime")]
	impl frame_try_runtime::TryRuntime<Block> for Runtime {
		fn on_runtime_upgrade() -> (Weight, Weight) {
			// NOTE: intentional unwrap: we don't want to propagate the error backwards, and want to
			// have a backtrace here. If any of the pre/post migration checks fail, we shall stop
			// right here and right now.
			let weight = Executive::try_runtime_upgrade().unwrap();
			(weight, RuntimeBlockWeights::get().max_block)
		}

		fn execute_block_no_check(block: Block) -> Weight {
			Executive::execute_block_no_check(block)
		}
	}

	#[cfg(feature = "runtime-benchmarks")]
	impl frame_benchmarking::Benchmark<Block> for Runtime {
		fn benchmark_metadata(extra: bool) -> (
			Vec<frame_benchmarking::BenchmarkList>,
			Vec<frame_support::traits::StorageInfo>,
		) {
			use frame_benchmarking::{list_benchmark, Benchmarking, BenchmarkList};
			use frame_support::traits::StorageInfoTrait;
			use frame_system_benchmarking::Pallet as SystemBench;

			let mut list = Vec::<BenchmarkList>::new();
			list_benchmark!(list, extra, frame_system, SystemBench::<Runtime>);
			list_benchmark!(list, extra, pallet_timestamp, Timestamp);
			list_benchmark!(list, extra, pallet_utility, Utility);
			list_benchmark!(list, extra, pallet_scheduler, Scheduler);
			list_benchmark!(list, extra, pallet_treasury, Treasury);
			list_benchmark!(list, extra, pallet_democracy, Democracy);
			list_benchmark!(list, extra, pallet_collective, Council);
			list_benchmark!(list, extra, pallet_proxy, Proxy);
			list_benchmark!(list, extra, pallet_balances, Balances);
			list_benchmark!(list, extra, pallet_collator_selection, CollatorSelection);
			list_benchmark!(list, extra, pallet_membership, CouncilMembership);
			list_benchmark!(list, extra, pallet_multisig, Multisig);
			list_benchmark!(list, extra, pallet_drop3, Drop3);

			let storage_info = AllPalletsWithSystem::storage_info();
			(list, storage_info)
		}

		fn dispatch_benchmark(
			config: frame_benchmarking::BenchmarkConfig
		) -> Result<Vec<frame_benchmarking::BenchmarkBatch>, sp_runtime::RuntimeString> {
			use frame_benchmarking::{Benchmarking, BenchmarkBatch, add_benchmark, TrackedStorageKey};

			use frame_system_benchmarking::Pallet as SystemBench;
			impl frame_system_benchmarking::Config for Runtime {}

			let whitelist: Vec<TrackedStorageKey> = vec![
				// Block Number
				hex_literal::hex!("26aa394eea5630e07c48ae0c9558cef702a5c1b19ab7a04f536c519aca4983ac").to_vec().into(),
				// Total Issuance
				hex_literal::hex!("c2261276cc9d1f8598ea4b6a74b15c2f57c875e4cff74148e4628f264b974c80").to_vec().into(),
				// Execution Phase
				hex_literal::hex!("26aa394eea5630e07c48ae0c9558cef7ff553b5a9862a516939d82b3d3d8661a").to_vec().into(),
				// Event Count
				hex_literal::hex!("26aa394eea5630e07c48ae0c9558cef70a98fdbe9ce6c55837576c60c7af3850").to_vec().into(),
				// System Events
				hex_literal::hex!("26aa394eea5630e07c48ae0c9558cef780d41e5e16056765bc8461851072c9d7").to_vec().into(),
			];

			let mut batches = Vec::<BenchmarkBatch>::new();
			let params = (&config, &whitelist);

			add_benchmark!(params, batches, frame_system, SystemBench::<Runtime>);
			add_benchmark!(params, batches, pallet_timestamp, Timestamp);
			add_benchmark!(params, batches, pallet_utility, Utility);
			add_benchmark!(params, batches, pallet_scheduler, Scheduler);
			add_benchmark!(params, batches, pallet_treasury, Treasury);
			add_benchmark!(params, batches, pallet_democracy, Democracy);
			add_benchmark!(params, batches, pallet_collective, Council);
			add_benchmark!(params, batches, pallet_proxy, Proxy);
			add_benchmark!(params, batches, pallet_balances, Balances);
			add_benchmark!(params, batches, pallet_collator_selection, CollatorSelection);
			add_benchmark!(params, batches, pallet_membership, CouncilMembership);
			add_benchmark!(params, batches, pallet_multisig, Multisig);
			add_benchmark!(params, batches, pallet_drop3, Drop3);

			if batches.is_empty() { return Err("Benchmark not found for this pallet.".into()) }
			Ok(batches)
		}
	}
}

struct CheckInherents;

impl cumulus_pallet_parachain_system::CheckInherents<Block> for CheckInherents {
	fn check_inherents(
		block: &Block,
		relay_state_proof: &cumulus_pallet_parachain_system::RelayChainStateProof,
	) -> sp_inherents::CheckInherentsResult {
		let relay_chain_slot = relay_state_proof
			.read_slot()
			.expect("Could not read the relay chain slot from the proof");

		let inherent_data =
			cumulus_primitives_timestamp::InherentDataProvider::from_relay_chain_slot_and_duration(
				relay_chain_slot,
				sp_std::time::Duration::from_secs(6),
			)
			.create_inherent_data()
			.expect("Could not create the timestamp inherent data");

		inherent_data.check_extrinsics(block)
	}
}

cumulus_pallet_parachain_system::register_validate_block! {
	Runtime = Runtime,
	BlockExecutor = cumulus_pallet_aura_ext::BlockExecutor::<Runtime, Executive>,
	CheckInherents = CheckInherents,
}<|MERGE_RESOLUTION|>--- conflicted
+++ resolved
@@ -957,12 +957,8 @@
 		ChainBridge: pallet_bridge::{Pallet, Call, Storage, Event<T>} = 60,
 		BridgeTransfer: pallet_bridge_transfer::{Pallet, Call, Event<T>, Storage} = 61,
 		// Litentry pallets
-<<<<<<< HEAD
 		Drop3: pallet_drop3::{Pallet, Call, Storage, Event<T>} = 70,
 		ExtrinsicFilter: pallet_extrinsic_filter::{Pallet, Call, Storage, Event<T>} = 71,
-=======
-		Drop3: pallet_drop3::{Pallet, Call, Storage, Event<T>} = 62,
->>>>>>> 3d3d3aa3
 
 		// TMP
 		Sudo: pallet_sudo::{Pallet, Call, Storage, Config<T>, Event<T>} = 255,
