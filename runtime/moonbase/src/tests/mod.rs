// Copyright 2020-2022 Litentry Technologies GmbH.
// This file is part of Litentry.
//
// Litentry is free software: you can redistribute it and/or modify
// it under the terms of the GNU General Public License as published by
// the Free Software Foundation, either version 3 of the License, or
// (at your option) any later version.
//
// Litentry is distributed in the hope that it will be useful,
// but WITHOUT ANY WARRANTY; without even the implied warranty of
// MERCHANTABILITY or FITNESS FOR A PARTICULAR PURPOSE.  See the
// GNU General Public License for more details.
//
// You should have received a copy of the GNU General Public License
// along with Litentry.  If not, see <https://www.gnu.org/licenses/>.

<<<<<<< HEAD
pub mod setup;
=======
mod base_call_filter;
mod setup;
>>>>>>> 2955593b
mod transaction_payment;
mod xcm_parachain;<|MERGE_RESOLUTION|>--- conflicted
+++ resolved
@@ -14,11 +14,7 @@
 // You should have received a copy of the GNU General Public License
 // along with Litentry.  If not, see <https://www.gnu.org/licenses/>.
 
-<<<<<<< HEAD
-pub mod setup;
-=======
 mod base_call_filter;
 mod setup;
->>>>>>> 2955593b
 mod transaction_payment;
 mod xcm_parachain;