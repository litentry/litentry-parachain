--- conflicted
+++ resolved
@@ -6,11 +6,7 @@
 
 [dependencies]
 codec = { package = "parity-scale-codec", version = "2.3.0", default-features = false, features = ["derive", "max-encoded-len"] }
-<<<<<<< HEAD
-hex-literal = { version = '0.3.3' }
-=======
-hex-literal = { version = '0.3.4', optional = true }
->>>>>>> f46678a0
+hex-literal = { version = '0.3.4' }
 log = { version = "0.4.14", default-features = false }
 scale-info = { version = "1.0.0", default-features = false, features = ["derive"] }
 serde = { version = "1.0.130", optional = true, features = ["derive"] }
@@ -37,7 +33,7 @@
 frame-support = { git = "https://github.com/paritytech/substrate", default-features = false, branch = "polkadot-v0.9.12" }
 frame-system = { git = "https://github.com/paritytech/substrate", default-features = false, branch = "polkadot-v0.9.12" }
 frame-system-rpc-runtime-api = { git = "https://github.com/paritytech/substrate", default-features = false, branch = "polkadot-v0.9.12" }
-frame-try-runtime = { git = "https://github.com/paritytech/substrate", default-features = false, optional = true , branch = "polkadot-v0.9.12" }
+frame-try-runtime = { git = "https://github.com/paritytech/substrate", default-features = false, optional = true, branch = "polkadot-v0.9.12" }
 
 ## Substrate Pallet Dependencies
 pallet-aura = { git = "https://github.com/paritytech/substrate", default-features = false, branch = "polkadot-v0.9.12" }
