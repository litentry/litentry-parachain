--- conflicted
+++ resolved
@@ -43,11 +43,7 @@
 xcm-executor = { git = "https://github.com/paritytech/polkadot", default-features = false, branch = "release-v0.9.29" }
 
 # TEE
-<<<<<<< HEAD
-pallet-teerex = { git = "https://github.com/integritee-network/pallets.git", default-features = false, branch = "develop" }
-=======
-pallet-teerex = { git = "https://github.com/integritee-network/pallets.git", default-features = false, branch = "szp/polkadot-v0.9.29" }
->>>>>>> 63a6cb3d
+pallet-teerex = { git = "https://github.com/integritee-network/pallets.git", default-features = false, branch = "master" }
 
 # local
 pallet-asset-manager = { path = "../../pallets/xcm-asset-manager", default-features = false }
