--- conflicted
+++ resolved
@@ -15,15 +15,7 @@
 // along with Litentry.  If not, see <https://www.gnu.org/licenses/>.
 
 use codec::{Decode, Encode};
-<<<<<<< HEAD
-use frame_support::{
-	assert_noop, assert_ok,
-	pallet_prelude::Weight,
-	traits::{VestingSchedule, WrapperKeepOpaque},
-};
-=======
 use frame_support::{assert_noop, assert_ok, pallet_prelude::Weight, traits::VestingSchedule};
->>>>>>> 55150a1e
 use frame_system::RawOrigin;
 use sp_runtime::traits::Dispatchable;
 
@@ -74,12 +66,7 @@
 				threshold: 2,
 				other_signatories: vec![bob(), charlie()],
 				maybe_timepoint: None,
-<<<<<<< HEAD
-				call: OpaqueCall::<R>::from_encoded(data),
-				store_call: false,
-=======
 				call,
->>>>>>> 55150a1e
 				max_weight: Weight::zero(),
 			}
 			.into();
