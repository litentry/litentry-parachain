--- conflicted
+++ resolved
@@ -32,14 +32,10 @@
 pub mod identity;
 pub use identity::*;
 
-<<<<<<< HEAD
 pub mod intention;
 pub use intention::*;
 
-mod omni_account;
-=======
 pub mod omni_account;
->>>>>>> 302f8656
 pub use omni_account::*;
 
 extern crate alloc;
