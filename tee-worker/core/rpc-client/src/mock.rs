/*
	Copyright 2021 Integritee AG and Supercomputing Systems AG

	Licensed under the Apache License, Version 2.0 (the "License");
	you may not use this file except in compliance with the License.
	You may obtain a copy of the License at

		http://www.apache.org/licenses/LICENSE-2.0

	Unless required by applicable law or agreed to in writing, software
	distributed under the License is distributed on an "AS IS" BASIS,
	WITHOUT WARRANTIES OR CONDITIONS OF ANY KIND, either express or implied.
	See the License for the specific language governing permissions and
	limitations under the License.

*/

//! Interface for direct access to a workers rpc.

use crate::{direct_client::DirectApi, error::Result};
use codec::Decode;
<<<<<<< HEAD
use frame_metadata::RuntimeMetadataPrefixed;
use itp_api_client_types::Metadata;
=======
use itp_stf_primitives::types::{AccountId, ShardIdentifier};
>>>>>>> a7a459b8
use sgx_crypto_helper::rsa3072::Rsa3072PubKey;
use std::{sync::mpsc::Sender as MpscSender, thread::JoinHandle};

#[derive(Clone, Default)]
pub struct DirectClientMock {
	rsa_pubkey: Rsa3072PubKey,
	mu_ra_url: String,
	untrusted_worker_url: String,
<<<<<<< HEAD
	metadata: Vec<u8>,
=======
	metadata: String,
	nonce: u32,
>>>>>>> a7a459b8
}

impl DirectClientMock {
	pub fn new(
		rsa_pubkey: Rsa3072PubKey,
		mu_ra_url: String,
		untrusted_worker_url: String,
<<<<<<< HEAD
		metadata: Vec<u8>,
=======
		metadata: String,
		nonce: u32,
>>>>>>> a7a459b8
	) -> Self {
		Self { rsa_pubkey, mu_ra_url, untrusted_worker_url, metadata, nonce }
	}

	pub fn with_rsa_pubkey(mut self, key: Rsa3072PubKey) -> Self {
		self.rsa_pubkey = key;
		self
	}

	pub fn with_mu_ra_url(mut self, url: &str) -> Self {
		self.mu_ra_url = url.to_string();
		self
	}

	pub fn with_untrusted_worker_url(mut self, url: &str) -> Self {
		self.untrusted_worker_url = url.to_string();
		self
	}

	pub fn with_metadata(mut self, metadata: Vec<u8>) -> Self {
		self.metadata = metadata;
		self
	}

	pub fn with_nonce(mut self, nonce: u32) -> Self {
		self.nonce = nonce;
		self
	}
}

impl DirectApi for DirectClientMock {
	fn get(&self, _request: &str) -> Result<String> {
		Ok("Hello_world".to_string())
	}

	fn watch(&self, _request: String, _sender: MpscSender<String>) -> JoinHandle<()> {
		unimplemented!()
	}

	fn get_rsa_pubkey(&self) -> Result<Rsa3072PubKey> {
		Ok(self.rsa_pubkey)
	}

	fn get_mu_ra_url(&self) -> Result<String> {
		Ok(self.mu_ra_url.clone())
	}

	fn get_untrusted_worker_url(&self) -> Result<String> {
		Ok(self.untrusted_worker_url.clone())
	}

	fn get_state_metadata(&self) -> Result<Metadata> {
		let metadata = RuntimeMetadataPrefixed::decode(&mut self.metadata.as_slice())?;
		Metadata::try_from(metadata).map_err(|e| e.into())
	}

	fn send(&self, _request: &str) -> Result<()> {
		unimplemented!()
	}

	fn close(&self) -> Result<()> {
		unimplemented!()
	}

	fn get_state_metadata_raw(&self) -> Result<String> {
		unimplemented!()
	}

	fn get_next_nonce(&self, shard: &ShardIdentifier, account: &AccountId) -> Result<u32> {
		Ok(self.nonce)
	}
}<|MERGE_RESOLUTION|>--- conflicted
+++ resolved
@@ -19,12 +19,9 @@
 
 use crate::{direct_client::DirectApi, error::Result};
 use codec::Decode;
-<<<<<<< HEAD
 use frame_metadata::RuntimeMetadataPrefixed;
 use itp_api_client_types::Metadata;
-=======
 use itp_stf_primitives::types::{AccountId, ShardIdentifier};
->>>>>>> a7a459b8
 use sgx_crypto_helper::rsa3072::Rsa3072PubKey;
 use std::{sync::mpsc::Sender as MpscSender, thread::JoinHandle};
 
@@ -33,12 +30,8 @@
 	rsa_pubkey: Rsa3072PubKey,
 	mu_ra_url: String,
 	untrusted_worker_url: String,
-<<<<<<< HEAD
-	metadata: Vec<u8>,
-=======
 	metadata: String,
 	nonce: u32,
->>>>>>> a7a459b8
 }
 
 impl DirectClientMock {
@@ -46,12 +39,8 @@
 		rsa_pubkey: Rsa3072PubKey,
 		mu_ra_url: String,
 		untrusted_worker_url: String,
-<<<<<<< HEAD
-		metadata: Vec<u8>,
-=======
 		metadata: String,
 		nonce: u32,
->>>>>>> a7a459b8
 	) -> Self {
 		Self { rsa_pubkey, mu_ra_url, untrusted_worker_url, metadata, nonce }
 	}
