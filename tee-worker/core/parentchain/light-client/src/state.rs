/*
	Copyright 2021 Integritee AG and Supercomputing Systems AG

	Licensed under the Apache License, Version 2.0 (the "License");
	you may not use this file except in compliance with the License.
	You may obtain a copy of the License at

		http://www.apache.org/licenses/LICENSE-2.0

	Unless required by applicable law or agreed to in writing, software
	distributed under the License is distributed on an "AS IS" BASIS,
	WITHOUT WARRANTIES OR CONDITIONS OF ANY KIND, either express or implied.
	See the License for the specific language governing permissions and
	limitations under the License.

*/

use codec::{Decode, Encode};
use sp_finality_grandpa::{AuthorityList, SetId};
use sp_runtime::{
	traits::{Block as BlockT, Header as HeaderT},
	OpaqueExtrinsic,
};
use std::{collections::VecDeque, fmt, vec::Vec};

/// Defines the amount of parentchain headers to keep.
pub const PARENTCHAIN_HEADER_PRUNING: u64 = 1000;

#[derive(Encode, Decode, Clone, Eq, PartialEq)]
pub struct RelayState<Block: BlockT> {
	pub genesis_hash: Block::Hash,
	pub last_finalized_block_header: Block::Header,
	pub penultimate_finalized_block_header: Block::Header,
	pub current_validator_set: AuthorityList,
	pub current_validator_set_id: SetId,
	header_hashes: VecDeque<Block::Hash>,
	pub unjustified_headers: Vec<Block::Hash>, // Finalized headers without grandpa proof
	pub verify_tx_inclusion: Vec<OpaqueExtrinsic>, // Transactions sent by the relay
	pub scheduled_change: Option<ScheduledChangeAtBlock<Block::Header>>, // Scheduled Authorities change as indicated in the header's digest.
}

<<<<<<< HEAD
#[derive(Encode, Decode, Clone, Eq, PartialEq)]
=======
impl<Block: BlockT> RelayState<Block> {
	pub fn push_header_hash(&mut self, header: Block::Hash) {
		self.header_hashes.push_back(header);

		if self.header_hashes.len() > PARENTCHAIN_HEADER_PRUNING as usize {
			self.header_hashes.pop_front().expect("Tested above that is not empty; qed");
		}
	}

	pub fn justify_headers(&mut self) {
		self.header_hashes.extend(&mut self.unjustified_headers.iter());
		self.unjustified_headers.clear();

		while self.header_hashes.len() > PARENTCHAIN_HEADER_PRUNING as usize {
			self.header_hashes.pop_front().expect("Tested above that is not empty; qed");
		}
	}

	pub fn header_hashes(&self) -> &VecDeque<Block::Hash> {
		&self.header_hashes
	}
}

#[derive(Encode, Decode, Clone, PartialEq)]
>>>>>>> 9b4168f3
pub struct ScheduledChangeAtBlock<Header: HeaderT> {
	pub at_block: Header::Number,
	pub next_authority_list: AuthorityList,
}

impl<Block: BlockT> RelayState<Block> {
	pub fn new(genesis: Block::Header, validator_set: AuthorityList) -> Self {
		RelayState {
			genesis_hash: genesis.hash(),
			header_hashes: vec![genesis.hash()].into(),
			last_finalized_block_header: genesis.clone(),
			// is it bad to initialize with the same? Header trait does no implement default...
			penultimate_finalized_block_header: genesis,
			current_validator_set: validator_set,
			current_validator_set_id: 0,
			unjustified_headers: Vec::new(),
			verify_tx_inclusion: Vec::new(),
			scheduled_change: None,
		}
	}

	pub fn set_last_finalized_block_header(&mut self, header: Block::Header) {
		self.penultimate_finalized_block_header =
			std::mem::replace(&mut self.last_finalized_block_header, header);
	}
}

impl<Block: BlockT> fmt::Debug for RelayState<Block> {
	fn fmt(&self, f: &mut fmt::Formatter<'_>) -> fmt::Result {
		write!(
			f,
			"RelayInfo {{ last_finalized_block_header_number: {:?}, current_validator_set: {:?}, \
        current_validator_set_id: {} amount of transaction in tx_inclusion_queue: {} }}",
			self.last_finalized_block_header.number(),
			self.current_validator_set,
			self.current_validator_set_id,
			self.verify_tx_inclusion.len()
		)
	}
}<|MERGE_RESOLUTION|>--- conflicted
+++ resolved
@@ -39,9 +39,6 @@
 	pub scheduled_change: Option<ScheduledChangeAtBlock<Block::Header>>, // Scheduled Authorities change as indicated in the header's digest.
 }
 
-<<<<<<< HEAD
-#[derive(Encode, Decode, Clone, Eq, PartialEq)]
-=======
 impl<Block: BlockT> RelayState<Block> {
 	pub fn push_header_hash(&mut self, header: Block::Hash) {
 		self.header_hashes.push_back(header);
@@ -66,7 +63,6 @@
 }
 
 #[derive(Encode, Decode, Clone, PartialEq)]
->>>>>>> 9b4168f3
 pub struct ScheduledChangeAtBlock<Header: HeaderT> {
 	pub at_block: Header::Number,
 	pub next_authority_list: AuthorityList,
