/*
	Copyright 2021 Integritee AG and Supercomputing Systems AG

	Licensed under the Apache License, Version 2.0 (the "License");
	you may not use this file except in compliance with the License.
	You may obtain a copy of the License at

		http://www.apache.org/licenses/LICENSE-2.0

	Unless required by applicable law or agreed to in writing, software
	distributed under the License is distributed on an "AS IS" BASIS,
	WITHOUT WARRANTIES OR CONDITIONS OF ANY KIND, either express or implied.
	See the License for the specific language governing permissions and
	limitations under the License.

*/
//! Execute indirect calls, i.e. extrinsics extracted from parentchain blocks.
//!
//! The core struct of this crate is the [IndirectCallsExecutor] executor. It scans parentchain
//! blocks for relevant extrinsics, derives an indirect call for those and dispatches the
//! indirect call.

#![feature(trait_alias)]
#![cfg_attr(not(feature = "std"), no_std)]
#![cfg_attr(test, feature(assert_matches))]

#[cfg(all(feature = "std", feature = "sgx"))]
compile_error!("feature \"std\" and feature \"sgx\" cannot be enabled at the same time");

#[cfg(all(not(feature = "std"), feature = "sgx"))]
extern crate sgx_tstd as std;

// re-export module to properly feature gate sgx and regular std environment
#[cfg(all(not(feature = "std"), feature = "sgx"))]
pub mod sgx_reexport_prelude {
	pub use futures_sgx as futures;
	pub use thiserror_sgx as thiserror;
}

mod executor;
mod traits;

pub mod error;
<<<<<<< HEAD
pub mod executor;

use crate::{
	error::{Error, Result},
	executor::{
		call_worker::CallWorker,
		litentry::{
			batch_all::BatchAll,
			link_identity::LinkIdentity,
			remove_identity::RemoveIdentity,
			request_vc::RequestVC,
			scheduled_enclave::{RemoveScheduledEnclave, UpdateScheduledEnclave},
			set_user_shielding_key::SetUserShieldingKey,
		},
		shield_funds::ShieldFunds,
		DecorateExecutor,
	},
};
use binary_merkle_tree::merkle_root;
use codec::Encode;
use ita_stf::{TrustedCall, TrustedOperation};
use itp_node_api::metadata::{
	error::Result as MetadataResult, pallet_imp::IMPCallIndexes, pallet_teerex::TeerexCallIndexes,
	pallet_utility::UtilityCallIndexes, pallet_vcmp::VCMPCallIndexes, provider::AccessNodeMetadata,
	runtime_call::RuntimeCall,
};
use itp_sgx_crypto::{key_repository::AccessKey, ShieldingCryptoDecrypt, ShieldingCryptoEncrypt};
use itp_stf_executor::traits::StfEnclaveSigning;
use itp_top_pool_author::traits::AuthorApi;
use itp_types::{
	AccountId, Assertion, CallIndex, OpaqueCall, ShardIdentifier, SupportedBatchCallMap,
	SupportedBatchCallParams, H256,
};
use log::*;
use sp_core::blake2_256;
use sp_runtime::traits::{Block as ParentchainBlockTrait, Header, Keccak256};
use std::{sync::Arc, vec, vec::Vec};

#[derive(Clone)]
pub enum ExecutionStatus<R> {
	Success(R),
	NextExecutor,
	Skip,
}

/// Trait to execute the indirect calls found in the extrinsics of a block.
pub trait ExecuteIndirectCalls {
	/// Scans blocks for extrinsics that ask the enclave to execute some actions.
	/// Executes indirect invocation calls, including shielding and unshielding calls.
	/// Returns a vector of OpaqueCalls that should be sent to parentchain.
	fn execute_indirect_calls_in_extrinsics<ParentchainBlock>(
		&self,
		block: &ParentchainBlock,
	) -> Result<Vec<OpaqueCall>>
	where
		ParentchainBlock: ParentchainBlockTrait<Hash = H256>;
}

pub struct IndirectCallsExecutor<R, S, T, N> {
	pub(crate) shielding_key_repo: Arc<R>,
	pub(crate) stf_enclave_signer: Arc<S>,
	pub(crate) top_pool_author: Arc<T>,
	pub(crate) node_metadata_provider: Arc<N>,
	pub(crate) supported_batch_call_map: Arc<RwLock<SupportedBatchCallMap>>,
}

impl<R, S, T, N> IndirectCallsExecutor<R, S, T, N>
where
	R: AccessKey,
	R::KeyType: ShieldingCryptoDecrypt<Error = itp_sgx_crypto::Error>
		+ ShieldingCryptoEncrypt<Error = itp_sgx_crypto::Error>,
	S: StfEnclaveSigning,
	T: AuthorApi<H256, H256> + Send + Sync + 'static,
	N: AccessNodeMetadata,
	N::MetadataType: TeerexCallIndexes + IMPCallIndexes + VCMPCallIndexes + UtilityCallIndexes,
{
	pub fn new(
		shielding_key_repo: Arc<R>,
		stf_enclave_signer: Arc<S>,
		top_pool_author: Arc<T>,
		node_metadata_provider: Arc<N>,
	) -> Self {
		IndirectCallsExecutor {
			shielding_key_repo,
			stf_enclave_signer,
			top_pool_author,
			node_metadata_provider,
			supported_batch_call_map: Arc::new(RwLock::default()),
		}
	}

	// will be called after the node metadata for the enclave is set
	// see ffi::set_node_metadata
	// TODO: is there a better way to update it?
	pub fn update_supported_batch_call_map(&self) -> Result<()> {
		let mut m = self
			.supported_batch_call_map
			.write()
			.map_err(|_| Error::Other("Lock poisoning".into()))?;
		m.clear();

		// the intialised SupportedBatchCallParams are only placeholders
		#[allow(clippy::type_complexity)]
		let supported_call_indexes_fn: Vec<(
			fn(&N::MetadataType) -> MetadataResult<CallIndex>,
			SupportedBatchCallParams,
		)> = vec![
			(
				IMPCallIndexes::set_user_shielding_key_call_indexes,
				SupportedBatchCallParams::SetUserShieldingKey(Default::default()),
			),
			(
				IMPCallIndexes::link_identity_call_indexes,
				SupportedBatchCallParams::LinkIdentity((
					Default::default(),
					AccountId::new([0u8; 32]),
					Default::default(),
					Default::default(),
					Default::default(),
				)),
			),
			(
				IMPCallIndexes::remove_identity_call_indexes,
				SupportedBatchCallParams::RemoveIdentity(Default::default()),
			),
			(
				VCMPCallIndexes::request_vc_call_indexes,
				SupportedBatchCallParams::RequestVC((Default::default(), Assertion::A1)),
			),
		];

		for f in supported_call_indexes_fn {
			let call = self.node_metadata_provider.get_from_metadata(|m| f.0(m));
			// ignore the errors
			if let Ok(Ok(c)) = call {
				m.insert(c, f.1);
			}
		}
		debug!("Supported batched call map: {:?}", *m);
		Ok(())
	}

	pub(crate) fn submit_trusted_call(
		&self,
		shard: ShardIdentifier,
		encrypted_trusted_call: Vec<u8>,
	) {
		if let Err(e) = futures::executor::block_on(
			self.top_pool_author.submit_top(encrypted_trusted_call, shard),
		) {
			error!("Error adding indirect trusted call to TOP pool: {:?}", e);
		}
	}

	pub(crate) fn submit_trusted_call_from_error(
		&self,
		shard: ShardIdentifier,
		account: Option<AccountId>,
		err: &Error,
		hash: H256,
	) -> Result<()> {
		let enclave_account = self.stf_enclave_signer.get_enclave_account()?;
		let shielding_key = self.shielding_key_repo.retrieve_key()?;
		let trusted_call = match err {
			error::Error::IMPHandlingError(e) =>
				TrustedCall::handle_imp_error(enclave_account, account, e.clone(), hash),
			error::Error::VCMPHandlingError(e) =>
				TrustedCall::handle_vcmp_error(enclave_account, account, e.clone(), hash),
			_ => return Err(Error::Other(("unsupported error").into())),
		};
		let signed_trusted_call =
			self.stf_enclave_signer.sign_call_with_self(&trusted_call, &shard)?;
		let trusted_operation = TrustedOperation::indirect_call(signed_trusted_call);

		let encrypted_trusted_call = shielding_key.encrypt(&trusted_operation.encode())?;
		self.submit_trusted_call(shard, encrypted_trusted_call);
		Ok(())
	}

	/// Creates a processed_parentchain_block extrinsic for a given parentchain block hash and the merkle executed extrinsics.
	///
	/// Calculates the merkle root of the extrinsics. In case no extrinsics are supplied, the root will be a hash filled with zeros.
	fn create_processed_parentchain_block_call<ParentchainBlock>(
		&self,
		block_hash: H256,
		extrinsics: Vec<H256>,
		block_number: <<ParentchainBlock as ParentchainBlockTrait>::Header as Header>::Number,
	) -> Result<OpaqueCall>
	where
		ParentchainBlock: ParentchainBlockTrait<Hash = H256>,
	{
		let call = self.node_metadata_provider.get_from_metadata(|meta_data| {
			meta_data.confirm_processed_parentchain_block_call_indexes()
		})??;

		let root: H256 = merkle_root::<Keccak256, _>(extrinsics);
		Ok(OpaqueCall::from_tuple(&(call, block_hash, block_number, root)))
	}
}

impl<R, S, T, N> ExecuteIndirectCalls for IndirectCallsExecutor<R, S, T, N>
where
	R: AccessKey,
	R::KeyType: ShieldingCryptoDecrypt<Error = itp_sgx_crypto::Error>
		+ ShieldingCryptoEncrypt<Error = itp_sgx_crypto::Error>,
	S: StfEnclaveSigning,
	T: AuthorApi<H256, H256> + Send + Sync + 'static,
	N: AccessNodeMetadata,
	N::MetadataType:
		TeerexCallIndexes + IMPCallIndexes + VCMPCallIndexes + UtilityCallIndexes + RuntimeCall,
{
	fn execute_indirect_calls_in_extrinsics<ParentchainBlock>(
		&self,
		block: &ParentchainBlock,
	) -> Result<Vec<OpaqueCall>>
	where
		ParentchainBlock: ParentchainBlockTrait<Hash = H256>,
	{
		let block_number = *block.header().number();
		let block_hash = block.hash();
		let mut calls = Vec::<OpaqueCall>::new();

		debug!("Scanning block {:?} for relevant xt", block_number);
		let mut executed_calls = Vec::<H256>::new();

		// TODO: this logic might have better alternatives, see https://github.com/integritee-network/worker/issues/1156
		for xt_opaque in block.extrinsics().iter() {
			let encoded_xt_opaque = xt_opaque.encode();

			// Found ShieldFunds extrinsic in block.
			let shield_funds = ShieldFunds {};
			// Found CallWorker extrinsic in block.
			// No else-if here! Because the same opaque extrinsic can contain multiple Fns at once (this lead to intermittent M6 failures)
			let call_worker = CallWorker {};

			// litentry
			// Found SetUserShieldingKey extrinsic
			let set_user_shielding_key = SetUserShieldingKey {};
			// Found LinkIdentityFn extrinsic
			let link_identity = LinkIdentity {};
			// Found RemoveIdentityFn extrinsic
			let remove_identity = RemoveIdentity {};
			// Found RequestVC extrinsic
			let request_vc = RequestVC;
			// Found BatchAll extrinsic
			let batch_all = BatchAll {};
			// Found UpdateScheduledEnclave extrinisc
			let update_scheduled_enclave = UpdateScheduledEnclave {};
			// Found RemoveScheduledEnclave extrinisc
			let remove_scheduled_enclave = RemoveScheduledEnclave {};

			let executors: Vec<&dyn DecorateExecutor<R, S, T, N>> = vec![
				&shield_funds,
				&call_worker,
				&batch_all,
				&set_user_shielding_key,
				&link_identity,
				&remove_identity,
				&request_vc,
				&update_scheduled_enclave,
				&remove_scheduled_enclave,
			];
			for executor in executors {
				match executor.decode_and_execute(self, &mut encoded_xt_opaque.as_slice()) {
					Ok(ExecutionStatus::Success(hash)) => {
						executed_calls.push(hash);
						break
					},
					Ok(ExecutionStatus::NextExecutor) => continue,
					Ok(ExecutionStatus::Skip) => break,
					Err(e) => {
						// the error should already be handled (reported) in the executor
						// we only log the error (again)
						// note it can be an error during error-handling (e.g. fail to create the trusted call)
						log::warn!("fail to execute indirect_call due to {:?} ", e);
						// We should keep the same error handling as the original function `handle_shield_funds_xt`.
						// `create_processed_parentchain_block_call` needs to be called in any case.
						break
					},
				}
			}
		}

		// Include a processed parentchain block confirmation for each block.
		let confirm_processed_parentchain_block_call = self
			.create_processed_parentchain_block_call::<ParentchainBlock>(
				block_hash,
				executed_calls,
				block_number,
			)?;
		calls.push(confirm_processed_parentchain_block_call);
		Ok(calls)
	}
}

pub(crate) fn hash_of<T: Encode>(xt: &T) -> H256 {
	blake2_256(&xt.encode()).into()
}

#[cfg(test)]
mod test {
	use super::*;
	use codec::{Decode, Encode};
	use ita_stf::TrustedOperation;
	use itc_parentchain_test::parentchain_block_builder::ParentchainBlockBuilder;
	use itp_node_api::{
		api_client::{
			ParentchainExtrinsicParams, ParentchainExtrinsicParamsBuilder,
			ParentchainUncheckedExtrinsic,
		},
		metadata::{metadata_mocks::NodeMetadataMock, provider::NodeMetadataRepository},
	};
	use itp_sgx_crypto::mocks::KeyRepositoryMock;
	use itp_stf_executor::mocks::StfEnclaveSignerMock;
	use itp_stf_primitives::types::AccountId;
	use itp_test::mock::shielding_crypto_mock::ShieldingCryptoMock;
	use itp_top_pool_author::mocks::AuthorApiMock;
	use itp_types::{
		extrinsics::fill_opaque_extrinsic_with_status, Block, CallWorkerFn, Request,
		ShardIdentifier, ShieldFundsFn,
	};
	use sp_core::{ed25519, Pair};
	use sp_runtime::{MultiSignature, OpaqueExtrinsic};
	use std::assert_matches::assert_matches;
	use substrate_api_client::{ExtrinsicParams, GenericAddress};

	type TestShieldingKeyRepo = KeyRepositoryMock<ShieldingCryptoMock>;
	type TestStfEnclaveSigner = StfEnclaveSignerMock;
	type TestTopPoolAuthor = AuthorApiMock<H256, H256>;
	type TestNodeMetadataRepository = NodeMetadataRepository<NodeMetadataMock>;
	type TestIndirectCallExecutor = IndirectCallsExecutor<
		TestShieldingKeyRepo,
		TestStfEnclaveSigner,
		TestTopPoolAuthor,
		TestNodeMetadataRepository,
	>;

	type Seed = [u8; 32];
	const TEST_SEED: Seed = *b"12345678901234567890123456789012";

	#[test]
	fn indirect_call_can_be_added_to_pool_successfully() {
		let _ = env_logger::builder().is_test(true).try_init();

		let (indirect_calls_executor, top_pool_author, _) =
			test_fixtures([0u8; 32], NodeMetadataMock::new());

		let opaque_extrinsic =
			OpaqueExtrinsic::from_bytes(call_worker_unchecked_extrinsic().encode().as_slice())
				.unwrap();

		let parentchain_block = ParentchainBlockBuilder::default()
			.with_extrinsics(vec![
				fill_opaque_extrinsic_with_status(opaque_extrinsic, true).unwrap()
			])
			.build();

		indirect_calls_executor
			.execute_indirect_calls_in_extrinsics(&parentchain_block)
			.unwrap();

		assert_eq!(1, top_pool_author.pending_tops(shard_id()).unwrap().len());
	}

	#[test]
	fn failed_indirect_call_is_skipped() {
		let _ = env_logger::builder().is_test(true).try_init();

		let (indirect_calls_executor, top_pool_author, _) =
			test_fixtures([0u8; 32], NodeMetadataMock::new());

		let opaque_extrinsic =
			OpaqueExtrinsic::from_bytes(call_worker_unchecked_extrinsic().encode().as_slice())
				.unwrap();

		let parentchain_block = ParentchainBlockBuilder::default()
			.with_extrinsics(vec![
				fill_opaque_extrinsic_with_status(opaque_extrinsic, false).unwrap()
			])
			.build();

		indirect_calls_executor
			.execute_indirect_calls_in_extrinsics(&parentchain_block)
			.unwrap();

		assert_eq!(0, top_pool_author.pending_tops(shard_id()).unwrap().len());
	}

	#[test]
	fn shielding_call_can_be_added_to_pool_successfully() {
		let _ = env_logger::builder().is_test(true).try_init();

		let mr_enclave = [33u8; 32];
		let (indirect_calls_executor, top_pool_author, shielding_key_repo) =
			test_fixtures(mr_enclave.clone(), NodeMetadataMock::new());
		let shielding_key = shielding_key_repo.retrieve_key().unwrap();

		let opaque_extrinsic = OpaqueExtrinsic::from_bytes(
			shield_funds_unchecked_extrinsic(&shielding_key).encode().as_slice(),
		)
		.unwrap();

		let parentchain_block = ParentchainBlockBuilder::default()
			.with_extrinsics(vec![
				fill_opaque_extrinsic_with_status(opaque_extrinsic, true).unwrap()
			])
			.build();

		indirect_calls_executor
			.execute_indirect_calls_in_extrinsics(&parentchain_block)
			.unwrap();

		assert_eq!(1, top_pool_author.pending_tops(shard_id()).unwrap().len());
		let submitted_extrinsic =
			top_pool_author.pending_tops(shard_id()).unwrap().first().cloned().unwrap();
		let decrypted_extrinsic = shielding_key.decrypt(&submitted_extrinsic).unwrap();
		let decoded_operation =
			TrustedOperation::decode(&mut decrypted_extrinsic.as_slice()).unwrap();
		assert_matches!(decoded_operation, TrustedOperation::indirect_call(_));
		let trusted_call_signed = decoded_operation.to_call().unwrap();
		assert!(trusted_call_signed.verify_signature(&mr_enclave, &shard_id()));
	}

	#[test]
	fn ensure_empty_extrinsic_vec_triggers_zero_filled_merkle_root() {
		// given
		let dummy_metadata = NodeMetadataMock::new();
		let (indirect_calls_executor, _, _) = test_fixtures([38u8; 32], dummy_metadata.clone());

		let block_hash = H256::from([1; 32]);
		let extrinsics = Vec::new();
		let confirm_processed_parentchain_block_indexes =
			dummy_metadata.confirm_processed_parentchain_block_call_indexes().unwrap();
		let expected_call =
			(confirm_processed_parentchain_block_indexes, block_hash, 1, H256::default()).encode();

		// when
		let call = indirect_calls_executor
			.create_processed_parentchain_block_call::<Block>(block_hash, extrinsics, 1)
			.unwrap();

		// then
		assert_eq!(call.0, expected_call);
	}

	#[test]
	fn ensure_non_empty_extrinsic_vec_triggers_non_zero_merkle_root() {
		// given
		let dummy_metadata = NodeMetadataMock::new();
		let (indirect_calls_executor, _, _) = test_fixtures([39u8; 32], dummy_metadata.clone());

		let block_hash = H256::from([1; 32]);
		let extrinsics = vec![H256::from([4; 32]), H256::from([9; 32])];
		let confirm_processed_parentchain_block_indexes =
			dummy_metadata.confirm_processed_parentchain_block_call_indexes().unwrap();

		let zero_root_call =
			(confirm_processed_parentchain_block_indexes, block_hash, 1, H256::default()).encode();

		// when
		let call = indirect_calls_executor
			.create_processed_parentchain_block_call::<Block>(block_hash, extrinsics, 1)
			.unwrap();

		// then
		assert_ne!(call.0, zero_root_call);
	}

	fn shield_funds_unchecked_extrinsic(
		shielding_key: &ShieldingCryptoMock,
	) -> ParentchainUncheckedExtrinsic<ShieldFundsFn> {
		let target_account = shielding_key.encrypt(&AccountId::new([2u8; 32]).encode()).unwrap();
		let dummy_metadata = NodeMetadataMock::new();

		let shield_funds_indexes = dummy_metadata.shield_funds_call_indexes().unwrap();
		ParentchainUncheckedExtrinsic::<ShieldFundsFn>::new_signed(
			(shield_funds_indexes, target_account, 1000u128, shard_id()),
			GenericAddress::Address32([1u8; 32]),
			MultiSignature::Ed25519(default_signature()),
			default_extrinsic_params().signed_extra(),
		)
	}

	fn call_worker_unchecked_extrinsic() -> ParentchainUncheckedExtrinsic<CallWorkerFn> {
		let request = Request { shard: shard_id(), cyphertext: vec![1u8, 2u8] };
		let dummy_metadata = NodeMetadataMock::new();
		let call_worker_indexes = dummy_metadata.call_worker_call_indexes().unwrap();

		ParentchainUncheckedExtrinsic::<CallWorkerFn>::new_signed(
			(call_worker_indexes, request),
			GenericAddress::Address32([1u8; 32]),
			MultiSignature::Ed25519(default_signature()),
			default_extrinsic_params().signed_extra(),
		)
	}

	fn default_signature() -> ed25519::Signature {
		signer().sign(&[0u8])
	}

	fn signer() -> ed25519::Pair {
		ed25519::Pair::from_seed(&TEST_SEED)
	}

	fn shard_id() -> ShardIdentifier {
		ShardIdentifier::default()
	}

	fn default_extrinsic_params() -> ParentchainExtrinsicParams {
		ParentchainExtrinsicParams::new(
			0,
			0,
			0,
			H256::default(),
			ParentchainExtrinsicParamsBuilder::default(),
		)
	}
	fn test_fixtures(
		mr_enclave: [u8; 32],
		metadata: NodeMetadataMock,
	) -> (TestIndirectCallExecutor, Arc<TestTopPoolAuthor>, Arc<TestShieldingKeyRepo>) {
		let shielding_key_repo = Arc::new(TestShieldingKeyRepo::default());
		let stf_enclave_signer = Arc::new(TestStfEnclaveSigner::new(mr_enclave));
		let top_pool_author = Arc::new(TestTopPoolAuthor::default());
		let node_metadata_repo = Arc::new(NodeMetadataRepository::new(metadata));

		let executor = IndirectCallsExecutor::new(
			shielding_key_repo.clone(),
			stf_enclave_signer,
			top_pool_author.clone(),
			node_metadata_repo,
		);
=======
pub mod filter_calls;
pub mod indirect_calls;
pub mod parentchain_extrinsic_parser;
>>>>>>> 97f80f71

pub use error::{Error, Result};
pub use executor::IndirectCallsExecutor;
pub use traits::{ExecuteIndirectCalls, IndirectDispatch, IndirectExecutor};<|MERGE_RESOLUTION|>--- conflicted
+++ resolved
@@ -41,544 +41,9 @@
 mod traits;
 
 pub mod error;
-<<<<<<< HEAD
-pub mod executor;
-
-use crate::{
-	error::{Error, Result},
-	executor::{
-		call_worker::CallWorker,
-		litentry::{
-			batch_all::BatchAll,
-			link_identity::LinkIdentity,
-			remove_identity::RemoveIdentity,
-			request_vc::RequestVC,
-			scheduled_enclave::{RemoveScheduledEnclave, UpdateScheduledEnclave},
-			set_user_shielding_key::SetUserShieldingKey,
-		},
-		shield_funds::ShieldFunds,
-		DecorateExecutor,
-	},
-};
-use binary_merkle_tree::merkle_root;
-use codec::Encode;
-use ita_stf::{TrustedCall, TrustedOperation};
-use itp_node_api::metadata::{
-	error::Result as MetadataResult, pallet_imp::IMPCallIndexes, pallet_teerex::TeerexCallIndexes,
-	pallet_utility::UtilityCallIndexes, pallet_vcmp::VCMPCallIndexes, provider::AccessNodeMetadata,
-	runtime_call::RuntimeCall,
-};
-use itp_sgx_crypto::{key_repository::AccessKey, ShieldingCryptoDecrypt, ShieldingCryptoEncrypt};
-use itp_stf_executor::traits::StfEnclaveSigning;
-use itp_top_pool_author::traits::AuthorApi;
-use itp_types::{
-	AccountId, Assertion, CallIndex, OpaqueCall, ShardIdentifier, SupportedBatchCallMap,
-	SupportedBatchCallParams, H256,
-};
-use log::*;
-use sp_core::blake2_256;
-use sp_runtime::traits::{Block as ParentchainBlockTrait, Header, Keccak256};
-use std::{sync::Arc, vec, vec::Vec};
-
-#[derive(Clone)]
-pub enum ExecutionStatus<R> {
-	Success(R),
-	NextExecutor,
-	Skip,
-}
-
-/// Trait to execute the indirect calls found in the extrinsics of a block.
-pub trait ExecuteIndirectCalls {
-	/// Scans blocks for extrinsics that ask the enclave to execute some actions.
-	/// Executes indirect invocation calls, including shielding and unshielding calls.
-	/// Returns a vector of OpaqueCalls that should be sent to parentchain.
-	fn execute_indirect_calls_in_extrinsics<ParentchainBlock>(
-		&self,
-		block: &ParentchainBlock,
-	) -> Result<Vec<OpaqueCall>>
-	where
-		ParentchainBlock: ParentchainBlockTrait<Hash = H256>;
-}
-
-pub struct IndirectCallsExecutor<R, S, T, N> {
-	pub(crate) shielding_key_repo: Arc<R>,
-	pub(crate) stf_enclave_signer: Arc<S>,
-	pub(crate) top_pool_author: Arc<T>,
-	pub(crate) node_metadata_provider: Arc<N>,
-	pub(crate) supported_batch_call_map: Arc<RwLock<SupportedBatchCallMap>>,
-}
-
-impl<R, S, T, N> IndirectCallsExecutor<R, S, T, N>
-where
-	R: AccessKey,
-	R::KeyType: ShieldingCryptoDecrypt<Error = itp_sgx_crypto::Error>
-		+ ShieldingCryptoEncrypt<Error = itp_sgx_crypto::Error>,
-	S: StfEnclaveSigning,
-	T: AuthorApi<H256, H256> + Send + Sync + 'static,
-	N: AccessNodeMetadata,
-	N::MetadataType: TeerexCallIndexes + IMPCallIndexes + VCMPCallIndexes + UtilityCallIndexes,
-{
-	pub fn new(
-		shielding_key_repo: Arc<R>,
-		stf_enclave_signer: Arc<S>,
-		top_pool_author: Arc<T>,
-		node_metadata_provider: Arc<N>,
-	) -> Self {
-		IndirectCallsExecutor {
-			shielding_key_repo,
-			stf_enclave_signer,
-			top_pool_author,
-			node_metadata_provider,
-			supported_batch_call_map: Arc::new(RwLock::default()),
-		}
-	}
-
-	// will be called after the node metadata for the enclave is set
-	// see ffi::set_node_metadata
-	// TODO: is there a better way to update it?
-	pub fn update_supported_batch_call_map(&self) -> Result<()> {
-		let mut m = self
-			.supported_batch_call_map
-			.write()
-			.map_err(|_| Error::Other("Lock poisoning".into()))?;
-		m.clear();
-
-		// the intialised SupportedBatchCallParams are only placeholders
-		#[allow(clippy::type_complexity)]
-		let supported_call_indexes_fn: Vec<(
-			fn(&N::MetadataType) -> MetadataResult<CallIndex>,
-			SupportedBatchCallParams,
-		)> = vec![
-			(
-				IMPCallIndexes::set_user_shielding_key_call_indexes,
-				SupportedBatchCallParams::SetUserShieldingKey(Default::default()),
-			),
-			(
-				IMPCallIndexes::link_identity_call_indexes,
-				SupportedBatchCallParams::LinkIdentity((
-					Default::default(),
-					AccountId::new([0u8; 32]),
-					Default::default(),
-					Default::default(),
-					Default::default(),
-				)),
-			),
-			(
-				IMPCallIndexes::remove_identity_call_indexes,
-				SupportedBatchCallParams::RemoveIdentity(Default::default()),
-			),
-			(
-				VCMPCallIndexes::request_vc_call_indexes,
-				SupportedBatchCallParams::RequestVC((Default::default(), Assertion::A1)),
-			),
-		];
-
-		for f in supported_call_indexes_fn {
-			let call = self.node_metadata_provider.get_from_metadata(|m| f.0(m));
-			// ignore the errors
-			if let Ok(Ok(c)) = call {
-				m.insert(c, f.1);
-			}
-		}
-		debug!("Supported batched call map: {:?}", *m);
-		Ok(())
-	}
-
-	pub(crate) fn submit_trusted_call(
-		&self,
-		shard: ShardIdentifier,
-		encrypted_trusted_call: Vec<u8>,
-	) {
-		if let Err(e) = futures::executor::block_on(
-			self.top_pool_author.submit_top(encrypted_trusted_call, shard),
-		) {
-			error!("Error adding indirect trusted call to TOP pool: {:?}", e);
-		}
-	}
-
-	pub(crate) fn submit_trusted_call_from_error(
-		&self,
-		shard: ShardIdentifier,
-		account: Option<AccountId>,
-		err: &Error,
-		hash: H256,
-	) -> Result<()> {
-		let enclave_account = self.stf_enclave_signer.get_enclave_account()?;
-		let shielding_key = self.shielding_key_repo.retrieve_key()?;
-		let trusted_call = match err {
-			error::Error::IMPHandlingError(e) =>
-				TrustedCall::handle_imp_error(enclave_account, account, e.clone(), hash),
-			error::Error::VCMPHandlingError(e) =>
-				TrustedCall::handle_vcmp_error(enclave_account, account, e.clone(), hash),
-			_ => return Err(Error::Other(("unsupported error").into())),
-		};
-		let signed_trusted_call =
-			self.stf_enclave_signer.sign_call_with_self(&trusted_call, &shard)?;
-		let trusted_operation = TrustedOperation::indirect_call(signed_trusted_call);
-
-		let encrypted_trusted_call = shielding_key.encrypt(&trusted_operation.encode())?;
-		self.submit_trusted_call(shard, encrypted_trusted_call);
-		Ok(())
-	}
-
-	/// Creates a processed_parentchain_block extrinsic for a given parentchain block hash and the merkle executed extrinsics.
-	///
-	/// Calculates the merkle root of the extrinsics. In case no extrinsics are supplied, the root will be a hash filled with zeros.
-	fn create_processed_parentchain_block_call<ParentchainBlock>(
-		&self,
-		block_hash: H256,
-		extrinsics: Vec<H256>,
-		block_number: <<ParentchainBlock as ParentchainBlockTrait>::Header as Header>::Number,
-	) -> Result<OpaqueCall>
-	where
-		ParentchainBlock: ParentchainBlockTrait<Hash = H256>,
-	{
-		let call = self.node_metadata_provider.get_from_metadata(|meta_data| {
-			meta_data.confirm_processed_parentchain_block_call_indexes()
-		})??;
-
-		let root: H256 = merkle_root::<Keccak256, _>(extrinsics);
-		Ok(OpaqueCall::from_tuple(&(call, block_hash, block_number, root)))
-	}
-}
-
-impl<R, S, T, N> ExecuteIndirectCalls for IndirectCallsExecutor<R, S, T, N>
-where
-	R: AccessKey,
-	R::KeyType: ShieldingCryptoDecrypt<Error = itp_sgx_crypto::Error>
-		+ ShieldingCryptoEncrypt<Error = itp_sgx_crypto::Error>,
-	S: StfEnclaveSigning,
-	T: AuthorApi<H256, H256> + Send + Sync + 'static,
-	N: AccessNodeMetadata,
-	N::MetadataType:
-		TeerexCallIndexes + IMPCallIndexes + VCMPCallIndexes + UtilityCallIndexes + RuntimeCall,
-{
-	fn execute_indirect_calls_in_extrinsics<ParentchainBlock>(
-		&self,
-		block: &ParentchainBlock,
-	) -> Result<Vec<OpaqueCall>>
-	where
-		ParentchainBlock: ParentchainBlockTrait<Hash = H256>,
-	{
-		let block_number = *block.header().number();
-		let block_hash = block.hash();
-		let mut calls = Vec::<OpaqueCall>::new();
-
-		debug!("Scanning block {:?} for relevant xt", block_number);
-		let mut executed_calls = Vec::<H256>::new();
-
-		// TODO: this logic might have better alternatives, see https://github.com/integritee-network/worker/issues/1156
-		for xt_opaque in block.extrinsics().iter() {
-			let encoded_xt_opaque = xt_opaque.encode();
-
-			// Found ShieldFunds extrinsic in block.
-			let shield_funds = ShieldFunds {};
-			// Found CallWorker extrinsic in block.
-			// No else-if here! Because the same opaque extrinsic can contain multiple Fns at once (this lead to intermittent M6 failures)
-			let call_worker = CallWorker {};
-
-			// litentry
-			// Found SetUserShieldingKey extrinsic
-			let set_user_shielding_key = SetUserShieldingKey {};
-			// Found LinkIdentityFn extrinsic
-			let link_identity = LinkIdentity {};
-			// Found RemoveIdentityFn extrinsic
-			let remove_identity = RemoveIdentity {};
-			// Found RequestVC extrinsic
-			let request_vc = RequestVC;
-			// Found BatchAll extrinsic
-			let batch_all = BatchAll {};
-			// Found UpdateScheduledEnclave extrinisc
-			let update_scheduled_enclave = UpdateScheduledEnclave {};
-			// Found RemoveScheduledEnclave extrinisc
-			let remove_scheduled_enclave = RemoveScheduledEnclave {};
-
-			let executors: Vec<&dyn DecorateExecutor<R, S, T, N>> = vec![
-				&shield_funds,
-				&call_worker,
-				&batch_all,
-				&set_user_shielding_key,
-				&link_identity,
-				&remove_identity,
-				&request_vc,
-				&update_scheduled_enclave,
-				&remove_scheduled_enclave,
-			];
-			for executor in executors {
-				match executor.decode_and_execute(self, &mut encoded_xt_opaque.as_slice()) {
-					Ok(ExecutionStatus::Success(hash)) => {
-						executed_calls.push(hash);
-						break
-					},
-					Ok(ExecutionStatus::NextExecutor) => continue,
-					Ok(ExecutionStatus::Skip) => break,
-					Err(e) => {
-						// the error should already be handled (reported) in the executor
-						// we only log the error (again)
-						// note it can be an error during error-handling (e.g. fail to create the trusted call)
-						log::warn!("fail to execute indirect_call due to {:?} ", e);
-						// We should keep the same error handling as the original function `handle_shield_funds_xt`.
-						// `create_processed_parentchain_block_call` needs to be called in any case.
-						break
-					},
-				}
-			}
-		}
-
-		// Include a processed parentchain block confirmation for each block.
-		let confirm_processed_parentchain_block_call = self
-			.create_processed_parentchain_block_call::<ParentchainBlock>(
-				block_hash,
-				executed_calls,
-				block_number,
-			)?;
-		calls.push(confirm_processed_parentchain_block_call);
-		Ok(calls)
-	}
-}
-
-pub(crate) fn hash_of<T: Encode>(xt: &T) -> H256 {
-	blake2_256(&xt.encode()).into()
-}
-
-#[cfg(test)]
-mod test {
-	use super::*;
-	use codec::{Decode, Encode};
-	use ita_stf::TrustedOperation;
-	use itc_parentchain_test::parentchain_block_builder::ParentchainBlockBuilder;
-	use itp_node_api::{
-		api_client::{
-			ParentchainExtrinsicParams, ParentchainExtrinsicParamsBuilder,
-			ParentchainUncheckedExtrinsic,
-		},
-		metadata::{metadata_mocks::NodeMetadataMock, provider::NodeMetadataRepository},
-	};
-	use itp_sgx_crypto::mocks::KeyRepositoryMock;
-	use itp_stf_executor::mocks::StfEnclaveSignerMock;
-	use itp_stf_primitives::types::AccountId;
-	use itp_test::mock::shielding_crypto_mock::ShieldingCryptoMock;
-	use itp_top_pool_author::mocks::AuthorApiMock;
-	use itp_types::{
-		extrinsics::fill_opaque_extrinsic_with_status, Block, CallWorkerFn, Request,
-		ShardIdentifier, ShieldFundsFn,
-	};
-	use sp_core::{ed25519, Pair};
-	use sp_runtime::{MultiSignature, OpaqueExtrinsic};
-	use std::assert_matches::assert_matches;
-	use substrate_api_client::{ExtrinsicParams, GenericAddress};
-
-	type TestShieldingKeyRepo = KeyRepositoryMock<ShieldingCryptoMock>;
-	type TestStfEnclaveSigner = StfEnclaveSignerMock;
-	type TestTopPoolAuthor = AuthorApiMock<H256, H256>;
-	type TestNodeMetadataRepository = NodeMetadataRepository<NodeMetadataMock>;
-	type TestIndirectCallExecutor = IndirectCallsExecutor<
-		TestShieldingKeyRepo,
-		TestStfEnclaveSigner,
-		TestTopPoolAuthor,
-		TestNodeMetadataRepository,
-	>;
-
-	type Seed = [u8; 32];
-	const TEST_SEED: Seed = *b"12345678901234567890123456789012";
-
-	#[test]
-	fn indirect_call_can_be_added_to_pool_successfully() {
-		let _ = env_logger::builder().is_test(true).try_init();
-
-		let (indirect_calls_executor, top_pool_author, _) =
-			test_fixtures([0u8; 32], NodeMetadataMock::new());
-
-		let opaque_extrinsic =
-			OpaqueExtrinsic::from_bytes(call_worker_unchecked_extrinsic().encode().as_slice())
-				.unwrap();
-
-		let parentchain_block = ParentchainBlockBuilder::default()
-			.with_extrinsics(vec![
-				fill_opaque_extrinsic_with_status(opaque_extrinsic, true).unwrap()
-			])
-			.build();
-
-		indirect_calls_executor
-			.execute_indirect_calls_in_extrinsics(&parentchain_block)
-			.unwrap();
-
-		assert_eq!(1, top_pool_author.pending_tops(shard_id()).unwrap().len());
-	}
-
-	#[test]
-	fn failed_indirect_call_is_skipped() {
-		let _ = env_logger::builder().is_test(true).try_init();
-
-		let (indirect_calls_executor, top_pool_author, _) =
-			test_fixtures([0u8; 32], NodeMetadataMock::new());
-
-		let opaque_extrinsic =
-			OpaqueExtrinsic::from_bytes(call_worker_unchecked_extrinsic().encode().as_slice())
-				.unwrap();
-
-		let parentchain_block = ParentchainBlockBuilder::default()
-			.with_extrinsics(vec![
-				fill_opaque_extrinsic_with_status(opaque_extrinsic, false).unwrap()
-			])
-			.build();
-
-		indirect_calls_executor
-			.execute_indirect_calls_in_extrinsics(&parentchain_block)
-			.unwrap();
-
-		assert_eq!(0, top_pool_author.pending_tops(shard_id()).unwrap().len());
-	}
-
-	#[test]
-	fn shielding_call_can_be_added_to_pool_successfully() {
-		let _ = env_logger::builder().is_test(true).try_init();
-
-		let mr_enclave = [33u8; 32];
-		let (indirect_calls_executor, top_pool_author, shielding_key_repo) =
-			test_fixtures(mr_enclave.clone(), NodeMetadataMock::new());
-		let shielding_key = shielding_key_repo.retrieve_key().unwrap();
-
-		let opaque_extrinsic = OpaqueExtrinsic::from_bytes(
-			shield_funds_unchecked_extrinsic(&shielding_key).encode().as_slice(),
-		)
-		.unwrap();
-
-		let parentchain_block = ParentchainBlockBuilder::default()
-			.with_extrinsics(vec![
-				fill_opaque_extrinsic_with_status(opaque_extrinsic, true).unwrap()
-			])
-			.build();
-
-		indirect_calls_executor
-			.execute_indirect_calls_in_extrinsics(&parentchain_block)
-			.unwrap();
-
-		assert_eq!(1, top_pool_author.pending_tops(shard_id()).unwrap().len());
-		let submitted_extrinsic =
-			top_pool_author.pending_tops(shard_id()).unwrap().first().cloned().unwrap();
-		let decrypted_extrinsic = shielding_key.decrypt(&submitted_extrinsic).unwrap();
-		let decoded_operation =
-			TrustedOperation::decode(&mut decrypted_extrinsic.as_slice()).unwrap();
-		assert_matches!(decoded_operation, TrustedOperation::indirect_call(_));
-		let trusted_call_signed = decoded_operation.to_call().unwrap();
-		assert!(trusted_call_signed.verify_signature(&mr_enclave, &shard_id()));
-	}
-
-	#[test]
-	fn ensure_empty_extrinsic_vec_triggers_zero_filled_merkle_root() {
-		// given
-		let dummy_metadata = NodeMetadataMock::new();
-		let (indirect_calls_executor, _, _) = test_fixtures([38u8; 32], dummy_metadata.clone());
-
-		let block_hash = H256::from([1; 32]);
-		let extrinsics = Vec::new();
-		let confirm_processed_parentchain_block_indexes =
-			dummy_metadata.confirm_processed_parentchain_block_call_indexes().unwrap();
-		let expected_call =
-			(confirm_processed_parentchain_block_indexes, block_hash, 1, H256::default()).encode();
-
-		// when
-		let call = indirect_calls_executor
-			.create_processed_parentchain_block_call::<Block>(block_hash, extrinsics, 1)
-			.unwrap();
-
-		// then
-		assert_eq!(call.0, expected_call);
-	}
-
-	#[test]
-	fn ensure_non_empty_extrinsic_vec_triggers_non_zero_merkle_root() {
-		// given
-		let dummy_metadata = NodeMetadataMock::new();
-		let (indirect_calls_executor, _, _) = test_fixtures([39u8; 32], dummy_metadata.clone());
-
-		let block_hash = H256::from([1; 32]);
-		let extrinsics = vec![H256::from([4; 32]), H256::from([9; 32])];
-		let confirm_processed_parentchain_block_indexes =
-			dummy_metadata.confirm_processed_parentchain_block_call_indexes().unwrap();
-
-		let zero_root_call =
-			(confirm_processed_parentchain_block_indexes, block_hash, 1, H256::default()).encode();
-
-		// when
-		let call = indirect_calls_executor
-			.create_processed_parentchain_block_call::<Block>(block_hash, extrinsics, 1)
-			.unwrap();
-
-		// then
-		assert_ne!(call.0, zero_root_call);
-	}
-
-	fn shield_funds_unchecked_extrinsic(
-		shielding_key: &ShieldingCryptoMock,
-	) -> ParentchainUncheckedExtrinsic<ShieldFundsFn> {
-		let target_account = shielding_key.encrypt(&AccountId::new([2u8; 32]).encode()).unwrap();
-		let dummy_metadata = NodeMetadataMock::new();
-
-		let shield_funds_indexes = dummy_metadata.shield_funds_call_indexes().unwrap();
-		ParentchainUncheckedExtrinsic::<ShieldFundsFn>::new_signed(
-			(shield_funds_indexes, target_account, 1000u128, shard_id()),
-			GenericAddress::Address32([1u8; 32]),
-			MultiSignature::Ed25519(default_signature()),
-			default_extrinsic_params().signed_extra(),
-		)
-	}
-
-	fn call_worker_unchecked_extrinsic() -> ParentchainUncheckedExtrinsic<CallWorkerFn> {
-		let request = Request { shard: shard_id(), cyphertext: vec![1u8, 2u8] };
-		let dummy_metadata = NodeMetadataMock::new();
-		let call_worker_indexes = dummy_metadata.call_worker_call_indexes().unwrap();
-
-		ParentchainUncheckedExtrinsic::<CallWorkerFn>::new_signed(
-			(call_worker_indexes, request),
-			GenericAddress::Address32([1u8; 32]),
-			MultiSignature::Ed25519(default_signature()),
-			default_extrinsic_params().signed_extra(),
-		)
-	}
-
-	fn default_signature() -> ed25519::Signature {
-		signer().sign(&[0u8])
-	}
-
-	fn signer() -> ed25519::Pair {
-		ed25519::Pair::from_seed(&TEST_SEED)
-	}
-
-	fn shard_id() -> ShardIdentifier {
-		ShardIdentifier::default()
-	}
-
-	fn default_extrinsic_params() -> ParentchainExtrinsicParams {
-		ParentchainExtrinsicParams::new(
-			0,
-			0,
-			0,
-			H256::default(),
-			ParentchainExtrinsicParamsBuilder::default(),
-		)
-	}
-	fn test_fixtures(
-		mr_enclave: [u8; 32],
-		metadata: NodeMetadataMock,
-	) -> (TestIndirectCallExecutor, Arc<TestTopPoolAuthor>, Arc<TestShieldingKeyRepo>) {
-		let shielding_key_repo = Arc::new(TestShieldingKeyRepo::default());
-		let stf_enclave_signer = Arc::new(TestStfEnclaveSigner::new(mr_enclave));
-		let top_pool_author = Arc::new(TestTopPoolAuthor::default());
-		let node_metadata_repo = Arc::new(NodeMetadataRepository::new(metadata));
-
-		let executor = IndirectCallsExecutor::new(
-			shielding_key_repo.clone(),
-			stf_enclave_signer,
-			top_pool_author.clone(),
-			node_metadata_repo,
-		);
-=======
 pub mod filter_calls;
 pub mod indirect_calls;
 pub mod parentchain_extrinsic_parser;
->>>>>>> 97f80f71
 
 pub use error::{Error, Result};
 pub use executor::IndirectCallsExecutor;
