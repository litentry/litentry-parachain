--- conflicted
+++ resolved
@@ -135,12 +135,7 @@
 			NodeMetadataProvider,
 		>,
 		extrinsic: ParentchainUncheckedExtrinsic<Self::Call>,
-<<<<<<< HEAD
 	) -> Result<()> {
-		self.execute_internal(context, extrinsic)
-			.map_err(|_| Error::VCMPHandlingError(VCMPError::RequestVCHandlingFailed))
-=======
-	) -> Result<(), Error> {
 		let (_, shard, _) = extrinsic.function;
 		let e = Error::VCMPHandlingError(VCMPError::RequestVCHandlingFailed);
 		if self.execute_internal(context, extrinsic).is_err() {
@@ -152,6 +147,5 @@
 			return Err(e)
 		}
 		Ok(())
->>>>>>> 1347ff35
 	}
 }