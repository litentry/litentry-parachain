--- conflicted
+++ resolved
@@ -126,25 +126,18 @@
 		>,
 		input: &mut &[u8],
 	) -> Result<ExecutionStatus<H256>, Error> {
-<<<<<<< HEAD
 		if let Ok(ParentchainUncheckedExtrinsicWithStatus { xt, status }) = self.decode(input) {
-			if self.is_target_call(xt.function.clone(), context.node_meta_data_provider.as_ref()) {
+			if self.is_target_call(&xt.function, context.node_meta_data_provider.as_ref()) {
 				if status {
 					self.execute(context, xt.clone())
 						.map(|_| ExecutionStatus::Success(hash_of(&xt)))
 				} else {
 					log::warn!(
 						"extrinsic(call index: {:?}) fail to execute on parentchain.",
-						self.call_index(xt.function)
+						self.call_index(&xt.function)
 					);
 					Ok(ExecutionStatus::Skip)
 				}
-=======
-		if let Ok(xt) = self.decode(input) {
-			if self.is_target_call(&xt.function, context.node_meta_data_provider.as_ref()) {
-				self.execute(context, xt.clone())
-					.map(|_| ExecutionStatus::Success(hash_of(&xt)))
->>>>>>> 162a463d
 			} else {
 				Ok(ExecutionStatus::NextExecutor)
 			}
