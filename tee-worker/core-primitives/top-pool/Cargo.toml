--- conflicted
+++ resolved
@@ -29,21 +29,14 @@
 codec = { package = "parity-scale-codec", version = "3.0.0", default-features = false, features = ["derive"] }
 derive_more = { version = "0.99.5" }
 log = { version = "0.4", default-features = false }
-<<<<<<< HEAD
-serde = { version = "1.0", default-features = false, features = ["alloc", "derive"] }
-sp-application-crypto = { default-features = false, git = "https://github.com/paritytech/substrate.git", branch = "polkadot-v0.9.42" }
 sp-core = { default-features = false, features = ["full_crypto"], git = "https://github.com/paritytech/substrate.git", branch = "polkadot-v0.9.42" }
 sp-runtime = { default-features = false, git = "https://github.com/paritytech/substrate.git", branch = "polkadot-v0.9.42" }
-=======
-sp-core = { default-features = false, features = ["full_crypto"], git = "https://github.com/paritytech/substrate.git", branch = "polkadot-v0.9.39" }
-sp-runtime = { default-features = false, git = "https://github.com/paritytech/substrate.git", branch = "polkadot-v0.9.39" }
->>>>>>> e9ec61a4
 
 # dev dependencies (for tests)
 [dev-dependencies]
 parity-util-mem = { version = "0.12.0", default-features = false, features = ["primitive-types"] }
 serde = { version = "1.0", default-features = false, features = ["alloc", "derive"] }
-sp-application-crypto = { default-features = false, git = "https://github.com/paritytech/substrate.git", branch = "polkadot-v0.9.39" }
+sp-application-crypto = { default-features = false, git = "https://github.com/paritytech/substrate.git", branch = "polkadot-v0.9.42" }
 # litentry
 litentry-primitives = { path = "../../litentry/primitives", default-features = false }
 
