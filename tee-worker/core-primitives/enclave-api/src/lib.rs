--- conflicted
+++ resolved
@@ -21,14 +21,6 @@
 pub mod sidechain;
 pub mod teeracle_api;
 pub mod utils;
-<<<<<<< HEAD
-=======
-
-#[cfg(feature = "implement-ffi")]
-pub mod stf_task_handler;
-#[cfg(feature = "implement-ffi")]
-pub mod vc_issuance;
->>>>>>> b5c4df29
 
 #[cfg(feature = "implement-ffi")]
 pub use sgx_urts::SgxEnclave;
