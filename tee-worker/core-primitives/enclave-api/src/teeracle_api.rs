--- conflicted
+++ resolved
@@ -29,7 +29,6 @@
 	fn update_weather_data_xt(&self, longitude: &str, latitude: &str) -> EnclaveResult<Vec<u8>>;
 }
 
-<<<<<<< HEAD
 #[cfg(feature = "implement-ffi")]
 mod impl_ffi {
 	use super::TeeracleApi;
@@ -50,29 +49,13 @@
 				crypto_currency, fiat_currency
 			);
 			let mut retval = sgx_status_t::SGX_SUCCESS;
-			let response_len = 8192;
-			let mut response: Vec<u8> = vec![0u8; response_len as usize];
-=======
-impl TeeracleApi for Enclave {
-	fn update_market_data_xt(
-		&self,
-		crypto_currency: &str,
-		fiat_currency: &str,
-	) -> EnclaveResult<Vec<u8>> {
-		info!(
-			"TeeracleApi update_market_data_xt in with crypto {} and fiat {}",
-			crypto_currency, fiat_currency
-		);
-		let mut retval = sgx_status_t::SGX_SUCCESS;
-		let response_max_len = 8192;
-		let mut response: Vec<u8> = vec![0u8; response_max_len as usize];
-		let mut response_len: u32 = 0;
->>>>>>> 12a004e6
+			let response_max_len = 8192;
+			let mut response: Vec<u8> = vec![0u8; response_max_len as usize];
+			let mut response_len: u32 = 0;
 
 			let crypto_curr = crypto_currency.encode();
 			let fiat_curr = fiat_currency.encode();
 
-<<<<<<< HEAD
 			let res = unsafe {
 				ffi::update_market_data_xt(
 					self.eid,
@@ -82,30 +65,15 @@
 					fiat_curr.as_ptr(),
 					fiat_curr.len() as u32,
 					response.as_mut_ptr(),
-					response_len,
+					response_max_len,
+					&mut response_len as *mut u32,
 				)
 			};
-=======
-		let res = unsafe {
-			ffi::update_market_data_xt(
-				self.eid,
-				&mut retval,
-				crypto_curr.as_ptr(),
-				crypto_curr.len() as u32,
-				fiat_curr.as_ptr(),
-				fiat_curr.len() as u32,
-				response.as_mut_ptr(),
-				response_max_len,
-				&mut response_len as *mut u32,
-			)
-		};
->>>>>>> 12a004e6
 
 			ensure!(res == sgx_status_t::SGX_SUCCESS, Error::Sgx(res));
 			ensure!(retval == sgx_status_t::SGX_SUCCESS, Error::Sgx(retval));
 
-<<<<<<< HEAD
-			Ok(response)
+			Ok(Vec::from(&response[..response_len as usize]))
 		}
 		fn update_weather_data_xt(
 			&self,
@@ -117,26 +85,13 @@
 				latitude, longitude
 			);
 			let mut retval = sgx_status_t::SGX_SUCCESS;
-			let response_len = 8192;
-			let mut response: Vec<u8> = vec![0u8; response_len as usize];
-=======
-		Ok(Vec::from(&response[..response_len as usize]))
-	}
-	fn update_weather_data_xt(&self, longitude: &str, latitude: &str) -> EnclaveResult<Vec<u8>> {
-		info!(
-			"TeeracleApi update_weather_data_xt in with latitude: {}, longitude: {}",
-			latitude, longitude
-		);
-		let mut retval = sgx_status_t::SGX_SUCCESS;
-		let response_max_len = 8192;
-		let mut response: Vec<u8> = vec![0u8; response_max_len as usize];
-		let mut response_len: u32 = 0;
->>>>>>> 12a004e6
+			let response_max_len = 8192;
+			let mut response: Vec<u8> = vec![0u8; response_max_len as usize];
+			let mut response_len: u32 = 0;
 
 			let longitude_encoded: Vec<u8> = longitude.encode();
 			let latitude_encoded: Vec<u8> = latitude.encode();
 
-<<<<<<< HEAD
 			let res = unsafe {
 				ffi::update_weather_data_xt(
 					self.eid,
@@ -146,32 +101,14 @@
 					latitude_encoded.as_ptr(),
 					latitude_encoded.len() as u32,
 					response.as_mut_ptr(),
-					response_len,
+					response_max_len,
+					&mut response_len as *mut u32,
 				)
 			};
 
 			ensure!(res == sgx_status_t::SGX_SUCCESS, Error::Sgx(res));
 			ensure!(retval == sgx_status_t::SGX_SUCCESS, Error::Sgx(retval));
-			Ok(response)
+			Ok(Vec::from(&response[..response_len as usize]))
 		}
-=======
-		let res = unsafe {
-			ffi::update_weather_data_xt(
-				self.eid,
-				&mut retval,
-				longitude_encoded.as_ptr(),
-				longitude_encoded.len() as u32,
-				latitude_encoded.as_ptr(),
-				latitude_encoded.len() as u32,
-				response.as_mut_ptr(),
-				response_max_len,
-				&mut response_len as *mut u32,
-			)
-		};
-
-		ensure!(res == sgx_status_t::SGX_SUCCESS, Error::Sgx(res));
-		ensure!(retval == sgx_status_t::SGX_SUCCESS, Error::Sgx(retval));
-		Ok(Vec::from(&response[..response_len as usize]))
->>>>>>> 12a004e6
 	}
 }