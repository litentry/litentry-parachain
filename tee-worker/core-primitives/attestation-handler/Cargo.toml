--- conflicted
+++ resolved
@@ -50,12 +50,7 @@
 httparse = { default-features = false, git = "https://github.com/integritee-network/httparse-sgx", branch = "sgx-experimental" }
 
 # substrate deps
-<<<<<<< HEAD
 sp-core = { default-features = false, features = ["full_crypto"], git = "https://github.com/paritytech/substrate.git", branch = "polkadot-v0.9.42" }
-sp-runtime = { default-features = false, git = "https://github.com/paritytech/substrate.git", branch = "polkadot-v0.9.42" }
-=======
-sp-core = { default-features = false, features = ["full_crypto"], git = "https://github.com/paritytech/substrate.git", branch = "polkadot-v0.9.39" }
->>>>>>> e9ec61a4
 
 [features]
 default = ["std"]
