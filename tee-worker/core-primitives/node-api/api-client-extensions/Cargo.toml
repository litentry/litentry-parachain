--- conflicted
+++ resolved
@@ -5,13 +5,6 @@
 edition = "2021"
 
 [dependencies]
-<<<<<<< HEAD
-# crates.io
-codec = { package = "parity-scale-codec", version = "3.0.0", features = ["derive"] }
-log = { version = "0.4" }
-thiserror = { version = "1.0" }
-=======
->>>>>>> e9ec61a4
 
 # substrate
 sp-consensus-grandpa = { git = "https://github.com/paritytech/substrate.git", branch = "polkadot-v0.9.42" }
