/*
	Copyright 2021 Integritee AG and Supercomputing Systems AG

	Licensed under the Apache License, Version 2.0 (the "License");
	you may not use this file except in compliance with the License.
	You may obtain a copy of the License at

		http://www.apache.org/licenses/LICENSE-2.0

	Unless required by applicable law or agreed to in writing, software
	distributed under the License is distributed on an "AS IS" BASIS,
	WITHOUT WARRANTIES OR CONDITIONS OF ANY KIND, either express or implied.
	See the License for the specific language governing permissions and
	limitations under the License.

*/

//! Handle SGX compatible substrate chain metadata.

#![cfg_attr(not(feature = "std"), no_std)]

use crate::{
	error::Result, pallet_imp::IMPCallIndexes, pallet_sidechain::SidechainCallIndexes,
<<<<<<< HEAD
	pallet_teerex::TeerexCallIndexes, pallet_utility::UtilityCallIndexes,
=======
	pallet_system::SystemSs58Prefix, pallet_teerex::TeerexCallIndexes,
>>>>>>> 77041c93
	pallet_vcmp::VCMPCallIndexes,
};
use codec::{Decode, Encode};
use sp_core::storage::StorageKey;
use substrate_api_client::{Metadata, MetadataError};

pub use crate::error::Error;

pub mod error;
pub mod pallet_imp;
pub mod pallet_imp_mock;
pub mod pallet_sidechain;
pub mod pallet_system;
pub mod pallet_teeracle;
pub mod pallet_teerex;
pub mod pallet_utility;
pub mod pallet_vcmp;
pub mod runtime_call;

#[cfg(feature = "std")]
pub mod event;

#[cfg(feature = "mocks")]
pub mod metadata_mocks;

pub trait NodeMetadataTrait:
<<<<<<< HEAD
TeerexCallIndexes + IMPCallIndexes + VCMPCallIndexes + UtilityCallIndexes + SidechainCallIndexes
{
}
impl<
	T: TeerexCallIndexes
	+ IMPCallIndexes
	+ VCMPCallIndexes
	+ UtilityCallIndexes
	+ SidechainCallIndexes,
> NodeMetadataTrait for T
=======
	TeerexCallIndexes + SidechainCallIndexes + IMPCallIndexes + VCMPCallIndexes + SystemSs58Prefix
{
}
impl<
		T: TeerexCallIndexes
			+ SidechainCallIndexes
			+ IMPCallIndexes
			+ VCMPCallIndexes
			+ SystemSs58Prefix,
	> NodeMetadataTrait for T
>>>>>>> 77041c93
{
}

#[derive(Default, Encode, Decode, Debug, Clone)]
pub struct NodeMetadata {
	node_metadata: Option<Metadata>,
	runtime_spec_version: u32,
	runtime_transaction_version: u32,
}

impl NodeMetadata {
	pub fn new(
		node_metadata: Metadata,
		runtime_spec_version: u32,
		runtime_transaction_version: u32,
	) -> Self {
		Self {
			node_metadata: Some(node_metadata),
			runtime_spec_version,
			runtime_transaction_version,
		}
	}
	/// Return the substrate chain runtime version.
	pub fn get_runtime_version(&self) -> u32 {
		self.runtime_spec_version
	}

	/// Return the substrate chain runtime transaction version.
	pub fn get_runtime_transaction_version(&self) -> u32 {
		self.runtime_transaction_version
	}

	/// Generic call indexes:
	/// Get the array [pallet index, call index] corresponding to a pallet's call over the metadata.
	pub fn call_indexes(
		&self,
		pallet_name: &'static str,
		call_name: &'static str,
	) -> Result<[u8; 2]> {
		let pallet = match &self.node_metadata {
			None => return Err(Error::MetadataNotSet),
			Some(m) => m.pallet(pallet_name).map_err(Error::NodeMetadata)?,
		};
		let call_index = pallet
			.call_indexes
			.get(call_name)
			.ok_or_else(|| Error::NodeMetadata(MetadataError::CallNotFound(call_name)))?;
		Ok([pallet.index, *call_index])
	}

	/// Generic storages:
	/// Get the storage keys corresponding to a storage over the metadata:
	pub fn storage_value_key(
		&self,
		storage_prefix: &'static str,
		storage_key_name: &'static str,
	) -> Result<StorageKey> {
		match &self.node_metadata {
			None => Err(Error::MetadataNotSet),
			Some(m) => m
				.storage_value_key(storage_prefix, storage_key_name)
				.map_err(Error::NodeMetadata),
		}
	}

	pub fn storage_map_key<K: Encode>(
		&self,
		storage_prefix: &'static str,
		storage_key_name: &'static str,
		map_key: K,
	) -> Result<StorageKey> {
		match &self.node_metadata {
			None => Err(Error::MetadataNotSet),
			Some(m) => m
				.storage_map_key::<K>(storage_prefix, storage_key_name, map_key)
				.map_err(Error::NodeMetadata),
		}
	}

	pub fn storage_double_map_key<K: Encode, Q: Encode>(
		&self,
		storage_prefix: &'static str,
		storage_key_name: &'static str,
		first: K,
		second: Q,
	) -> Result<StorageKey> {
		match &self.node_metadata {
			None => Err(Error::MetadataNotSet),
			Some(m) => m
				.storage_double_map_key(storage_prefix, storage_key_name, first, second)
				.map_err(Error::NodeMetadata),
		}
	}
}<|MERGE_RESOLUTION|>--- conflicted
+++ resolved
@@ -21,11 +21,8 @@
 
 use crate::{
 	error::Result, pallet_imp::IMPCallIndexes, pallet_sidechain::SidechainCallIndexes,
-<<<<<<< HEAD
 	pallet_teerex::TeerexCallIndexes, pallet_utility::UtilityCallIndexes,
-=======
 	pallet_system::SystemSs58Prefix, pallet_teerex::TeerexCallIndexes,
->>>>>>> 77041c93
 	pallet_vcmp::VCMPCallIndexes,
 };
 use codec::{Decode, Encode};
@@ -52,18 +49,6 @@
 pub mod metadata_mocks;
 
 pub trait NodeMetadataTrait:
-<<<<<<< HEAD
-TeerexCallIndexes + IMPCallIndexes + VCMPCallIndexes + UtilityCallIndexes + SidechainCallIndexes
-{
-}
-impl<
-	T: TeerexCallIndexes
-	+ IMPCallIndexes
-	+ VCMPCallIndexes
-	+ UtilityCallIndexes
-	+ SidechainCallIndexes,
-> NodeMetadataTrait for T
-=======
 	TeerexCallIndexes + SidechainCallIndexes + IMPCallIndexes + VCMPCallIndexes + SystemSs58Prefix
 {
 }
@@ -74,7 +59,6 @@
 			+ VCMPCallIndexes
 			+ SystemSs58Prefix,
 	> NodeMetadataTrait for T
->>>>>>> 77041c93
 {
 }
 
