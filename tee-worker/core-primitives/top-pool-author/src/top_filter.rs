--- conflicted
+++ resolved
@@ -284,59 +284,19 @@
 
 	#[test]
 	fn calls_only_filter_works() {
-<<<<<<< HEAD
 		let filter = CallsOnlyFilter::new();
-=======
-		let filter = CallsOnlyFilter;
-
-		assert!(filter.filter(&trusted_direct_call()));
-		assert!(filter.filter(&trusted_indirect_call()));
-		assert!(!filter.filter(&trusted_getter()));
-	}
-
-	#[test]
-	fn direct_calls_only_filter_works() {
-		let filter = DirectCallsOnlyFilter;
-
-		assert!(filter.filter(&trusted_direct_call()));
-		assert!(!filter.filter(&trusted_indirect_call()));
-		assert!(!filter.filter(&trusted_getter()));
-	}
-
-	fn trusted_direct_call() -> TrustedOperation {
-		TrustedOperation::direct_call(trusted_call_signed())
-	}
-
-	fn trusted_indirect_call() -> TrustedOperation {
-		TrustedOperation::indirect_call(trusted_call_signed())
-	}
-
-	fn trusted_getter() -> TrustedOperation {
-		let account = test_account();
-		let getter = TrustedGetter::free_balance(account.public().into());
-		let trusted_getter_signed =
-			Getter::trusted(getter.sign(&KeyPair::Ed25519(Box::new(account))));
-		TrustedOperation::from(trusted_getter_signed)
-	}
-
-	fn trusted_call_signed() -> TrustedCallSigned {
-		let account = test_account();
-		let call =
-			TrustedCall::balance_shield(account.public().into(), account.public().into(), 12u128);
-		call.sign(&KeyPair::Ed25519(Box::new(account)), 0, &mr_enclave(), &shard_id())
-	}
-
-	fn test_account() -> ed25519::Pair {
-		ed25519::Pair::from_seed(&TEST_SEED)
-	}
-
-	fn shard_id() -> ShardIdentifier {
-		BlakeTwo256::hash(vec![1u8, 2u8, 3u8].as_slice().encode().as_slice())
-	}
->>>>>>> a486e784
 
 		assert!(filter.filter(&mock_top_direct_trusted_call_signed()));
 		assert!(filter.filter(&mock_top_indirect_trusted_call_signed()));
 		assert!(!filter.filter(&mock_top_trusted_getter_signed()));
 	}
+
+	#[test]
+	fn direct_calls_only_filter_works() {
+		let filter = DirectCallsOnlyFilter;
+
+		assert!(filter.filter(&mock_top_direct_trusted_call_signed()));
+		assert!(!filter.filter(&mock_top_indirect_trusted_call_signed()));
+		assert!(!filter.filter(&mock_top_trusted_getter_signed()));
+	}
 }