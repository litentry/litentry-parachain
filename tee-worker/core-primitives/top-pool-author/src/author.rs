--- conflicted
+++ resolved
@@ -29,14 +29,10 @@
 use itp_enclave_metrics::EnclaveMetric;
 use itp_ocall_api::EnclaveMetricsOCallApi;
 use itp_sgx_crypto::{key_repository::AccessKey, ShieldingCryptoDecrypt};
-<<<<<<< HEAD
 use itp_stf_primitives::{
 	traits::{PoolTransactionValidation, TrustedCallVerification},
-	types::{AccountId, TrustedOperation as StfTrustedOperation, TrustedOperationOrHash},
+	types::{AccountId, Hash, TrustedOperation as StfTrustedOperation, TrustedOperationOrHash},
 };
-=======
-use itp_stf_primitives::types::{AccountId, Hash};
->>>>>>> a486e784
 use itp_stf_state_handler::query_shard_state::QueryShardState;
 use itp_top_pool::{
 	error::{Error as PoolError, IntoPoolError},
@@ -63,27 +59,19 @@
 
 /// Define type of TOP filter that is used in the Author
 #[cfg(feature = "sidechain")]
-<<<<<<< HEAD
 pub type AuthorTopFilter<TCS, G> = crate::top_filter::CallsOnlyFilter<TCS, G>;
+#[cfg(feature = "sidechain")]
+pub type BroadcastedTopFilter<TCS, G> = crate::top_filter::DirectCallsOnlyFilter<TCS, G>;
+
 #[cfg(feature = "offchain-worker")]
 pub type AuthorTopFilter<TCS, G> = crate::top_filter::IndirectCallsOnlyFilter<TCS, G>;
+#[cfg(feature = "offchain-worker")]
+pub type BroadcastedTopFilter<TCS, G> = crate::top_filter::DenyAllFilter<TCS, G>;
+
 #[cfg(feature = "teeracle")] // Teeracle currently does not process any trusted operations
 pub type AuthorTopFilter<TCS, G> = crate::top_filter::DenyAllFilter<TCS, G>;
-=======
-pub type AuthorTopFilter = crate::top_filter::CallsOnlyFilter;
-#[cfg(feature = "sidechain")]
-pub type BroadcastedTopFilter = crate::top_filter::DirectCallsOnlyFilter;
-
-#[cfg(feature = "offchain-worker")]
-pub type AuthorTopFilter = crate::top_filter::IndirectCallsOnlyFilter;
-#[cfg(feature = "offchain-worker")]
-pub type BroadcastedTopFilter = crate::top_filter::DenyAllFilter;
-
-#[cfg(feature = "teeracle")] // Teeracle currently does not process any trusted operations
-pub type AuthorTopFilter = crate::top_filter::DenyAllFilter;
 #[cfg(feature = "teeracle")]
-pub type BroadcastedTopFilter = crate::top_filter::DenyAllFilter;
->>>>>>> a486e784
+pub type BroadcastedTopFilter<TCS, G> = crate::top_filter::DenyAllFilter<TCS, G>;
 
 #[cfg(not(any(feature = "sidechain", feature = "offchain-worker", feature = "teeracle")))]
 pub type AuthorTopFilter<TCS, G> = crate::top_filter::CallsOnlyFilter<TCS, G>;
@@ -104,12 +92,6 @@
 /// Authoring API for RPC calls
 ///
 ///
-<<<<<<< HEAD
-pub struct Author<TopPool, TopFilter, StateFacade, ShieldingKeyRepository, OCallApi, TCS, G>
-where
-	TopPool: TrustedOperationPool<StfTrustedOperation<TCS, G>> + Sync + Send + 'static,
-	TopFilter: Filter<Value = StfTrustedOperation<TCS, G>>,
-=======
 pub struct Author<
 	TopPool,
 	TopFilter,
@@ -117,11 +99,12 @@
 	StateFacade,
 	ShieldingKeyRepository,
 	OCallApi,
+	TCS,
+	G,
 > where
-	TopPool: TrustedOperationPool + Sync + Send + 'static,
-	TopFilter: Filter<Value = TrustedOperation>,
-	BroadcastedTopFilter: Filter<Value = TrustedOperation>,
->>>>>>> a486e784
+	TopPool: TrustedOperationPool<StfTrustedOperation<TCS, G>> + Sync + Send + 'static,
+	TopFilter: Filter<Value = StfTrustedOperation<TCS, G>>,
+	BroadcastedTopFilter: Filter<Value = StfTrustedOperation<TCS, G>>,
 	StateFacade: QueryShardState,
 	ShieldingKeyRepository: AccessKey,
 	<ShieldingKeyRepository as AccessKey>::KeyType: ShieldingCryptoDecrypt + 'static,
@@ -137,20 +120,29 @@
 	request_sink: Arc<SyncSender<BroadcastedRequest>>,
 }
 
-<<<<<<< HEAD
-impl<TopPool, TopFilter, StateFacade, ShieldingKeyRepository, OCallApi, TCS, G>
-	Author<TopPool, TopFilter, StateFacade, ShieldingKeyRepository, OCallApi, TCS, G>
-where
+impl<
+		TopPool,
+		TopFilter,
+		BroadcastedTopFilter,
+		StateFacade,
+		ShieldingKeyRepository,
+		OCallApi,
+		TCS,
+		G,
+	>
+	Author<
+		TopPool,
+		TopFilter,
+		BroadcastedTopFilter,
+		StateFacade,
+		ShieldingKeyRepository,
+		OCallApi,
+		TCS,
+		G,
+	> where
 	TopPool: TrustedOperationPool<StfTrustedOperation<TCS, G>> + Sync + Send + 'static,
 	TopFilter: Filter<Value = StfTrustedOperation<TCS, G>>,
-=======
-impl<TopPool, TopFilter, BroadcastedTopFilter, StateFacade, ShieldingKeyRepository, OCallApi>
-	Author<TopPool, TopFilter, BroadcastedTopFilter, StateFacade, ShieldingKeyRepository, OCallApi>
-where
-	TopPool: TrustedOperationPool + Sync + Send + 'static,
-	TopFilter: Filter<Value = TrustedOperation>,
-	BroadcastedTopFilter: Filter<Value = TrustedOperation>,
->>>>>>> a486e784
+	BroadcastedTopFilter: Filter<Value = StfTrustedOperation<TCS, G>>,
 	StateFacade: QueryShardState,
 	ShieldingKeyRepository: AccessKey,
 	<ShieldingKeyRepository as AccessKey>::KeyType: ShieldingCryptoDecrypt + 'static,
@@ -186,20 +178,29 @@
 	SubmitWatchAndBroadcast(String),
 }
 
-<<<<<<< HEAD
-impl<TopPool, TopFilter, StateFacade, ShieldingKeyRepository, OCallApi, TCS, G>
-	Author<TopPool, TopFilter, StateFacade, ShieldingKeyRepository, OCallApi, TCS, G>
-where
+impl<
+		TopPool,
+		TopFilter,
+		BroadcastedTopFilter,
+		StateFacade,
+		ShieldingKeyRepository,
+		OCallApi,
+		TCS,
+		G,
+	>
+	Author<
+		TopPool,
+		TopFilter,
+		BroadcastedTopFilter,
+		StateFacade,
+		ShieldingKeyRepository,
+		OCallApi,
+		TCS,
+		G,
+	> where
 	TopPool: TrustedOperationPool<StfTrustedOperation<TCS, G>> + Sync + Send + 'static,
 	TopFilter: Filter<Value = StfTrustedOperation<TCS, G>>,
-=======
-impl<TopPool, TopFilter, BroadcastedTopFilter, StateFacade, ShieldingKeyRepository, OCallApi>
-	Author<TopPool, TopFilter, BroadcastedTopFilter, StateFacade, ShieldingKeyRepository, OCallApi>
-where
-	TopPool: TrustedOperationPool + Sync + Send + 'static,
-	TopFilter: Filter<Value = TrustedOperation>,
-	BroadcastedTopFilter: Filter<Value = TrustedOperation>,
->>>>>>> a486e784
+	BroadcastedTopFilter: Filter<Value = StfTrustedOperation<TCS, G>>,
 	StateFacade: QueryShardState,
 	ShieldingKeyRepository: AccessKey,
 	<ShieldingKeyRepository as AccessKey>::KeyType: ShieldingCryptoDecrypt + 'static,
@@ -395,22 +396,29 @@
 	.into()
 }
 
-<<<<<<< HEAD
-impl<TopPool, TopFilter, StateFacade, ShieldingKeyRepository, OCallApi, TCS, G>
-	AuthorApi<TxHash, BlockHash, TCS, G>
-	for Author<TopPool, TopFilter, StateFacade, ShieldingKeyRepository, OCallApi, TCS, G>
-where
+impl<
+		TopPool,
+		TopFilter,
+		BroadcastedTopFilter,
+		StateFacade,
+		ShieldingKeyRepository,
+		OCallApi,
+		TCS,
+		G,
+	> AuthorApi<TxHash, BlockHash, TCS, G>
+	for Author<
+		TopPool,
+		TopFilter,
+		BroadcastedTopFilter,
+		StateFacade,
+		ShieldingKeyRepository,
+		OCallApi,
+		TCS,
+		G,
+	> where
 	TopPool: TrustedOperationPool<StfTrustedOperation<TCS, G>> + Sync + Send + 'static,
 	TopFilter: Filter<Value = StfTrustedOperation<TCS, G>>,
-=======
-impl<TopPool, TopFilter, BroadcastedTopFilter, StateFacade, ShieldingKeyRepository, OCallApi>
-	AuthorApi<TxHash<TopPool>, BlockHash<TopPool>>
-	for Author<TopPool, TopFilter, BroadcastedTopFilter, StateFacade, ShieldingKeyRepository, OCallApi>
-where
-	TopPool: TrustedOperationPool + Sync + Send + 'static,
-	TopFilter: Filter<Value = TrustedOperation>,
-	BroadcastedTopFilter: Filter<Value = TrustedOperation>,
->>>>>>> a486e784
+	BroadcastedTopFilter: Filter<Value = StfTrustedOperation<TCS, G>>,
 	StateFacade: QueryShardState,
 	ShieldingKeyRepository: AccessKey,
 	<ShieldingKeyRepository as AccessKey>::KeyType: ShieldingCryptoDecrypt + 'static,
@@ -434,14 +442,7 @@
 		+ TrustedCallVerification
 		+ 'static,
 {
-<<<<<<< HEAD
-	fn submit_top<R: DecryptableRequest>(&self, req: R) -> PoolFuture<TxHash, RpcError> {
-=======
-	fn submit_top<R: DecryptableRequest + Encode>(
-		&self,
-		req: R,
-	) -> PoolFuture<TxHash<TopPool>, RpcError> {
->>>>>>> a486e784
+	fn submit_top<R: DecryptableRequest + Encode>(&self, req: R) -> PoolFuture<TxHash, RpcError> {
 		self.process_top(req, TopSubmissionMode::Submit)
 	}
 
@@ -518,17 +519,10 @@
 		failed_to_remove
 	}
 
-<<<<<<< HEAD
-	fn watch_top<R: DecryptableRequest>(&self, request: R) -> PoolFuture<TxHash, RpcError> {
-		self.process_top(request, TopSubmissionMode::SubmitWatch)
-	}
-
-	fn update_connection_state(&self, updates: Vec<(TxHash, (Vec<u8>, bool))>) {
-=======
 	fn watch_top<R: DecryptableRequest + Encode>(
 		&self,
 		request: R,
-	) -> PoolFuture<TxHash<TopPool>, RpcError> {
+	) -> PoolFuture<TxHash, RpcError> {
 		self.process_top(request, TopSubmissionMode::SubmitWatch)
 	}
 
@@ -536,12 +530,11 @@
 		&self,
 		request: R,
 		json_rpc_method: String,
-	) -> PoolFuture<TxHash<TopPool>, RpcError> {
+	) -> PoolFuture<TxHash, RpcError> {
 		self.process_top(request, TopSubmissionMode::SubmitWatchAndBroadcast(json_rpc_method))
 	}
 
-	fn update_connection_state(&self, updates: Vec<(TxHash<TopPool>, (Vec<u8>, bool))>) {
->>>>>>> a486e784
+	fn update_connection_state(&self, updates: Vec<(TxHash, (Vec<u8>, bool))>) {
 		self.top_pool.update_connection_state(updates)
 	}
 
@@ -550,21 +543,29 @@
 	}
 }
 
-<<<<<<< HEAD
-impl<TopPool, TopFilter, StateFacade, ShieldingKeyRepository, OCallApi, TCS, G> OnBlockImported
-	for Author<TopPool, TopFilter, StateFacade, ShieldingKeyRepository, OCallApi, TCS, G>
-where
+impl<
+		TopPool,
+		TopFilter,
+		BroadcastedTopFilter,
+		StateFacade,
+		ShieldingKeyRepository,
+		OCallApi,
+		TCS,
+		G,
+	> OnBlockImported
+	for Author<
+		TopPool,
+		TopFilter,
+		BroadcastedTopFilter,
+		StateFacade,
+		ShieldingKeyRepository,
+		OCallApi,
+		TCS,
+		G,
+	> where
 	TopPool: TrustedOperationPool<StfTrustedOperation<TCS, G>> + Sync + Send + 'static,
 	TopFilter: Filter<Value = StfTrustedOperation<TCS, G>>,
-=======
-impl<TopPool, TopFilter, BroadcastedTopFilter, StateFacade, ShieldingKeyRepository, OCallApi>
-	OnBlockImported
-	for Author<TopPool, TopFilter, BroadcastedTopFilter, StateFacade, ShieldingKeyRepository, OCallApi>
-where
-	TopPool: TrustedOperationPool + Sync + Send + 'static,
-	TopFilter: Filter<Value = TrustedOperation>,
-	BroadcastedTopFilter: Filter<Value = TrustedOperation>,
->>>>>>> a486e784
+	BroadcastedTopFilter: Filter<Value = StfTrustedOperation<TCS, G>>,
 	StateFacade: QueryShardState,
 	ShieldingKeyRepository: AccessKey,
 	<ShieldingKeyRepository as AccessKey>::KeyType: ShieldingCryptoDecrypt + 'static,
