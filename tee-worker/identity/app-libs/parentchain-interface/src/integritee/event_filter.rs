/*
	Copyright 2021 Integritee AG

	Licensed under the Apache License, Version 2.0 (the "License");
	you may not use this file except in compliance with the License.
	You may obtain a copy of the License at

		http://www.apache.org/licenses/LICENSE-2.0

	Unless required by applicable law or agreed to in writing, software
	distributed under the License is distributed on an "AS IS" BASIS,
	WITHOUT WARRANTIES OR CONDITIONS OF ANY KIND, either express or implied.
	See the License for the specific language governing permissions and
	limitations under the License.

*/
//! Various way to filter Parentchain events

use itc_parentchain_indirect_calls_executor::event_filter::ToEvents;
use itp_api_client_types::Events;

use itp_node_api::api_client::StaticEvent;
use itp_types::{
<<<<<<< HEAD
	parentchain::{
		events::{
			ActivateIdentityRequested, AssertionCreated, DeactivateIdentityRequested,
			EnclaveUnauthorized, LinkIdentityRequested, OpaqueTaskPosted,
			ParentchainBlockProcessed, RewardDistributionStarted, VCRequested,
		},
		FilterEvents,
	},
=======
	parentchain::{events::*, FilterEvents},
>>>>>>> fe22fd9b
	H256,
};
use std::vec::Vec;

#[derive(Clone)]
pub struct FilterableEvents(pub Events<H256>);

impl FilterableEvents {
	fn filter<T: StaticEvent, E>(&self) -> Result<Vec<T>, E> {
		Ok(self
			.to_events()
			.iter()
			.flatten()
			.filter_map(|ev| match ev.as_event::<T>() {
				Ok(maybe_event) => maybe_event,
				Err(e) => {
					log::error!("Could not decode event: {:?}", e);
					None
				},
			})
			.collect())
	}
}

// todo: improve: https://github.com/integritee-network/worker/pull/1378#discussion_r1393933766
impl ToEvents<Events<H256>> for FilterableEvents {
	fn to_events(&self) -> &Events<H256> {
		&self.0
	}
}

impl From<Events<H256>> for FilterableEvents {
	fn from(ev: Events<H256>) -> Self {
		Self(ev)
	}
}

impl FilterEvents for FilterableEvents {
	type Error = itc_parentchain_indirect_calls_executor::Error;

	fn get_link_identity_events(&self) -> Result<Vec<LinkIdentityRequested>, Self::Error> {
		self.filter()
	}

	fn get_vc_requested_events(&self) -> Result<Vec<VCRequested>, Self::Error> {
		self.filter()
	}

	fn get_deactivate_identity_events(
		&self,
	) -> Result<Vec<DeactivateIdentityRequested>, Self::Error> {
		self.filter()
	}

	fn get_activate_identity_events(&self) -> Result<Vec<ActivateIdentityRequested>, Self::Error> {
		self.filter()
	}

	fn get_enclave_unauthorized_events(&self) -> Result<Vec<EnclaveUnauthorized>, Self::Error> {
		self.filter()
	}

	fn get_opaque_task_posted_events(&self) -> Result<Vec<OpaqueTaskPosted>, Self::Error> {
		self.filter()
	}

	fn get_assertion_created_events(&self) -> Result<Vec<AssertionCreated>, Self::Error> {
		self.filter()
	}

	fn get_parentchain_block_proccessed_events(
		&self,
	) -> Result<Vec<ParentchainBlockProcessed>, Self::Error> {
		self.filter()
	}

<<<<<<< HEAD
	fn get_reward_distribution_started_events(
		&self,
	) -> Result<Vec<RewardDistributionStarted>, Self::Error> {
=======
	fn get_relayer_added_events(&self) -> Result<Vec<RelayerAdded>, Self::Error> {
		self.filter()
	}

	fn get_relayers_removed_events(&self) -> Result<Vec<RelayerRemoved>, Self::Error> {
		self.filter()
	}

	fn get_enclave_added_events(&self) -> Result<Vec<EnclaveAdded>, Self::Error> {
		self.filter()
	}

	fn get_enclave_removed_events(&self) -> Result<Vec<EnclaveRemoved>, Self::Error> {
		self.filter()
	}

	fn get_btc_wallet_generated_events(&self) -> Result<Vec<BtcWalletGenerated>, Self::Error> {
>>>>>>> fe22fd9b
		self.filter()
	}
}<|MERGE_RESOLUTION|>--- conflicted
+++ resolved
@@ -21,18 +21,7 @@
 
 use itp_node_api::api_client::StaticEvent;
 use itp_types::{
-<<<<<<< HEAD
-	parentchain::{
-		events::{
-			ActivateIdentityRequested, AssertionCreated, DeactivateIdentityRequested,
-			EnclaveUnauthorized, LinkIdentityRequested, OpaqueTaskPosted,
-			ParentchainBlockProcessed, RewardDistributionStarted, VCRequested,
-		},
-		FilterEvents,
-	},
-=======
 	parentchain::{events::*, FilterEvents},
->>>>>>> fe22fd9b
 	H256,
 };
 use std::vec::Vec;
@@ -109,11 +98,11 @@
 		self.filter()
 	}
 
-<<<<<<< HEAD
 	fn get_reward_distribution_started_events(
 		&self,
 	) -> Result<Vec<RewardDistributionStarted>, Self::Error> {
-=======
+		self.filter()
+	}
 	fn get_relayer_added_events(&self) -> Result<Vec<RelayerAdded>, Self::Error> {
 		self.filter()
 	}
@@ -131,7 +120,6 @@
 	}
 
 	fn get_btc_wallet_generated_events(&self) -> Result<Vec<BtcWalletGenerated>, Self::Error> {
->>>>>>> fe22fd9b
 		self.filter()
 	}
 }