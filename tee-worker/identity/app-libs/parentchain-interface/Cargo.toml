--- conflicted
+++ resolved
@@ -5,29 +5,6 @@
 edition = "2021"
 
 [dependencies]
-<<<<<<< HEAD
-# sgx dependencies
-pallet-identity-management-tee = { path = "../../litentry/pallets/identity-management", default-features = false }
-sgx_tstd = { branch = "master", git = "https://github.com/apache/teaclave-sgx-sdk.git", optional = true }
-
-# local dependencies
-ita-sgx-runtime = { path = "../sgx-runtime", default-features = false }
-ita-stf = { path = "../stf", default-features = false }
-itc-parentchain-indirect-calls-executor = { path = "../../core/parentchain/indirect-calls-executor", default-features = false }
-itp-api-client-types = { path = "../../core-primitives/node-api/api-client-types", default-features = false }
-itp-enclave-metrics = { path = "../../core-primitives/enclave-metrics", default-features = false }
-itp-node-api = { path = "../../core-primitives/node-api", default-features = false }
-itp-ocall-api = { path = "../../core-primitives/ocall-api", default-features = false }
-itp-sgx-externalities = { path = "../../core-primitives/substrate-sgx/externalities", default-features = false }
-itp-stf-primitives = { path = "../../core-primitives/stf-primitives", default-features = false }
-itp-stf-state-handler = { path = "../../core-primitives/stf-state-handler", default-features = false }
-itp-storage = { path = "../../core-primitives/storage", default-features = false }
-itp-types = { path = "../../core-primitives/types", default-features = false }
-lc-parachain-extrinsic-task-sender = { path = "../../litentry/core/parachain-extrinsic-task/sender", default-features = false }
-# no-std compatible libraries
-codec = { package = "parity-scale-codec", version = "3.0.0", default-features = false, features = ["derive"] }
-log = { version = "0.4", default-features = false }
-=======
 sgx_tstd = { workspace = true, optional = true }
 
 ita-sgx-runtime = { package = "id-ita-sgx-runtime", path = "../sgx-runtime", default-features = false }
@@ -39,34 +16,27 @@
 itp-ocall-api = { workspace = true }
 itp-stf-primitives = { workspace = true }
 itp-types = { workspace = true }
+itp-storage = { workspace = true }
+itp-sgx-externalities = { workspace = true }
+itp-stf-state-handler = { workspace = true }
 
 codec = { package = "parity-scale-codec", workspace = true }
 log = { workspace = true }
->>>>>>> fe22fd9b
 
 sp-core = { workspace = true, features = ["full_crypto"] }
 sp-runtime = { workspace = true }
 sp-std = { workspace = true }
 substrate-api-client = { workspace = true, optional = true }
 
-<<<<<<< HEAD
-# substrate dep
-frame-support = { git = "https://github.com/paritytech/substrate", branch = "polkadot-v0.9.42", default-features = false }
-sp-core = { default-features = false, features = ["full_crypto"], git = "https://github.com/paritytech/substrate.git", branch = "polkadot-v0.9.42" }
-sp-runtime = { default-features = false, git = "https://github.com/paritytech/substrate.git", branch = "polkadot-v0.9.42" }
-
-# litentry
-lc-dynamic-assertion = { path = "../../litentry/core/dynamic-assertion", default-features = false }
-lc-evm-dynamic-assertions = { path = "../../litentry/core/evm-dynamic-assertions", default-features = false }
-litentry-hex-utils = { path = "../../../../common/utils/hex", default-features = false }
-litentry-primitives = { path = "../../litentry/primitives", default-features = false }
-
-sp-std = { default-features = false, git = "https://github.com/paritytech/substrate.git", branch = "polkadot-v0.9.42" }
-=======
 lc-dynamic-assertion = { workspace = true }
 lc-evm-dynamic-assertions = { workspace = true }
+lc-parachain-extrinsic-task-sender = { workspace = true }
+
 litentry-primitives = { workspace = true }
->>>>>>> fe22fd9b
+litentry-hex-utils = { workspace = true }
+
+frame-support = { workspace = true }
+pallet-identity-management-tee = { workspace = true }
 
 [dev-dependencies]
 env_logger = { workspace = true }
@@ -76,6 +46,7 @@
 itc-parentchain-test = { workspace = true }
 itp-stf-executor = { package = "id-itp-stf-executor", path = "../../core-primitives/stf-executor", features = ["mocks"] }
 itp-top-pool-author = { package = "id-itp-top-pool-author", path = "../../core-primitives/top-pool-author", features = ["mocks"] }
+
 
 [features]
 default = ["std"]
