/*
	Copyright 2021 Integritee AG and Supercomputing Systems AG

	Licensed under the Apache License, Version 2.0 (the "License");
	you may not use this file except in compliance with the License.
	You may obtain a copy of the License at

		http://www.apache.org/licenses/LICENSE-2.0

	Unless required by applicable law or agreed to in writing, software
	distributed under the License is distributed on an "AS IS" BASIS,
	WITHOUT WARRANTIES OR CONDITIONS OF ANY KIND, either express or implied.
	See the License for the specific language governing permissions and
	limitations under the License.

*/

use codec::{Decode, Encode};
use core::fmt::Debug;
use itp_enclave_api::{enclave_base::EnclaveBase, sidechain::Sidechain, EnclaveResult};
use itp_settings::worker::MR_ENCLAVE_SIZE;
use itp_stf_interface::ShardCreationInfo;
use itp_storage::StorageProof;
use itp_types::{
	parentchain::{
		Balance, Header, ParentchainId, ParentchainInitParams,
		ParentchainInitParams::{Parachain, Solochain},
	},
	EnclaveFingerprint, ShardIdentifier,
};
use sgx_crypto_helper::rsa3072::Rsa3072PubKey;
use sp_core::ed25519;

/// mock for EnclaveBase - use in tests
pub struct EnclaveMock;

impl EnclaveBase for EnclaveMock {
	fn init(&self, _mu_ra_url: &str, _untrusted_url: &str, _base_dir: &str) -> EnclaveResult<()> {
		Ok(())
	}

	fn init_enclave_sidechain_components(
		&self,
		_fail_mode: Option<String>,
		_fail_at: u64,
	) -> EnclaveResult<()> {
		Ok(())
	}

	fn init_direct_invocation_server(&self, _rpc_server_addr: String) -> EnclaveResult<()> {
		unreachable!()
	}

	fn init_parentchain_components<Header: Debug + Decode>(
		&self,
		params: ParentchainInitParams,
	) -> EnclaveResult<Header> {
		let genesis_header_encoded = match params {
			Solochain { params, .. } => params.genesis_header.encode(),
			Parachain { params, .. } => params.genesis_header.encode(),
		};
		let header = Header::decode(&mut genesis_header_encoded.as_slice())?;
		Ok(header)
	}

	fn init_shard(&self, _shard: Vec<u8>) -> EnclaveResult<()> {
		unimplemented!()
	}

	fn init_shard_creation_parentchain_header(
		&self,
		shard: &ShardIdentifier,
		parentchain_id: &ParentchainId,
		header: &Header,
	) -> EnclaveResult<()> {
		unimplemented!()
	}

	fn get_shard_creation_info(&self, shard: &ShardIdentifier) -> EnclaveResult<ShardCreationInfo> {
		unimplemented!()
	}

	fn set_nonce(&self, _: u32, _: ParentchainId) -> EnclaveResult<()> {
		unimplemented!()
	}

	fn set_node_metadata(&self, _metadata: Vec<u8>, _: ParentchainId) -> EnclaveResult<()> {
		todo!()
	}

	fn get_rsa_shielding_pubkey(&self) -> EnclaveResult<Rsa3072PubKey> {
		unreachable!()
	}

	fn get_ecc_signing_pubkey(&self) -> EnclaveResult<ed25519::Public> {
		unreachable!()
	}

	fn get_fingerprint(&self) -> EnclaveResult<EnclaveFingerprint> {
		Ok([1u8; MR_ENCLAVE_SIZE].into())
	}

	fn migrate_shard(&self, new_shard: Vec<u8>) -> EnclaveResult<()> {
		unimplemented!()
	}

<<<<<<< HEAD
	fn init_in_memory_state(&self) -> EnclaveResult<()> {
=======
	fn upload_id_graph(&self) -> EnclaveResult<()> {
>>>>>>> 7ead80a5
		unimplemented!()
	}
}

impl Sidechain for EnclaveMock {
	fn sync_parentchain<ParentchainBlock: Encode>(
		&self,
		_blocks: &[sp_runtime::generic::SignedBlock<ParentchainBlock>],
		_events: &[Vec<u8>],
		_events_proofs: &[StorageProof],
		_: &ParentchainId,
		_: bool,
	) -> EnclaveResult<()> {
		Ok(())
	}

	fn execute_trusted_calls(&self) -> EnclaveResult<()> {
		todo!()
	}

	fn ignore_parentchain_block_import_validation_until(&self, _until: u32) -> EnclaveResult<()> {
		todo!()
	}
}<|MERGE_RESOLUTION|>--- conflicted
+++ resolved
@@ -104,11 +104,11 @@
 		unimplemented!()
 	}
 
-<<<<<<< HEAD
 	fn init_in_memory_state(&self) -> EnclaveResult<()> {
-=======
+		unimplemented!()
+	}
+
 	fn upload_id_graph(&self) -> EnclaveResult<()> {
->>>>>>> 7ead80a5
 		unimplemented!()
 	}
 }
