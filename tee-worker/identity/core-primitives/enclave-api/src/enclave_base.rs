--- conflicted
+++ resolved
@@ -83,11 +83,9 @@
 	// litentry
 	fn migrate_shard(&self, new_shard: Vec<u8>) -> EnclaveResult<()>;
 
-<<<<<<< HEAD
 	fn init_in_memory_state(&self) -> EnclaveResult<()>;
-=======
+
 	fn upload_id_graph(&self) -> EnclaveResult<()>;
->>>>>>> 7ead80a5
 }
 
 /// EnclaveApi implementation for Enclave struct
@@ -395,17 +393,21 @@
 			Ok(())
 		}
 
-<<<<<<< HEAD
 		fn init_in_memory_state(&self) -> EnclaveResult<()> {
 			let mut retval = sgx_status_t::SGX_SUCCESS;
 
 			let result = unsafe { ffi::init_in_memory_state(self.eid, &mut retval) };
-=======
+
+			ensure!(result == sgx_status_t::SGX_SUCCESS, Error::Sgx(result));
+			ensure!(retval == sgx_status_t::SGX_SUCCESS, Error::Sgx(retval));
+
+			Ok(())
+		}
+
 		fn upload_id_graph(&self) -> EnclaveResult<()> {
 			let mut retval = sgx_status_t::SGX_SUCCESS;
 
 			let result = unsafe { ffi::upload_id_graph(self.eid, &mut retval) };
->>>>>>> 7ead80a5
 
 			ensure!(result == sgx_status_t::SGX_SUCCESS, Error::Sgx(result));
 			ensure!(retval == sgx_status_t::SGX_SUCCESS, Error::Sgx(retval));
