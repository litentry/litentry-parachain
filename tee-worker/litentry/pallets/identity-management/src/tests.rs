--- conflicted
+++ resolved
@@ -129,11 +129,7 @@
 			IdentityContext { link_block: 1, status: IdentityStatus::Active }
 		);
 
-<<<<<<< HEAD
-		let id_graph = IMT::get_id_graph(&id_graph_identifier.clone());
-=======
-		let id_graph = IMT::get_id_graph(&BOB, usize::MAX);
->>>>>>> b940c0a8
+		let id_graph = IMT::get_id_graph(&id_graph_identifier.clone(), usize::MAX);
 		assert_eq!(id_graph.len(), 2);
 		assert_eq!(crate::IDGraphLens::<Test>::get(&id_graph_identifier.clone()), 2);
 
@@ -145,11 +141,7 @@
 		));
 		assert_eq!(IMT::id_graphs(&id_graph_identifier.clone(), alice_web3_identity()), None);
 
-<<<<<<< HEAD
-		let id_graph = IMT::get_id_graph(&id_graph_identifier.clone());
-=======
-		let id_graph = IMT::get_id_graph(&BOB, usize::MAX);
->>>>>>> b940c0a8
+		let id_graph = IMT::get_id_graph(&id_graph_identifier.clone(), usize::MAX);
 		// "1": because of the main id is added by default when first calling set_user_shielding_key.
 		assert_eq!(id_graph.len(), 1);
 		assert_eq!(crate::IDGraphLens::<Test>::get(&id_graph_identifier.clone()), 1);
@@ -169,7 +161,6 @@
 #[test]
 fn get_id_graph_works() {
 	new_test_ext(true).execute_with(|| {
-<<<<<<< HEAD
 		let ss58_prefix = 131_u16;
 		let id_graph_identifier = IdGraphIdentifier::Substrate { address: Address32::from(BOB) };
 		assert_ok!(IMT::link_identity(
@@ -190,7 +181,7 @@
 			ss58_prefix,
 		));
 
-		let id_graph = IMT::get_id_graph(&id_graph_identifier.clone());
+		let id_graph = IMT::get_id_graph(&id_graph_identifier.clone(), usize::MAX);
 		// "+1": because of the main id is added by default when first calling creat_identity.
 		assert_eq!(id_graph.len(), 2 + 1);
 	});
@@ -201,8 +192,6 @@
 	new_test_ext(true).execute_with(|| {
 		let id_graph_identifier = IdGraphIdentifier::Substrate { address: Address32::from(BOB)};
 
-=======
->>>>>>> b940c0a8
 		// fill in 21 identities, starting from 1 to reserve place for prime_id
 		// set the block number too as it's used to tell "recent"
 		for i in 1..22 {
@@ -215,17 +204,10 @@
 			));
 		}
 		// the full id_graph should have 22 elements, including the prime_id
-<<<<<<< HEAD
-		assert_eq!(IMT::get_id_graph(&id_graph_identifier.clone()).len(), 22);
+		assert_eq!(IMT::get_id_graph(&id_graph_identifier.clone(), usize::MAX).len(), 22);
 
 		// only get the recent 15 identities
-		let id_graph = IMT::get_id_graph_with_max_len(&id_graph_identifier.clone(), 15);
-=======
-		assert_eq!(IMT::get_id_graph(&BOB, usize::MAX).len(), 22);
-
-		// only get the recent 15 identities
-		let id_graph = IMT::get_id_graph(&BOB, 15);
->>>>>>> b940c0a8
+		let id_graph = IMT::get_id_graph(&id_graph_identifier.clone(), 15);
 		for i in id_graph.clone() {
 			println!("{:?}", String::from_utf8(i.0.flat()).unwrap());
 		}
@@ -236,11 +218,7 @@
 		assert_eq!(String::from_utf8(id_graph.get(14).unwrap().0.flat()).unwrap(), "did:twitter:web2:_:alice7");
 
 		// try to get more than id_graph length
-<<<<<<< HEAD
-		let id_graph = IMT::get_id_graph_with_max_len(&id_graph_identifier.clone(), 30);
-=======
-		let id_graph = IMT::get_id_graph(&BOB, 30);
->>>>>>> b940c0a8
+		let id_graph = IMT::get_id_graph(&id_graph_identifier.clone(), 30);
 		assert_eq!(id_graph.len(), 22);
 		assert_eq!(String::from_utf8(id_graph.get(0).unwrap().0.flat()).unwrap(), "did:twitter:web2:_:alice21");
 		assert_eq!(String::from_utf8(id_graph.get(21).unwrap().0.flat()).unwrap(), "did:litmus:web3:substrate:0x0202020202020202020202020202020202020202020202020202020202020202");
