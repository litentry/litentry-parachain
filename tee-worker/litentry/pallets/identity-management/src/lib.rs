--- conflicted
+++ resolved
@@ -146,24 +146,7 @@
 				Error::<T>::WrongWeb3NetworkTypes
 			);
 
-<<<<<<< HEAD
 			Self::maybe_create_id_graph(&who)?;
-=======
-			// if there's no IDGraph, create one - `who` will be the prime identity
-			// please note the web3networks for the prime identity will be all avaiable networks
-			if IDGraphs::<T>::get(&who, &who).is_none() {
-				ensure!(
-					!LinkedIdentities::<T>::contains_key(&who),
-					Error::<T>::IdentityAlreadyLinked
-				);
-
-				let context = <IdentityContext<T>>::new(
-					<T as frame_system::Config>::BlockNumber::one(),
-					who.default_web3networks(),
-				);
-				Self::insert_identity_with_limit(&who, &who, context)?;
-			}
->>>>>>> f6ecadf5
 
 			let context =
 				<IdentityContext<T>>::new(<frame_system::Pallet<T>>::block_number(), web3networks);
@@ -285,17 +268,11 @@
 					Error::<T>::IdentityAlreadyLinked
 				);
 
-				let prime_identity_web3networks = match who {
-					Identity::Substrate(_) => all_substrate_web3networks(),
-					Identity::Evm(_) => all_evm_web3networks(),
-					Identity::Bitcoin(_) => all_bitcoin_web3networks(),
-					_ => vec![],
-				};
 				let context = <IdentityContext<T>>::new(
-					// TODO: should the `link_block` be 1 or current sidechain height?
 					<T as frame_system::Config>::BlockNumber::one(),
-					prime_identity_web3networks,
+					who.default_web3networks(),
 				);
+
 				Self::insert_identity_with_limit(who, who, context)?;
 			}
 			Ok(())
