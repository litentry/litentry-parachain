// Copyright 2020-2023 Litentry Technologies GmbH.
// This file is part of Litentry.
//
// Litentry is free software: you can redistribute it and/or modify
// it under the terms of the GNU General Public License as published by
// the Free Software Foundation, either version 3 of the License, or
// (at your option) any later version.
//
// Litentry is distributed in the hope that it will be useful,
// but WITHOUT ANY WARRANTY; without even the implied warranty of
// MERCHANTABILITY or FITNESS FOR A PARTICULAR PURPOSE.  See the
// GNU General Public License for more details.
//
// You should have received a copy of the GNU General Public License
// along with Litentry.  If not, see <https://www.gnu.org/licenses/>.

// Identity management pallet run within TEE(enclave) -- aka IMT
// The pallet is integrated in SGX-runtime, the extrinsics are supposed
// to be called only by enclave
//
// TODO:
// - origin management, only allow calls from TEE (= origin is signed with the ECC key), or root?
//   otherwise we'd always require the origin has some fund
// - maybe don't emit events at all, or at least remove sensistive data
// - benchmarking

#![cfg_attr(not(feature = "std"), no_std)]

#[cfg(test)]
mod mock;

#[cfg(test)]
mod tests;

pub mod migrations;

pub use pallet::*;
pub mod identity_context;
pub use identity_context::*;

use frame_support::{pallet_prelude::*, traits::StorageVersion};
use frame_system::pallet_prelude::*;

pub use litentry_primitives::{
	all_substrate_web3networks, BoundedWeb3Network, Identity, ParentchainBlockNumber,
	UserShieldingKeyType, Web3Network,
};
use sp_std::vec::Vec;

pub type BlockNumberOf<T> = <T as frame_system::Config>::BlockNumber;
pub type IDGraph<T> = Vec<(Identity, IdentityContext<T>)>;

#[frame_support::pallet]
pub mod pallet {
	use super::*;
<<<<<<< HEAD
	use litentry_primitives::{EvmNetwork, LitentryMultiAddress};
	use log::{info, warn};
=======
	use log::{debug, warn};
>>>>>>> 501c8d6d

	const STORAGE_VERSION: StorageVersion = StorageVersion::new(0);

	#[pallet::pallet]
	#[pallet::generate_store(pub(super) trait Store)]
	#[pallet::storage_version(STORAGE_VERSION)]
	pub struct Pallet<T>(_);

	#[pallet::config]
	pub trait Config: frame_system::Config {
		/// the event
		type RuntimeEvent: From<Event<Self>> + IsType<<Self as frame_system::Config>::RuntimeEvent>;
		/// the manager origin for extrinsics
		type ManageOrigin: EnsureOrigin<Self::RuntimeOrigin>;
		/// maximum number of identities an account can have, if you change this value to lower some accounts may exceed this limit
		#[pallet::constant]
		type MaxIDGraphLength: Get<u32>;
	}

	#[pallet::event]
	#[pallet::generate_deposit(pub(super) fn deposit_event)]
	pub enum Event<T: Config> {
		/// user shielding key was set
		UserShieldingKeySet { who: LitentryMultiAddress, key: UserShieldingKeyType },
		/// an identity was linked
		IdentityLinked { who: LitentryMultiAddress, identity: Identity },
		/// an identity was removed
		IdentityRemoved { who: LitentryMultiAddress, identity: Identity },
	}

	#[pallet::error]
	pub enum Error<T> {
		/// the pair (address, identity) already linked
		IdentityAlreadyLinked,
		/// the pair (address, identity) doesn't exist
		IdentityNotExist,
		/// creating the prime identity manually is disallowed
		LinkPrimeIdentityDisallowed,
		/// remove prime identity should be disallowed
		RemovePrimeIdentityDisallowed,
		/// IDGraph len limit reached
		IDGraphLenLimitReached,
		/// Web3Network len limit reached
		Web3NetworkLenLimitReached,
		/// identity doesn't match the network types
		WrongWeb3NetworkTypes,
	}

	#[pallet::storage]
	#[pallet::getter(fn user_shielding_keys)]
	pub type UserShieldingKeys<T: Config> =
		StorageMap<_, Blake2_128Concat, LitentryMultiAddress, UserShieldingKeyType, OptionQuery>;

	#[pallet::storage]
	#[pallet::getter(fn id_graphs)]
	pub type IDGraphs<T: Config> = StorageDoubleMap<
		_,
		Blake2_128Concat,
		LitentryMultiAddress,
		Blake2_128Concat,
		Identity,
		IdentityContext<T>,
		OptionQuery,
	>;

	#[pallet::storage]
	pub type IDGraphLens<T: Config> =
		StorageMap<_, Blake2_128Concat, LitentryMultiAddress, u32, ValueQuery>;

	#[pallet::call]
	impl<T: Config> Pallet<T> {
		#[pallet::call_index(0)]
		#[pallet::weight(15_000_000)]
		pub fn set_user_shielding_key(
			origin: OriginFor<T>,
			who: LitentryMultiAddress,
			key: UserShieldingKeyType,
		) -> DispatchResult {
			T::ManageOrigin::ensure_origin(origin)?;

			let prime_id = Self::build_prime_identity(&who)?;
			if IDGraphs::<T>::get(&who, &prime_id).is_none() {
				// TODO: shall we activate all available networks for the prime id?
				let web3networks = all_substrate_web3networks()
					.try_into()
					.map_err(|_| Error::<T>::Web3NetworkLenLimitReached)?;
				let context = <IdentityContext<T>>::new(
					<frame_system::Pallet<T>>::block_number(),
					web3networks,
				);
				Self::insert_identity_with_limit(&who, &prime_id, context)?;
			}
			// we don't care about the current key
			UserShieldingKeys::<T>::insert(&who, key);

			Self::deposit_event(Event::UserShieldingKeySet { who, key });
			Ok(())
		}

		#[pallet::call_index(1)]
		#[pallet::weight(15_000_000)]
		pub fn link_identity(
			origin: OriginFor<T>,
			who: LitentryMultiAddress,
			identity: Identity,
			web3networks: BoundedWeb3Network,
		) -> DispatchResult {
			T::ManageOrigin::ensure_origin(origin)?;

			ensure!(
				!IDGraphs::<T>::contains_key(&who, &identity),
				Error::<T>::IdentityAlreadyLinked
			);
			let prime_id = Self::build_prime_identity(&who)?;
			ensure!(identity != prime_id, Error::<T>::LinkPrimeIdentityDisallowed);

			ensure!(
				identity.matches_web3networks(web3networks.as_ref()),
				Error::<T>::WrongWeb3NetworkTypes
			);

			let context =
				<IdentityContext<T>>::new(<frame_system::Pallet<T>>::block_number(), web3networks);
			Self::insert_identity_with_limit(&who, &identity, context)?;
			Self::deposit_event(Event::IdentityLinked { who, identity });
			Ok(())
		}

		#[pallet::call_index(2)]
		#[pallet::weight(15_000_000)]
		pub fn remove_identity(
			origin: OriginFor<T>,
			who: LitentryMultiAddress,
			identity: Identity,
		) -> DispatchResult {
			T::ManageOrigin::ensure_origin(origin)?;
			ensure!(IDGraphs::<T>::contains_key(&who, &identity), Error::<T>::IdentityNotExist);
			let prime_id = Self::build_prime_identity(&who)?;
			ensure!(identity != prime_id, Error::<T>::RemovePrimeIdentityDisallowed);

			Self::remove_identity_with_limit(&who, &identity);
			Self::deposit_event(Event::IdentityRemoved { who, identity });
			Ok(())
		}
	}

	impl<T: Config> Pallet<T> {
		// build the prime identity which is always a substrate address32-based identity
<<<<<<< HEAD
		fn build_prime_identity(
			address: &LitentryMultiAddress,
			parent_ss58_prefix: u16,
		) -> Result<Identity, DispatchError> {
			match address {
				LitentryMultiAddress::Substrate(address) => Ok(Identity::Substrate {
					network: SubstrateNetwork::from_ss58_prefix(parent_ss58_prefix),
					address: *address,
				}),
				LitentryMultiAddress::Evm(address) =>
					Ok(Identity::Evm { network: EvmNetwork::Ethereum, address: *address }),
			}
=======
		fn build_prime_identity(who: &T::AccountId) -> Result<Identity, DispatchError> {
			let address_raw: [u8; 32] =
				who.encode().try_into().map_err(|_| DispatchError::Other("Invalid AccountId"))?;
			Ok(Identity::Substrate(address_raw.into()))
>>>>>>> 501c8d6d
		}

		fn insert_identity_with_limit(
			owner: &LitentryMultiAddress,
			identity: &Identity,
			context: IdentityContext<T>,
		) -> Result<(), DispatchError> {
			info!("Inserting identity {:?} to graph {:?}", identity, owner);
			IDGraphLens::<T>::try_mutate(owner, |len| {
				let new_len = len.checked_add(1).ok_or(Error::<T>::IDGraphLenLimitReached)?;
				if new_len > T::MaxIDGraphLength::get() {
					return Err(Error::<T>::IDGraphLenLimitReached.into())
				}
				*len = new_len;
				Result::<(), DispatchError>::Ok(())
			})?;
			IDGraphs::<T>::insert(owner, identity, context);
			Ok(())
		}

		fn remove_identity_with_limit(owner: &LitentryMultiAddress, identity: &Identity) {
			IDGraphLens::<T>::mutate_exists(owner, |maybe_value| {
				if let Some(graph_len) = maybe_value {
					if *graph_len == 0 {
						warn!(
						"Detected IDGraphLens inconsistency, found len 0 while removing identity"
					);
						*maybe_value = None
					} else {
						let new_graph_len = *graph_len - 1;
						if new_graph_len == 0 {
							*maybe_value = None
						} else {
							*maybe_value = Some(new_graph_len)
						}
					}
				} else {
					warn!("Detected IDGraphLens inconsistency, missing IdGraphLen while removing identity");
				}
			});
			IDGraphs::<T>::remove(owner, identity);
		}

		// get the most recent `max_len` elements in IDGraph
		pub fn get_id_graph(who: &LitentryMultiAddress, max_len: usize) -> IDGraph<T> {
			let mut id_graph = IDGraphs::iter_prefix(who).collect::<IDGraph<T>>();
			id_graph.sort_by(|a, b| Ord::cmp(&b.1.link_block, &a.1.link_block));
			id_graph.truncate(max_len);
			id_graph
		}

		// get count of all keys account + identity in the IDGraphs
		pub fn id_graph_stats() -> Option<Vec<(LitentryMultiAddress, u32)>> {
			let stats = IDGraphLens::<T>::iter().collect();
			debug!("IDGraph stats: {:?}", stats);
			Some(stats)
		}
	}
}<|MERGE_RESOLUTION|>--- conflicted
+++ resolved
@@ -53,12 +53,8 @@
 #[frame_support::pallet]
 pub mod pallet {
 	use super::*;
-<<<<<<< HEAD
-	use litentry_primitives::{EvmNetwork, LitentryMultiAddress};
-	use log::{info, warn};
-=======
+	use litentry_primitives::LitentryMultiAddress;
 	use log::{debug, warn};
->>>>>>> 501c8d6d
 
 	const STORAGE_VERSION: StorageVersion = StorageVersion::new(0);
 
@@ -207,25 +203,11 @@
 
 	impl<T: Config> Pallet<T> {
 		// build the prime identity which is always a substrate address32-based identity
-<<<<<<< HEAD
-		fn build_prime_identity(
-			address: &LitentryMultiAddress,
-			parent_ss58_prefix: u16,
-		) -> Result<Identity, DispatchError> {
+		fn build_prime_identity(address: &LitentryMultiAddress) -> Result<Identity, DispatchError> {
 			match address {
-				LitentryMultiAddress::Substrate(address) => Ok(Identity::Substrate {
-					network: SubstrateNetwork::from_ss58_prefix(parent_ss58_prefix),
-					address: *address,
-				}),
-				LitentryMultiAddress::Evm(address) =>
-					Ok(Identity::Evm { network: EvmNetwork::Ethereum, address: *address }),
+				LitentryMultiAddress::Substrate(address) => Ok(Identity::Substrate(*address)),
+				LitentryMultiAddress::Evm(address) => Ok(Identity::Evm(*address)),
 			}
-=======
-		fn build_prime_identity(who: &T::AccountId) -> Result<Identity, DispatchError> {
-			let address_raw: [u8; 32] =
-				who.encode().try_into().map_err(|_| DispatchError::Other("Invalid AccountId"))?;
-			Ok(Identity::Substrate(address_raw.into()))
->>>>>>> 501c8d6d
 		}
 
 		fn insert_identity_with_limit(
@@ -233,7 +215,6 @@
 			identity: &Identity,
 			context: IdentityContext<T>,
 		) -> Result<(), DispatchError> {
-			info!("Inserting identity {:?} to graph {:?}", identity, owner);
 			IDGraphLens::<T>::try_mutate(owner, |len| {
 				let new_len = len.checked_add(1).ok_or(Error::<T>::IDGraphLenLimitReached)?;
 				if new_len > T::MaxIDGraphLength::get() {
