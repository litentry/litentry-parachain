// Copyright 2020-2022 Litentry Technologies GmbH.
// This file is part of Litentry.
//
// Litentry is free software: you can redistribute it and/or modify
// it under the terms of the GNU General Public License as published by
// the Free Software Foundation, either version 3 of the License, or
// (at your option) any later version.
//
// Litentry is distributed in the hope that it will be useful,
// but WITHOUT ANY WARRANTY; without even the implied warranty of
// MERCHANTABILITY or FITNESS FOR A PARTICULAR PURPOSE.  See the
// GNU General Public License for more details.
//
// You should have received a copy of the GNU General Public License
// along with Litentry.  If not, see <https://www.gnu.org/licenses/>.

#![cfg_attr(not(feature = "std"), no_std)]

#[cfg(all(not(feature = "std"), feature = "sgx"))]
extern crate sgx_tstd as std;

// re-export module to properly feature gate sgx and regular std environment
#[cfg(all(not(feature = "std"), feature = "sgx"))]
pub mod sgx_reexport_prelude {
	pub use hex_sgx as hex;
	pub use http_req_sgx as http_req;
	pub use http_sgx as http;
	pub use thiserror_sgx as thiserror;
	pub use url_sgx as url;
}

#[cfg(all(not(feature = "std"), feature = "sgx"))]
use crate::sgx_reexport_prelude::*;

use core::time::Duration;
use http_req::response::Headers;
use itc_rest_client::{
	error::Error as HttpError,
	http_client::{DefaultSend, HttpClient},
	rest_client::RestClient,
};
use lazy_static::lazy_static;
#[cfg(feature = "std")]
use std::sync::RwLock;
#[cfg(feature = "sgx")]
use std::sync::SgxRwLock as RwLock;

use std::{
	string::{String, ToString},
	vec::Vec,
};
use url::Url;

#[cfg(all(feature = "std", feature = "sgx"))]
compile_error!("feature \"std\" and feature \"sgx\" cannot be enabled at the same time");

pub mod discord_litentry;
pub mod discord_official;
pub mod twitter_litentry;
pub mod twitter_official;

pub mod graphql;

const TIMEOUT: Duration = Duration::from_secs(3u64);

<<<<<<< HEAD
#[cfg(all(not(test), not(feature = "mockserver")))]
pub mod base_url {
	pub(crate) const TWITTER_OFFICIAL: &str = "https://api.twitter.com";
	pub(crate) const TWITTER_LITENTRY: &str = "http://47.57.13.126:8080";

	pub(crate) const DISCORD_OFFICIAL: &str = "https://discordapp.com";
	pub(crate) const DISCORD_LITENTRY: &str = "http://47.57.13.126:8080";

	pub(crate) const GRAPHQL_URL: &str = "https://graph.tdf-labs.io/";
	pub(crate) const GRAPHQL_AUTH_KEY: &str = "ac2115ec-e327-4862-84c5-f25b6b7d4533";
=======
pub struct DataProvidersStatic {
	pub twitter_official_url: String,
	pub twitter_litentry_url: String,
	pub twitter_auth_token: String,
	pub discord_official_url: String,
	pub discord_litentry_url: String,
	pub discord_auth_token: String,
}
impl Default for DataProvidersStatic {
	fn default() -> Self {
		Self::new()
	}
}
impl DataProvidersStatic {
	pub fn new() -> Self {
		#[cfg(all(not(test), not(feature = "mockserver")))]
		{
			DataProvidersStatic {
				twitter_official_url: "".to_string(),
				twitter_litentry_url: "".to_string(),
				twitter_auth_token: "".to_string(),
				discord_official_url: "".to_string(),
				discord_litentry_url: "".to_string(),
				discord_auth_token: "".to_string(),
			}
		}
		#[cfg(any(test, feature = "mockserver"))]
		{
			DataProvidersStatic {
				twitter_official_url: "http://localhost:9527".to_string(),
				twitter_litentry_url: "http://localhost:9527".to_string(),
				twitter_auth_token: "Bearer ".to_string(),
				discord_official_url: "http://localhost:9527".to_string(),
				discord_litentry_url: "http://localhost:9527".to_string(),
				discord_auth_token: "".to_string(),
			}
		}
	}
	pub fn set_twitter_official_url(&mut self, v: String) {
		self.twitter_official_url = v;
	}
	pub fn set_twitter_litentry_url(&mut self, v: String) {
		self.twitter_litentry_url = v;
	}
	pub fn set_twitter_auth_token(&mut self, v: String) {
		self.twitter_auth_token = v;
	}
	pub fn set_discord_official_url(&mut self, v: String) {
		self.discord_official_url = v;
	}
	pub fn set_discord_litentry_url(&mut self, v: String) {
		self.discord_litentry_url = v;
	}
	pub fn set_discord_auth_token(&mut self, v: String) {
		self.discord_auth_token = v;
	}
>>>>>>> c68d91ed
}

lazy_static! {
	pub static ref G_DATA_PROVIDERS: RwLock<DataProvidersStatic> =
		RwLock::new(DataProvidersStatic::new());
}

#[derive(Debug, thiserror::Error, Clone)]
pub enum Error {
	#[error("Request error: {0}")]
	RequestError(String),

	#[error("UTF8 error: {0}")]
	Utf8Error(String),

	#[error("GraphQL error: {0}")]
	GraphQLError(String),
}

pub trait UserInfo {
	fn get_user_id(&self) -> Option<String>;
}

pub fn vec_to_string(vec: Vec<u8>) -> Result<String, Error> {
	let tmp = String::from_utf8(vec.to_vec()).map_err(|e| Error::Utf8Error(e.to_string()))?;
	let tmp = tmp.trim();
	if tmp.is_empty() {
		return Err(Error::Utf8Error("empty string".to_string()))
	}
	Ok(tmp.to_string())
}

pub fn build_client(base_url: &str, headers: Headers) -> RestClient<HttpClient<DefaultSend>> {
	// println!("base_url: {}", base_url);
	let base_url = Url::parse(base_url).unwrap();
	let http_client = HttpClient::new(DefaultSend {}, true, Some(TIMEOUT), Some(headers), None);
	RestClient::new(http_client, base_url)
}<|MERGE_RESOLUTION|>--- conflicted
+++ resolved
@@ -63,18 +63,6 @@
 
 const TIMEOUT: Duration = Duration::from_secs(3u64);
 
-<<<<<<< HEAD
-#[cfg(all(not(test), not(feature = "mockserver")))]
-pub mod base_url {
-	pub(crate) const TWITTER_OFFICIAL: &str = "https://api.twitter.com";
-	pub(crate) const TWITTER_LITENTRY: &str = "http://47.57.13.126:8080";
-
-	pub(crate) const DISCORD_OFFICIAL: &str = "https://discordapp.com";
-	pub(crate) const DISCORD_LITENTRY: &str = "http://47.57.13.126:8080";
-
-	pub(crate) const GRAPHQL_URL: &str = "https://graph.tdf-labs.io/";
-	pub(crate) const GRAPHQL_AUTH_KEY: &str = "ac2115ec-e327-4862-84c5-f25b6b7d4533";
-=======
 pub struct DataProvidersStatic {
 	pub twitter_official_url: String,
 	pub twitter_litentry_url: String,
@@ -131,7 +119,6 @@
 	pub fn set_discord_auth_token(&mut self, v: String) {
 		self.discord_auth_token = v;
 	}
->>>>>>> c68d91ed
 }
 
 lazy_static! {
