--- conflicted
+++ resolved
@@ -1411,11 +1411,7 @@
 	};
 	use lc_mock_server::run;
 	use litentry_primitives::Web3Network;
-<<<<<<< HEAD
 	use serde_json::Value;
-	use std::sync::Arc;
-=======
->>>>>>> d891ff51
 
 	fn new_achainable_client() -> AchainableClient {
 		let _ = env_logger::builder().is_test(true).try_init();
