// Copyright 2020-2023 Litentry Technologies GmbH.
// This file is part of Litentry.
//
// Litentry is free software: you can redistribute it and/or modify
// it under the terms of the GNU General Public License as published by
// the Free Software Foundation, either version 3 of the License, or
// (at your option) any later version.
//
// Litentry is distributed in the hope that it will be useful,
// but WITHOUT ANY WARRANTY; without even the implied warranty of
// MERCHANTABILITY or FITNESS FOR A PARTICULAR PURPOSE.  See the
// GNU General Public License for more details.
//
// You should have received a copy of the GNU General Public License
// along with Litentry.  If not, see <https://www.gnu.org/licenses/>.

#[cfg(all(not(feature = "std"), feature = "sgx"))]
use crate::sgx_reexport_prelude::*;

use crate::{build_client, vec_to_string, Error, HttpError, UserInfo, GLOBAL_DATA_PROVIDER_CONFIG};
use http::header::{AUTHORIZATION, CONNECTION};
use http_req::response::Headers;
use itc_rest_client::{
	http_client::{DefaultSend, HttpClient},
	rest_client::RestClient,
	RestGet, RestPath,
};
use log::*;
use serde::{Deserialize, Serialize};
use std::{
	format,
	string::{String, ToString},
	vec,
	vec::Vec,
};

#[derive(Serialize, Deserialize, Debug)]
pub struct TwitterAPIV2Response<T> {
	pub data: Option<T>,
	pub meta: Option<ResponseMeta>,
	pub includes: Option<TwitterUsers>,
}

#[derive(Serialize, Deserialize, Debug, Clone)]
pub struct ResponseMeta {
	pub result_count: u32,
}

#[derive(Serialize, Deserialize, Debug, Clone)]
pub struct Tweet {
	pub author_id: String,
	pub id: String,
	pub text: String,
}

#[derive(Serialize, Deserialize, Debug, Clone)]
pub struct Retweeted {
	pub data: Vec<TwitterUser>,
}

#[derive(Serialize, Deserialize, Debug, Clone)]
pub struct TwitterUser {
	pub id: String,
	pub name: String,
	pub username: String,
	pub public_metrics: Option<TwitterUserPublicMetrics>,
}

#[derive(Serialize, Deserialize, Debug, Clone)]
pub struct TwitterUserPublicMetrics {
	pub followers_count: u32,
	pub following_count: u32,
}

#[derive(Serialize, Deserialize, Debug, Clone)]
pub struct TwitterUsers {
	pub users: Vec<TwitterUser>,
}

#[derive(Serialize, Deserialize, Debug, Clone)]
pub struct Relationship {
	pub source: SourceTwitterUser,
	pub target: TargetTwitterUser,
}

#[derive(Serialize, Deserialize, Debug, Clone)]
pub struct SourceTwitterUser {
	pub id_str: String,
	pub screen_name: String,
	pub following: bool,
	pub followed_by: bool,
}

#[derive(Serialize, Deserialize, Debug, Clone)]
pub struct TargetTwitterUser {
	pub id_str: String,
	pub screen_name: String,
	pub following: bool,
	pub followed_by: bool,
}

impl RestPath<String> for Tweet {
	fn get_path(path: String) -> core::result::Result<String, HttpError> {
		Ok(path)
	}
}

impl<T> RestPath<String> for TwitterAPIV2Response<T> {
	fn get_path(path: String) -> core::result::Result<String, HttpError> {
		Ok(path)
	}
}

impl RestPath<String> for Relationship {
	fn get_path(path: String) -> core::result::Result<String, HttpError> {
		Ok(path)
	}
}

impl RestPath<String> for Retweeted {
	fn get_path(path: String) -> core::result::Result<String, HttpError> {
		Ok(path)
	}
}

impl UserInfo for Tweet {
	fn get_user_id(&self) -> Option<String> {
		Some(self.author_id.clone())
	}
}

pub struct TwitterOfficialClient {
	client: RestClient<HttpClient<DefaultSend>>,
}

pub enum TargetUser {
	Name(Vec<u8>),
	Id(Vec<u8>),
}

impl TargetUser {
	pub fn to_query_param(self) -> Result<(String, String), Error> {
		match self {
			Self::Id(v) => {
				let id_as_string = vec_to_string(v)?;
				Ok(("target_id".to_string(), id_as_string))
			},
			Self::Name(v) => {
				let name_as_string = vec_to_string(v)?;
				Ok(("target_screen_name".to_string(), name_as_string))
			},
		}
	}
}

/// rate limit: https://developer.twitter.com/en/docs/twitter-api/rate-limits
impl TwitterOfficialClient {
<<<<<<< HEAD
	pub fn v1_1() -> Self {
		let mut headers = Headers::new();
		headers.insert(CONNECTION.as_str(), "close");
		headers.insert(
			AUTHORIZATION.as_str(),
			GLOBAL_DATA_PROVIDER_CONFIG
				.read()
				.unwrap()
				.twitter_auth_token_v1_1
				.clone()
				.as_str(),
		);
		let client = build_client(
			GLOBAL_DATA_PROVIDER_CONFIG
				.read()
				.unwrap()
				.twitter_official_url
				.clone()
				.as_str(),
			headers.clone(),
		);

		TwitterOfficialClient { client }
	}

=======
>>>>>>> 408372d3
	pub fn v2() -> Self {
		let mut headers = Headers::new();
		headers.insert(CONNECTION.as_str(), "close");
		headers.insert(
			AUTHORIZATION.as_str(),
			GLOBAL_DATA_PROVIDER_CONFIG
				.read()
				.unwrap()
				.twitter_auth_token_v2
				.clone()
				.as_str(),
		);
		let client = build_client(
			GLOBAL_DATA_PROVIDER_CONFIG
				.read()
				.unwrap()
				.twitter_official_url
				.clone()
				.as_str(),
			headers.clone(),
		);

		TwitterOfficialClient { client }
	}

	/// V2, rate limit: 300/15min(per App) 900/15min(per User)
	pub fn query_tweet(&mut self, tweet_id: Vec<u8>) -> Result<Tweet, Error> {
		let tweet_id = vec_to_string(tweet_id)?;
		debug!("Twitter query tweet, id: {}", tweet_id);

		let path = format!("/2/tweets/{}", tweet_id);
		let query: Vec<(&str, &str)> = vec![("expansions", "author_id")];

		let resp = self
			.client
			.get_with::<String, TwitterAPIV2Response<Tweet>>(path, query.as_slice())
			.map_err(|e| Error::RequestError(format!("{:?}", e)))?;

		let mut tweet = resp.data.ok_or(Error::RequestError("tweet not found".into()))?;

		// have to replace user_id with includes -> users -> username, otherwise the handle verification would fail
		if let Some(tweet_users) = resp.includes {
			if tweet_users.users.is_empty() {
				return Err(Error::RequestError("user not found from tweet".to_string()))
			}
			tweet.author_id = tweet_users.users[0].id.clone();
		}

		Ok(tweet)
	}

	/// V2, https://developer.twitter.com/en/docs/twitter-api/tweets/retweets/api-reference/get-tweets-id-retweeted_by
	/// rate limit: 75/15min(per App) 75/15min(per User)
	/// Note: The maximum result is 100 latest, when a user requests too late (after 100 retweets by others),
	/// the verification will fail.
	pub fn query_retweeted_by(&mut self, original_tweet_id: Vec<u8>) -> Result<Retweeted, Error> {
		let original_tweet_id = vec_to_string(original_tweet_id)?;
		debug!("Twitter original tweet id: {}", original_tweet_id);

		let path = format!("/2/tweets/{}/retweeted_by", original_tweet_id);
		let query: Vec<(&str, &str)> = vec![("max_results", "100")];

		let resp = self
			.client
			.get_with::<String, Retweeted>(path, query.as_slice())
			.map_err(|e| Error::RequestError(format!("{:?}", e)))?;

		Ok(resp)
	}

	/// V2, rate limit: 300/15min(per App) 900/15min(per User)
	pub fn query_user_by_name(&mut self, user_name: Vec<u8>) -> Result<TwitterUser, Error> {
		let user = vec_to_string(user_name)?;
		debug!("Twitter query user by name, name: {}", user);

		let query = vec![("user.fields", "public_metrics")];
		let resp = self
			.client
			.get_with::<String, TwitterAPIV2Response<TwitterUser>>(
				format!("/2/users/by/username/{}", user),
				query.as_slice(),
			)
			.map_err(|e| Error::RequestError(format!("{:?}", e)))?;

		let user = resp.data.ok_or_else(|| Error::RequestError("user not found".to_string()))?;
		Ok(user)
	}

	/// V2, rate limit: 300/15min(per App) 900/15min(per User)
	pub fn query_user_by_id(&mut self, id: Vec<u8>) -> Result<TwitterUser, Error> {
		let id = vec_to_string(id)?;
		debug!("Twitter query user by id, id: {}", id);

		let query = vec![("user.fields", "public_metrics")];
		let resp = self
			.client
			.get_with::<String, TwitterAPIV2Response<TwitterUser>>(
				format!("/2/users/{}", id),
				query.as_slice(),
			)
			.map_err(|e| Error::RequestError(format!("{:?}", e)))?;

		let user = resp.data.ok_or_else(|| Error::RequestError("user not found".to_string()))?;
		Ok(user)
	}
}

#[cfg(test)]
mod tests {
	use super::*;
	use lc_mock_server::{default_getter, run};
	use std::sync::Arc;

	fn init() {
		let _ = env_logger::builder().is_test(true).try_init();
		let url = run(Arc::new(default_getter), 0).unwrap();
		GLOBAL_DATA_PROVIDER_CONFIG.write().unwrap().set_twitter_official_url(url);
	}

	#[test]
	fn query_tweet_work() {
		init();
		let tweet_id = "100";

		let mut client = TwitterOfficialClient::v2();
		let result = client.query_tweet(tweet_id.as_bytes().to_vec());
		assert!(result.is_ok(), "error: {:?}", result);
		let tweet = result.unwrap();

		assert_eq!(tweet.id, tweet_id);
		assert_eq!(tweet.author_id, "mock_user_id");
		assert_eq!(tweet.text, "f0e102c0bbf2242627f8a2d5a9d2c0af5a387a8f4127d40edf5d991ae9491a6e")
	}

	#[test]
	fn query_retweeted_work() {
		init();

		let mut client = TwitterOfficialClient::v2();
		let original_tweet_id = "100".as_bytes().to_vec();
		let response = client.query_retweeted_by(original_tweet_id);

		assert!(response.is_ok(), "error: {:?}", response);
	}

	#[test]
	fn query_user_by_name_work() {
		init();

		let user = "twitterdev";
		let mut client = TwitterOfficialClient::v2();
		let result = client.query_user_by_name(user.as_bytes().to_vec());
		assert!(result.is_ok(), "error: {:?}", result);
	}

	#[test]
	fn query_user_by_id_work() {
		init();

		let user_id = "2244994945";
		let mut client = TwitterOfficialClient::v2();
		let result = client.query_user_by_id(user_id.as_bytes().to_vec());
		assert!(result.is_ok(), "error: {:?}", result);
	}
}<|MERGE_RESOLUTION|>--- conflicted
+++ resolved
@@ -155,34 +155,6 @@
 
 /// rate limit: https://developer.twitter.com/en/docs/twitter-api/rate-limits
 impl TwitterOfficialClient {
-<<<<<<< HEAD
-	pub fn v1_1() -> Self {
-		let mut headers = Headers::new();
-		headers.insert(CONNECTION.as_str(), "close");
-		headers.insert(
-			AUTHORIZATION.as_str(),
-			GLOBAL_DATA_PROVIDER_CONFIG
-				.read()
-				.unwrap()
-				.twitter_auth_token_v1_1
-				.clone()
-				.as_str(),
-		);
-		let client = build_client(
-			GLOBAL_DATA_PROVIDER_CONFIG
-				.read()
-				.unwrap()
-				.twitter_official_url
-				.clone()
-				.as_str(),
-			headers.clone(),
-		);
-
-		TwitterOfficialClient { client }
-	}
-
-=======
->>>>>>> 408372d3
 	pub fn v2() -> Self {
 		let mut headers = Headers::new();
 		headers.insert(CONNECTION.as_str(), "close");
