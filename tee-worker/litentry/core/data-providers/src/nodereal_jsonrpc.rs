// Copyright 2020-2023 Trust Computing GmbH.
// This file is part of Litentry.
//
// Litentry is free software: you can redistribute it and/or modify
// it under the terms of the GNU General Public License as published by
// the Free Software Foundation, either version 3 of the License, or
// (at your option) any later version.
//
// Litentry is distributed in the hope that it will be useful,
// but WITHOUT ANY WARRANTY; without even the implied warranty of
// MERCHANTABILITY or FITNESS FOR A PARTICULAR PURPOSE.  See the
// GNU General Public License for more details.
//
// You should have received a copy of the GNU General Public License
// along with Litentry.  If not, see <https://www.gnu.org/licenses/>.

#[cfg(all(not(feature = "std"), feature = "sgx"))]
use crate::sgx_reexport_prelude::*;

<<<<<<< HEAD
use crate::{build_client, DataProviderConfig, Error, HttpError};
=======
use crate::{build_client, hex_to_decimal, Error, HttpError, GLOBAL_DATA_PROVIDER_CONFIG};
>>>>>>> b2d5bc2d
use http::header::CONNECTION;
use http_req::response::Headers;
use itc_rest_client::{
	http_client::{DefaultSend, HttpClient},
	rest_client::RestClient,
	RestPath, RestPost,
};
use itp_rpc::{Id, RpcRequest};
use log::debug;
use serde::{Deserialize, Serialize};
use std::{
	format, str,
	string::{String, ToString},
	thread, time, vec,
	vec::Vec,
};

// https://docs.nodereal.io/reference/getting-started-with-your-api
pub enum NoderealChain {
	// BNB Smart Chain
	Bsc,
	// opBNB
	Opbnb,
	// Ethereum
	Eth,
	// ETH Beacon Chain
	Eth2Beacon,
	// Aptos
	Aptos,
	// Optimism
	Opt,
	// Polygon
	Polygon,
}

impl NoderealChain {
	pub fn to_string(&self) -> &'static str {
		match self {
			NoderealChain::Bsc => "bsc",
			NoderealChain::Opbnb => "opbnb",
			NoderealChain::Eth => "eth",
			NoderealChain::Eth2Beacon => "eth2-beacon",
			NoderealChain::Aptos => "aptos",
			NoderealChain::Opt => "opt",
			NoderealChain::Polygon => "polygon",
		}
	}
}

#[derive(Serialize, Debug)]
#[serde(rename_all = "camelCase")]
pub struct ReqPath {
	path: String,
}

impl ReqPath {
	pub fn new(api_key: &str) -> Self {
		Self { path: "v1/".to_string() + api_key }
	}
}

impl RestPath<ReqPath> for RpcRequest {
	fn get_path(req: ReqPath) -> core::result::Result<String, HttpError> {
		Ok(req.path)
	}
}

#[derive(Serialize, Deserialize, Debug)]
pub struct RpcResponse {
	pub id: Id,
	pub jsonrpc: String,
	pub result: serde_json::Value,
}

pub struct NoderealJsonrpcClient {
	api_key: String,
	api_retry_delay: u64,
	api_retry_times: u16,
	client: RestClient<HttpClient<DefaultSend>>,
}

impl NoderealJsonrpcClient {
<<<<<<< HEAD
	pub fn new(
		chain: NoderealChain,
		network: NoderealNetwork,
		data_provider_config: &DataProviderConfig,
	) -> Self {
		let api_key = data_provider_config.nodereal_api_key.clone();
		let api_retry_delay = data_provider_config.nodereal_api_retry_delay;
		let api_retry_times = data_provider_config.nodereal_api_retry_times;
		let api_url = data_provider_config.nodereal_api_chain_network_url.clone();
		let base_url = api_url
			.replace("{chain}", chain.to_string())
			.replace("{network}", network.to_string());
=======
	pub fn new(chain: NoderealChain) -> Self {
		let api_key = GLOBAL_DATA_PROVIDER_CONFIG.write().unwrap().nodereal_api_key.clone();
		let api_retry_delay = GLOBAL_DATA_PROVIDER_CONFIG.write().unwrap().nodereal_api_retry_delay;
		let api_retry_times = GLOBAL_DATA_PROVIDER_CONFIG.write().unwrap().nodereal_api_retry_times;
		let api_url = GLOBAL_DATA_PROVIDER_CONFIG
			.write()
			.unwrap()
			.nodereal_api_chain_network_url
			.clone();
		let base_url = api_url.replace("{chain}", chain.to_string());
>>>>>>> b2d5bc2d

		let mut headers = Headers::new();
		headers.insert(CONNECTION.as_str(), "close");
		let client = build_client(base_url.as_str(), headers);

		NoderealJsonrpcClient { api_key, api_retry_delay, api_retry_times, client }
	}

	// https://docs.nodereal.io/docs/cups-rate-limit
	// add retry functionality to handle situations where requests may surpass predefined constraints.
	fn retry<A>(&mut self, action: A) -> Result<RpcResponse, Error>
	where
		A: Fn(&mut NoderealJsonrpcClient) -> Result<RpcResponse, HttpError>,
	{
		let mut retries = 0;
		// retry delay 1 second
		let base_delay = time::Duration::from_millis(self.api_retry_delay);
		// maximum 5 retry times
		let maximum_retries = self.api_retry_times;

		loop {
			if retries > 0 {
				debug!("Fail to call nodereal enhanced api, begin retry: {}", retries);
			}

			if retries > maximum_retries {
				return Err(Error::RequestError(format!(
					"Fail to call call nodereal enhanced api within {} retries",
					maximum_retries
				)))
			}

			match action(self) {
				Ok(response) => return Ok(response),
				Err(err) => {
					let req_err: Error =
						Error::RequestError(format!("Nodereal enhanced api error: {}", err));
					match err {
						HttpError::HttpError(code, _) =>
							if code == 429 {
								// Too Many Requests
								// exponential back off
								thread::sleep(base_delay * 2u32.pow(retries as u32));
								retries += 1;
							} else {
								return Err(req_err)
							},
						_ => return Err(req_err),
					}
				},
			}
		}
	}

	fn post(&mut self, body: &RpcRequest) -> Result<RpcResponse, Error> {
		self.retry(|c| {
			c.client.post_capture::<ReqPath, RpcRequest, RpcResponse>(
				ReqPath::new(c.api_key.as_str()),
				body,
			)
		})
	}
}

#[derive(Serialize, Debug)]
pub struct GetNFTHoldingsParam {
	// The address of the account in hex format
	pub account_address: String,
	// Please specify the type of token you query for, e.g. "ERC721", "ERC1155", etc.
	pub token_type: String,
	// page number in hex format
	pub page: usize,
	// pageSize is hex encoded and should be less equal than 100 (each page return at most pageSize items)
	pub page_size: usize,
}

#[derive(Serialize, Deserialize, Debug)]
#[serde(rename_all = "camelCase")]
pub struct GetNFTHoldingsResult {
	// number in hex format
	pub total_count: String,
	pub details: Vec<GetNFTHoldingsResultDetail>,
}

#[derive(Serialize, Deserialize, Debug)]
#[serde(rename_all = "camelCase")]
pub struct GetNFTHoldingsResultDetail {
	// the address of the token
	pub token_address: String,
	// the name of the token
	pub token_name: String,
	// the symbol of the token
	pub token_symbol: String,
	// the id number of the token
	pub token_id_num: String,
}

#[derive(Serialize, Debug)]
pub struct GetTokenBalance721Param {
	// The address of the ERC721/BEP721 token
	pub token_address: String,
	// Account address whose balance will be checked
	pub account_address: String,
	// The block number in hex format or the string 'latest' or 'earliest' on which the balance will be checked
	pub block_number: String,
}

pub trait NftApiList {
	fn get_nft_holdings(
		&mut self,
		param: &GetNFTHoldingsParam,
	) -> Result<GetNFTHoldingsResult, Error>;

	fn get_token_balance_721(&mut self, param: &GetTokenBalance721Param) -> Result<usize, Error>;
}

// NFT API
impl NftApiList for NoderealJsonrpcClient {
	// https://docs.nodereal.io/reference/nr_getnftholdings
	fn get_nft_holdings(
		&mut self,
		param: &GetNFTHoldingsParam,
	) -> Result<GetNFTHoldingsResult, Error> {
		let params: Vec<String> = vec![
			param.account_address.clone(),
			param.token_type.clone(),
			format!("0x{:X}", param.page),
			format!("0x{:X}", param.page_size),
		];
		debug!("get_nft_holdings: {:?}", param);
		let req_body = RpcRequest {
			jsonrpc: "2.0".to_string(),
			method: "nr_getNFTHoldings".to_string(),
			params,
			id: Id::Number(1),
		};
		self.post(&req_body).map_err(|e| Error::RequestError(format!("{:?}", e))).map(
			|resp: RpcResponse| {
				debug!("get_nft_holdings, response: {:?}", resp);
				serde_json::from_value(resp.result).unwrap()
			},
		)
	}

	// https://docs.nodereal.io/reference/nr_gettokenbalance721
	fn get_token_balance_721(&mut self, param: &GetTokenBalance721Param) -> Result<usize, Error> {
		let params: Vec<String> = vec![
			param.token_address.clone(),
			param.account_address.clone(),
			param.block_number.clone(),
		];
		debug!("get_token_balance_721: {:?}", param);
		let req_body = RpcRequest {
			jsonrpc: "2.0".to_string(),
			method: "nr_getTokenBalance721".to_string(),
			params,
			id: Id::Number(1),
		};

		match self.post(&req_body) {
			Ok(resp) => {
				// result example: '0x', '0x8'
				debug!("get_token_balance_721, response: {:?}", resp);
				match resp.result.as_str() {
					Some(result) => Ok(usize::from_str_radix(&result[2..], 16).unwrap_or_default()),
					None => Err(Error::RequestError(format!(
						"Cannot tansform response result {:?} to &str",
						resp.result
					))),
				}
			},
			Err(e) => Err(Error::RequestError(format!("{:?}", e))),
		}
	}
}

#[derive(Serialize, Debug)]
pub struct GetTokenBalance20Param {
	// The address of the contract
	pub contract_address: String,
	// Target address
	pub address: String,
	// The block number in hex format or the string 'latest' or 'earliest' on which the balance will be checked
	pub block_number: String,
}

// Fungible Tokens API
pub trait FungibleApiList {
	fn get_token_balance_20(&mut self, param: &GetTokenBalance20Param) -> Result<f64, Error>;
	fn get_token_holdings(&mut self, address: &str) -> Result<RpcResponse, Error>;
}

impl FungibleApiList for NoderealJsonrpcClient {
	// https://docs.nodereal.io/reference/nr_gettokenbalance20
	fn get_token_balance_20(&mut self, param: &GetTokenBalance20Param) -> Result<f64, Error> {
		let params: Vec<String> =
			vec![param.contract_address.clone(), param.address.clone(), param.block_number.clone()];
		debug!("get_token_balance_20: {:?}", param);
		let req_body = RpcRequest {
			jsonrpc: "2.0".to_string(),
			method: "nr_getTokenBalance20".to_string(),
			params,
			id: Id::Number(1),
		};

		match self.post(&req_body) {
			Ok(resp) => {
				// result example: '0x', '0x8'
				debug!("get_token_balance_20, response: {:?}", resp);
				match resp.result.as_str() {
					Some(result) => Ok(hex_to_decimal(&result[2..])),
					None => Err(Error::RequestError(format!(
						"Cannot tansform response result {:?} to &str",
						resp.result
					))),
				}
			},
			Err(e) => Err(Error::RequestError(format!("{:?}", e))),
		}
	}

	fn get_token_holdings(&mut self, address: &str) -> Result<RpcResponse, Error> {
		let params: Vec<String> = vec![address.to_string(), "0x1".to_string(), "0x64".to_string()];
		debug!("get_token_holdings: {:?}", params);

		let req_body = RpcRequest {
			jsonrpc: "2.0".to_string(),
			method: "nr_getTokenHoldings".to_string(),
			params: params.to_vec(),
			id: Id::Number(1),
		};

		self.post(&req_body)
	}
}

pub trait EthBalance {
	fn get_balance(&mut self, address: &str) -> Result<f64, Error>;
}

impl EthBalance for NoderealJsonrpcClient {
	fn get_balance(&mut self, address: &str) -> Result<f64, Error> {
		let params = vec![address.to_string(), "latest".to_string()];

		let req_body = RpcRequest {
			jsonrpc: "2.0".to_string(),
			method: "eth_getBalance".to_string(),
			params,
			id: Id::Number(1),
		};

		match self.post(&req_body) {
			Ok(resp) => {
				// result example: '0x', '0x8'
				debug!("eth_getBalance, response: {:?}", resp);
				match resp.result.as_str() {
					Some(result) => Ok(hex_to_decimal(&result[2..])),
					None => Err(Error::RequestError(format!(
						"Cannot tansform response result {:?} to &str",
						resp.result
					))),
				}
			},
			Err(e) => Err(Error::RequestError(format!("{:?}", e))),
		}
	}
}

pub trait TransactionCount {
	fn get_transaction_count(&mut self, address: &str) -> Result<u64, Error>;
}

impl TransactionCount for NoderealJsonrpcClient {
	fn get_transaction_count(&mut self, address: &str) -> Result<u64, Error> {
		let params = vec![address.to_string(), "latest".to_string()];

		let req_body = RpcRequest {
			jsonrpc: "2.0".to_string(),
			method: "eth_getTransactionCount".to_string(),
			params,
			id: Id::Number(1),
		};

		match self.post(&req_body) {
			Ok(resp) => {
				// result example: '0x', '0x8'
				debug!("eth_getTransactionCount, response: {:?}", resp);
				match resp.result.as_str() {
					Some(result) => Ok(hex_to_decimal(&result[2..]) as u64),
					None => Err(Error::RequestError(format!(
						"Cannot tansform response result {:?} to &str",
						resp.result
					))),
				}
			},
			Err(e) => Err(Error::RequestError(format!("{:?}", e))),
		}
	}
}

#[cfg(test)]
mod tests {
	use super::*;
	use lc_mock_server::run;

	fn init() -> DataProviderConfig {
		let _ = env_logger::builder().is_test(true).try_init();
		let url = run(0).unwrap() + "/nodereal_jsonrpc/";

		let mut config = DataProviderConfig::new();
		config.set_nodereal_api_key("d416f55179dbd0e45b1a8ed030e3".to_string());
		config.set_nodereal_api_chain_network_url(url);
		config
	}

	#[test]
	fn does_get_nft_holdings_works() {
<<<<<<< HEAD
		let config = init();
		let mut client =
			NoderealJsonrpcClient::new(NoderealChain::Eth, NoderealNetwork::Mainnet, &config);
=======
		init();
		let mut client = NoderealJsonrpcClient::new(NoderealChain::Eth);
>>>>>>> b2d5bc2d
		let param = GetNFTHoldingsParam {
			account_address: "0x49AD262C49C7aA708Cc2DF262eD53B64A17Dd5EE".into(),
			token_type: "ERC721".into(),
			page: 1,
			page_size: 2,
		};
		let result = client.get_nft_holdings(&param).unwrap();
		assert_eq!(result.total_count, "0x1");
		assert_eq!(result.details.len(), 1);
		assert_eq!(result.details[0].token_address, "0x9401518f4EBBA857BAA879D9f76E1Cc8b31ed197");
		assert_eq!(result.details[0].token_id_num, "0x12");
		assert_eq!(result.details[0].token_name, "Pancake Lottery Ticket");
		assert_eq!(result.details[0].token_symbol, "PLT");
	}

	#[test]
	fn does_get_token_balance_721_works() {
<<<<<<< HEAD
		let config = init();
		let mut client =
			NoderealJsonrpcClient::new(NoderealChain::Eth, NoderealNetwork::Mainnet, &config);
=======
		init();
		let mut client = NoderealJsonrpcClient::new(NoderealChain::Eth);
>>>>>>> b2d5bc2d
		let param = GetTokenBalance721Param {
			token_address: "0x07D971C03553011a48E951a53F48632D37652Ba1".into(),
			account_address: "0x49AD262C49C7aA708Cc2DF262eD53B64A17Dd5EE".into(),
			block_number: "latest".into(),
		};
		let result = client.get_token_balance_721(&param).unwrap();
		assert_eq!(result, 1);
	}

	#[test]
	fn does_get_token_balance_20_works() {
		init();
		let mut client = NoderealJsonrpcClient::new(NoderealChain::Eth);
		let param = GetTokenBalance20Param {
			contract_address: "0x76A797A59Ba2C17726896976B7B3747BfD1d220f".into(),
			address: "0x85Be4e2ccc9c85BE8783798B6e8A101BDaC6467F".into(),
			block_number: "latest".into(),
		};
		let result = client.get_token_balance_20(&param).unwrap();
		assert_eq!(result, 800.1);
	}
}<|MERGE_RESOLUTION|>--- conflicted
+++ resolved
@@ -17,11 +17,7 @@
 #[cfg(all(not(feature = "std"), feature = "sgx"))]
 use crate::sgx_reexport_prelude::*;
 
-<<<<<<< HEAD
-use crate::{build_client, DataProviderConfig, Error, HttpError};
-=======
-use crate::{build_client, hex_to_decimal, Error, HttpError, GLOBAL_DATA_PROVIDER_CONFIG};
->>>>>>> b2d5bc2d
+use crate::{build_client, hex_to_decimal, DataProviderConfig, Error, HttpError};
 use http::header::CONNECTION;
 use http_req::response::Headers;
 use itc_rest_client::{
@@ -104,31 +100,12 @@
 }
 
 impl NoderealJsonrpcClient {
-<<<<<<< HEAD
-	pub fn new(
-		chain: NoderealChain,
-		network: NoderealNetwork,
-		data_provider_config: &DataProviderConfig,
-	) -> Self {
+	pub fn new(chain: NoderealChain, data_provider_config: &DataProviderConfig) -> Self {
 		let api_key = data_provider_config.nodereal_api_key.clone();
 		let api_retry_delay = data_provider_config.nodereal_api_retry_delay;
 		let api_retry_times = data_provider_config.nodereal_api_retry_times;
 		let api_url = data_provider_config.nodereal_api_chain_network_url.clone();
-		let base_url = api_url
-			.replace("{chain}", chain.to_string())
-			.replace("{network}", network.to_string());
-=======
-	pub fn new(chain: NoderealChain) -> Self {
-		let api_key = GLOBAL_DATA_PROVIDER_CONFIG.write().unwrap().nodereal_api_key.clone();
-		let api_retry_delay = GLOBAL_DATA_PROVIDER_CONFIG.write().unwrap().nodereal_api_retry_delay;
-		let api_retry_times = GLOBAL_DATA_PROVIDER_CONFIG.write().unwrap().nodereal_api_retry_times;
-		let api_url = GLOBAL_DATA_PROVIDER_CONFIG
-			.write()
-			.unwrap()
-			.nodereal_api_chain_network_url
-			.clone();
 		let base_url = api_url.replace("{chain}", chain.to_string());
->>>>>>> b2d5bc2d
 
 		let mut headers = Headers::new();
 		headers.insert(CONNECTION.as_str(), "close");
@@ -446,14 +423,8 @@
 
 	#[test]
 	fn does_get_nft_holdings_works() {
-<<<<<<< HEAD
 		let config = init();
-		let mut client =
-			NoderealJsonrpcClient::new(NoderealChain::Eth, NoderealNetwork::Mainnet, &config);
-=======
-		init();
-		let mut client = NoderealJsonrpcClient::new(NoderealChain::Eth);
->>>>>>> b2d5bc2d
+		let mut client = NoderealJsonrpcClient::new(NoderealChain::Eth, &config);
 		let param = GetNFTHoldingsParam {
 			account_address: "0x49AD262C49C7aA708Cc2DF262eD53B64A17Dd5EE".into(),
 			token_type: "ERC721".into(),
@@ -471,14 +442,8 @@
 
 	#[test]
 	fn does_get_token_balance_721_works() {
-<<<<<<< HEAD
 		let config = init();
-		let mut client =
-			NoderealJsonrpcClient::new(NoderealChain::Eth, NoderealNetwork::Mainnet, &config);
-=======
-		init();
-		let mut client = NoderealJsonrpcClient::new(NoderealChain::Eth);
->>>>>>> b2d5bc2d
+		let mut client = NoderealJsonrpcClient::new(NoderealChain::Eth, &config);
 		let param = GetTokenBalance721Param {
 			token_address: "0x07D971C03553011a48E951a53F48632D37652Ba1".into(),
 			account_address: "0x49AD262C49C7aA708Cc2DF262eD53B64A17Dd5EE".into(),
@@ -490,8 +455,8 @@
 
 	#[test]
 	fn does_get_token_balance_20_works() {
-		init();
-		let mut client = NoderealJsonrpcClient::new(NoderealChain::Eth);
+		let config = init();
+		let mut client = NoderealJsonrpcClient::new(NoderealChain::Eth, &config);
 		let param = GetTokenBalance20Param {
 			contract_address: "0x76A797A59Ba2C17726896976B7B3747BfD1d220f".into(),
 			address: "0x85Be4e2ccc9c85BE8783798B6e8A101BDaC6467F".into(),
