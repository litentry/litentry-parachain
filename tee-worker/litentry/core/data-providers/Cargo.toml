--- conflicted
+++ resolved
@@ -21,11 +21,8 @@
 
 # internal dependencies
 itc-rest-client = { path = "../../../core/rest-client", default-features = false }
-<<<<<<< HEAD
+itp-rpc = { path = "../../../core-primitives/rpc", default-features = false }
 itp-utils = { path = "../../../core-primitives/utils", default-features = false }
-=======
-itp-rpc = { path = "../../../core-primitives/rpc", default-features = false }
->>>>>>> b5c4df29
 
 # sgx dependencies
 chrono_sgx = { package = "chrono", git = "https://github.com/mesalock-linux/chrono-sgx", optional = true }
@@ -55,7 +52,6 @@
     "sgx_tstd",
     "chrono_sgx",
     "itc-rest-client/sgx",
-    "itp-utils/sgx",
     "litentry-primitives/sgx",
 ]
 std = [
@@ -64,11 +60,8 @@
     "thiserror",
     "url",
     "itc-rest-client/std",
-<<<<<<< HEAD
+    "itp-rpc/std",
     "itp-utils/std",
-=======
-    "itp-rpc/std",
->>>>>>> b5c4df29
     "log/std",
     "serde/std",
     "serde_json/std",
