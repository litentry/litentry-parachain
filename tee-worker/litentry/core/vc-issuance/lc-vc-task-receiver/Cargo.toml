[package]
name = "lc-vc-task-receiver"
version = "0.1.0"
edition = "2021"

# See more keys and their definitions at https://doc.rust-lang.org/cargo/reference/manifest.html

[dependencies]
# std dependencies
<<<<<<< HEAD
thiserror = { version = "1.0.26", optional = true }
=======
futures = { version = "0.3.8", optional = true }
>>>>>>> ff22b32b
threadpool = { version = "1.8.0", optional = true }

# sgx dependencies
hex-sgx = { package = "hex", git = "https://github.com/mesalock-linux/rust-hex-sgx", tag = "sgx_1.1.3", features = ["sgx_tstd"], optional = true }
sgx_tstd = { git = "https://github.com/apache/teaclave-sgx-sdk.git", branch = "master", features = ["net", "thread"], optional = true }
threadpool_sgx = { git = "https://github.com/mesalock-linux/rust-threadpool-sgx", package = "threadpool", tag = "sgx_1.1.3", optional = true }

# no_std dependencies
codec = { package = "parity-scale-codec", version = "3.0.0", default-features = false, features = ["derive"] }
log = { version = "0.4", default-features = false }
sp-core = { default-features = false, features = ["full_crypto"], git = "https://github.com/paritytech/substrate.git", branch = "polkadot-v0.9.42" }

# internal dependencies
ita-sgx-runtime = { path = "../../../../app-libs/sgx-runtime", default-features = false }
ita-stf = { path = "../../../../app-libs/stf", default-features = false }
<<<<<<< HEAD
itp-enclave-metrics = { path = "../../../../core-primitives/enclave-metrics", default-features = false }
itp-extrinsics-factory = { path = "../../../../core-primitives/extrinsics-factory", default-features = false }
=======
itp-extrinsics-factory = { path = "../../../../core-primitives/extrinsics-factory", default-features = false }
itp-types = { path = "../../../../core-primitives/types", default-features = false }

>>>>>>> ff22b32b
itp-node-api = { path = "../../../../core-primitives/node-api", default-features = false }
itp-ocall-api = { path = "../../../../core-primitives/ocall-api", default-features = false }
itp-sgx-crypto = { path = "../../../../core-primitives/sgx/crypto", default-features = false }
itp-sgx-externalities = { path = "../../../../core-primitives/substrate-sgx/externalities", default-features = false }
itp-stf-executor = { path = "../../../../core-primitives/stf-executor", default-features = false }
itp-stf-state-handler = { path = "../../../../core-primitives/stf-state-handler", default-features = false }
itp-storage = { path = "../../../../core-primitives/storage", default-features = false }
itp-top-pool-author = { path = "../../../../core-primitives/top-pool-author", default-features = false }
itp-types = { path = "../../../../core-primitives/types", default-features = false }
itp-utils = { path = "../../../../core-primitives/utils", default-features = false }

frame-support = { default-features = false, git = "https://github.com/paritytech/substrate.git", branch = "polkadot-v0.9.42" }
lc-assertion-build = { path = "../../assertion-build", default-features = false }
lc-credentials = { path = "../../credentials", default-features = false }
lc-data-providers = { path = "../../data-providers", default-features = false }
lc-stf-task-receiver = { path = "../../stf-task/receiver", default-features = false }
lc-stf-task-sender = { path = "../../stf-task/sender", default-features = false }
lc-vc-task-sender = { path = "../lc-vc-task-sender", default-features = false }
litentry-primitives = { path = "../../../primitives", default-features = false }
pallet-identity-management-tee = { path = "../../../pallets/identity-management", default-features = false }

[features]
default = ["std"]
sgx = [
    "threadpool_sgx",
    "hex-sgx",
    "sgx_tstd",
    "ita-stf/sgx",
    "itp-sgx-externalities/sgx",
    "itp-stf-executor/sgx",
    "itp-stf-state-handler/sgx",
    "itp-top-pool-author/sgx",
    "sp-core/full_crypto",
    "litentry-primitives/sgx",
    "lc-assertion-build/sgx",
    "lc-credentials/sgx",
    "lc-data-providers/sgx",
    "lc-stf-task-receiver/sgx",
    "lc-stf-task-sender/sgx",
    "itp-extrinsics-factory/sgx",
    "itp-node-api/sgx",
    "itp-storage/sgx",
    "lc-vc-task-sender/sgx",
]
std = [
    "threadpool",
    "log/std",
    "itp-types/std",
    "itp-top-pool-author/std",
    "itp-stf-executor/std",
    "itp-stf-state-handler/std",
    "sp-core/std",
    "litentry-primitives/std",
    "lc-assertion-build/std",
    "ita-sgx-runtime/std",
    "frame-support/std",
    "lc-credentials/std",
    "lc-data-providers/std",
    "lc-stf-task-receiver/std",
    "lc-stf-task-sender/std",
    "itp-extrinsics-factory/std",
    "itp-node-api/std",
    "itp-storage/std",
    "lc-vc-task-sender/std",
]<|MERGE_RESOLUTION|>--- conflicted
+++ resolved
@@ -7,11 +7,7 @@
 
 [dependencies]
 # std dependencies
-<<<<<<< HEAD
 thiserror = { version = "1.0.26", optional = true }
-=======
-futures = { version = "0.3.8", optional = true }
->>>>>>> ff22b32b
 threadpool = { version = "1.8.0", optional = true }
 
 # sgx dependencies
@@ -27,14 +23,8 @@
 # internal dependencies
 ita-sgx-runtime = { path = "../../../../app-libs/sgx-runtime", default-features = false }
 ita-stf = { path = "../../../../app-libs/stf", default-features = false }
-<<<<<<< HEAD
 itp-enclave-metrics = { path = "../../../../core-primitives/enclave-metrics", default-features = false }
 itp-extrinsics-factory = { path = "../../../../core-primitives/extrinsics-factory", default-features = false }
-=======
-itp-extrinsics-factory = { path = "../../../../core-primitives/extrinsics-factory", default-features = false }
-itp-types = { path = "../../../../core-primitives/types", default-features = false }
-
->>>>>>> ff22b32b
 itp-node-api = { path = "../../../../core-primitives/node-api", default-features = false }
 itp-ocall-api = { path = "../../../../core-primitives/ocall-api", default-features = false }
 itp-sgx-crypto = { path = "../../../../core-primitives/sgx/crypto", default-features = false }
