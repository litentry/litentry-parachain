// Copyright 2020-2024 Trust Computing GmbH.
// This file is part of Litentry.
//
// Litentry is free software: you can redistribute it and/or modify
// it under the terms of the GNU General Public License as published by
// the Free Software Foundation, either version 3 of the License, or
// (at your option) any later version.
//
// Litentry is distributed in the hope that it will be useful,
// but WITHOUT ANY WARRANTY; without even the implied warranty of
// MERCHANTABILITY or FITNESS FOR A PARTICULAR PURPOSE.  See the
// GNU General Public License for more details.
//
// You should have received a copy of the GNU General Public License
// along with Litentry.  If not, see <https://www.gnu.org/licenses/>.

use crate::{failure_precompile_output, precompiles::PrecompileResult, success_precompile_output};
use std::{format, vec::Vec};

pub fn to_hex(input: Vec<u8>) -> PrecompileResult {
	let decoded = match ethabi::decode(&[ethabi::ParamType::Bytes], &input) {
		Ok(d) => d,
		Err(e) => {
			log::debug!("Could not decode bytes {:?}, reason: {:?}", input, e);
			return Ok(failure_precompile_output(ethabi::Token::String(Default::default())))
		},
	};
	let bytes = match decoded.get(0).and_then(|v| v.clone().into_bytes()) {
		Some(v) => v,
		None => {
			log::debug!("Could not convert decoded[0] to bytes");
			return Ok(failure_precompile_output(ethabi::Token::String(Default::default())))
		},
	};
<<<<<<< HEAD
	// safe to unwrap
	let bytes = decoded.first().unwrap().clone().into_bytes().unwrap();
	let hex_encoded = format!("0x{}", hex::encode(bytes));
	let encoded = ethabi::encode(&[ethabi::Token::Bool(true), ethabi::Token::String(hex_encoded)]);
	Ok(evm::executor::stack::PrecompileOutput {
		exit_status: evm::ExitSucceed::Returned,
		output: encoded,
	})
=======
	let hex_encoded = format!("0x{}", hex::encode(&bytes));
	Ok(success_precompile_output(ethabi::Token::String(hex_encoded)))
>>>>>>> 458571b6
}

#[cfg(test)]
pub mod test {
	use crate::{
		failure_precompile_output, precompiles::to_hex::to_hex, success_precompile_output,
	};
	use ethabi::{encode, Token};

	#[test]
	pub fn test_to_hex() {
		// given
		let bytes = [1, 2, 3, 4];
		let encoded = encode(&[Token::Bytes(bytes.to_vec())]);

		// when
		let result = to_hex(encoded).unwrap();

		// then
		assert_eq!(success_precompile_output(Token::String("0x01020304".to_string())), result)
	}

	#[test]
	pub fn test_to_hex_fail() {
		// given
		let encoded = encode(&[]);

		// when
		let result = to_hex(encoded).unwrap();

		// then
		assert_eq!(failure_precompile_output(Token::String(Default::default())), result)
	}
}

#[cfg(test)]
pub mod integration_test {
	use crate::{execute_smart_contract, prepare_function_call_input};
	use ethabi::{decode, encode, ParamType, Token};

	// tee-worker/litentry/core/assertion-build/src/dynamic/contracts/tests/ToHex.sol
	const FUNCTION_HASH: &str = "8876183c"; // callToHex(string)
	const BYTE_CODE: &str = "608060405234801561001057600080fd5b506103ff806100206000396000f3fe608060405234801561001057600080fd5b506004361061002b5760003560e01c80638876183c14610030575b600080fd5b61004a60048036038101906100459190610236565b610061565b604051610058929190610322565b60405180910390f35b6000606061006e83610077565b91509150915091565b6000606060008360405160200161008e91906103a7565b6040516020818303038152906040529050600081519050604051611000818360208601600061041b600019f16100c357600080fd5b8094506040810193506110008101604052505050915091565b6000604051905090565b600080fd5b600080fd5b600080fd5b600080fd5b6000601f19601f8301169050919050565b7f4e487b7100000000000000000000000000000000000000000000000000000000600052604160045260246000fd5b610143826100fa565b810181811067ffffffffffffffff821117156101625761016161010b565b5b80604052505050565b60006101756100dc565b9050610181828261013a565b919050565b600067ffffffffffffffff8211156101a1576101a061010b565b5b6101aa826100fa565b9050602081019050919050565b82818337600083830152505050565b60006101d96101d484610186565b61016b565b9050828152602081018484840111156101f5576101f46100f5565b5b6102008482856101b7565b509392505050565b600082601f83011261021d5761021c6100f0565b5b813561022d8482602086016101c6565b91505092915050565b60006020828403121561024c5761024b6100e6565b5b600082013567ffffffffffffffff81111561026a576102696100eb565b5b61027684828501610208565b91505092915050565b60008115159050919050565b6102948161027f565b82525050565b600081519050919050565b600082825260208201905092915050565b60005b838110156102d45780820151818401526020810190506102b9565b838111156102e3576000848401525b50505050565b60006102f48261029a565b6102fe81856102a5565b935061030e8185602086016102b6565b610317816100fa565b840191505092915050565b6000604082019050610337600083018561028b565b818103602083015261034981846102e9565b90509392505050565b600081519050919050565b600082825260208201905092915050565b600061037982610352565b610383818561035d565b93506103938185602086016102b6565b61039c816100fa565b840191505092915050565b600060208201905081810360008301526103c1818461036e565b90509291505056fea26469706673582212209868a7cc2e186fcf1850b88ae8ea9657e8ae69edb105e38004a6a97e91d2a34e64736f6c634300080b0033";

	#[test]
	pub fn test_to_hex() {
		let byte_code = hex::decode(BYTE_CODE).unwrap();
		let return_types = vec![ParamType::Bool, ParamType::String];

		// given
		let input_data = prepare_function_call_input(
			FUNCTION_HASH,
			encode(&[Token::String("test".to_string())]),
		)
		.unwrap();

		// when
		let (_, return_data) = execute_smart_contract(byte_code, input_data);

		// then
		let decoded = decode(&return_types, &return_data).unwrap();
		assert_eq!(true, decoded[0].clone().into_bool().unwrap());
		assert_eq!(
			format!("0x{}", &hex::encode("test")),
			decoded[1].clone().into_string().unwrap()
		);
	}
}<|MERGE_RESOLUTION|>--- conflicted
+++ resolved
@@ -25,26 +25,15 @@
 			return Ok(failure_precompile_output(ethabi::Token::String(Default::default())))
 		},
 	};
-	let bytes = match decoded.get(0).and_then(|v| v.clone().into_bytes()) {
+	let bytes = match decoded.first().and_then(|v| v.clone().into_bytes()) {
 		Some(v) => v,
 		None => {
 			log::debug!("Could not convert decoded[0] to bytes");
 			return Ok(failure_precompile_output(ethabi::Token::String(Default::default())))
 		},
 	};
-<<<<<<< HEAD
-	// safe to unwrap
-	let bytes = decoded.first().unwrap().clone().into_bytes().unwrap();
 	let hex_encoded = format!("0x{}", hex::encode(bytes));
-	let encoded = ethabi::encode(&[ethabi::Token::Bool(true), ethabi::Token::String(hex_encoded)]);
-	Ok(evm::executor::stack::PrecompileOutput {
-		exit_status: evm::ExitSucceed::Returned,
-		output: encoded,
-	})
-=======
-	let hex_encoded = format!("0x{}", hex::encode(&bytes));
 	Ok(success_precompile_output(ethabi::Token::String(hex_encoded)))
->>>>>>> 458571b6
 }
 
 #[cfg(test)]
