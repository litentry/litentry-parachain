[package]
name = "lc-evm-dynamic-assertions"
version = "0.1.0"
authors = ['Trust Computing GmbH <info@litentry.com>']
edition = "2021"

# See more keys and their definitions at https://doc.rust-lang.org/cargo/reference/manifest.html

[dependencies]
# std dependecies
base58 = { version = "0.2", default-features = false }
blake2-rfc = { version = "0.2.18", default-features = false }
codec = { package = "parity-scale-codec", version = "3.0.0", default-features = false, features = ["derive"] }
http = { version = "0.2", optional = true }
rust_decimal = { version = "1.35.0", default-features = false }
ss58-registry = { version = "1.40", default-features = false }
thiserror = { version = "1.0.26", optional = true }

# sgx dependencies
http-sgx = { package = "http", git = "https://github.com/integritee-network/http-sgx.git", branch = "sgx-experimental", optional = true }
itp-sgx-temp-dir = { version = "0.1", default-features = false, path = "../../../core-primitives/sgx/temp-dir", optional = true }
sgx_tprotected_fs = { git = "https://github.com/apache/incubator-teaclave-sgx-sdk", branch = "v2.0.0-preview", optional = true }
sgx_tstd = { branch = "master", git = "https://github.com/apache/teaclave-sgx-sdk.git", optional = true }
thiserror-sgx = { package = "thiserror", git = "https://github.com/mesalock-linux/thiserror-sgx", tag = "sgx_1.1.3", optional = true }

# no std
ethabi = { version = "18.0.0", default-features = false }
evm = { version = "0.41.1", default-features = false, features = ["with-codec"] }
hex = { version = "0.4.3", default-features = false }
log = { version = "0.4", default-features = false }
serde_json = { version = "1.0", default-features = false, features = ["alloc"] }

# local
itc-rest-client = { path = "../../../core/rest-client", default-features = false }
itp-settings = { path = "../../../core-primitives/settings" }
itp-sgx-io = { path = "../../../core-primitives/sgx/io", default-features = false }
itp-utils = { path = "../../../core-primitives/utils", default-features = false }
lc-dynamic-assertion = { path = "../dynamic-assertion", default-features = false }
<<<<<<< HEAD
=======
litentry-primitives = { path = "../../primitives", default-features = false }
>>>>>>> 458571b6

[dev-dependencies]
http_req = { features = ["rust-tls"], branch = "master", git = "https://github.com/integritee-network/http_req" }
lc-mock-server = { path = "../mock-server" }
litentry-primitives = { path = "../../primitives" }
litentry-hex-utils = { path = "../../../../primitives/hex" }

[features]
default = ["std"]
std = [
    "lc-dynamic-assertion/std",
    "itc-rest-client/std",
    "itp-sgx-io/std",
    "serde_json/std",
    "http",
    "thiserror",
]
sgx = [
    "sgx_tstd",
    "http-sgx",
    "lc-dynamic-assertion/sgx",
    "itc-rest-client/sgx",
    "itp-sgx-io/sgx",
    "thiserror-sgx",
    "sgx_tprotected_fs",
]
sgx-test = ["itp-sgx-temp-dir/sgx"]<|MERGE_RESOLUTION|>--- conflicted
+++ resolved
@@ -36,10 +36,7 @@
 itp-sgx-io = { path = "../../../core-primitives/sgx/io", default-features = false }
 itp-utils = { path = "../../../core-primitives/utils", default-features = false }
 lc-dynamic-assertion = { path = "../dynamic-assertion", default-features = false }
-<<<<<<< HEAD
-=======
 litentry-primitives = { path = "../../primitives", default-features = false }
->>>>>>> 458571b6
 
 [dev-dependencies]
 http_req = { features = ["rust-tls"], branch = "master", git = "https://github.com/integritee-network/http_req" }
