// Copyright 2020-2023 Litentry Technologies GmbH.
// This file is part of Litentry.
//
// Litentry is free software: you can redistribute it and/or modify
// it under the terms of the GNU General Public License as published by
// the Free Software Foundation, either version 3 of the License, or
// (at your option) any later version.
//
// Litentry is distributed in the hope that it will be useful,
// but WITHOUT ANY WARRANTY; without even the implied warranty of
// MERCHANTABILITY or FITNESS FOR A PARTICULAR PURPOSE.  See the
// GNU General Public License for more details.
//
// You should have received a copy of the GNU General Public License
// along with Litentry.  If not, see <https://www.gnu.org/licenses/>.
//
// TEE Implementation of Verifiable Credentials Data Model v2.0
// W3C Editor's Draft 07 January 2023
// https://w3c.github.io/vc-data-model

#![cfg_attr(not(feature = "std"), no_std)]

#[cfg(all(not(feature = "std"), feature = "sgx"))]
#[macro_use]
extern crate sgx_tstd as std;

// re-export module to properly feature gate sgx and regular std environment
#[cfg(all(not(feature = "std"), feature = "sgx"))]
pub mod sgx_reexport_prelude {
	pub use chrono_sgx as chrono;
	pub use serde_json_sgx as serde_json;
	pub use thiserror_sgx as thiserror;
}

#[cfg(all(feature = "std", feature = "sgx"))]
compile_error!("feature \"std\" and feature \"sgx\" cannot be enabled at the same time");

use codec::{Decode, Encode};
use itp_stf_primitives::types::ShardIdentifier;
use itp_types::AccountId;
use itp_utils::stringify::account_id_to_string;
use litentry_primitives::{year_to_date, Assertion, ParentchainBlockNumber};
use log::*;
use scale_info::TypeInfo;
use serde::{Deserialize, Serialize};
use sp_core::{hashing::blake2_256, hexdisplay::HexDisplay};
use std::{
	fmt::Debug,
	string::{String, ToString},
	vec::Vec,
};

#[cfg(all(not(feature = "std"), feature = "sgx"))]
extern crate rust_base58_sgx as rust_base58;

#[cfg(all(not(feature = "std"), feature = "sgx"))]
extern crate hex_sgx as hex;

use rust_base58::ToBase58;

#[cfg(all(not(feature = "std"), feature = "sgx"))]
extern crate rand_sgx as rand;

use rand::Rng;

pub mod error;
pub use error::Error;
pub mod schema;

pub mod assertion_logic;
use assertion_logic::{AssertionLogic, Op};

pub const LITENTRY_ISSUER_NAME: &str = "Litentry TEE Worker";
pub const PROOF_PURPOSE: &str = "assertionMethod";
pub const MAX_CREDENTIAL_SIZE: usize = 2048;

/// Ed25519 Signature 2018, W3C, 23 July 2021, https://w3c-ccg.github.io/lds-ed25519-2018
/// May be registered in Linked Data Cryptographic Suite Registry, W3C, 29 December 2020
/// https://w3c-ccg.github.io/ld-cryptosuite-registry
#[derive(Serialize, Deserialize, Encode, Decode, Clone, Debug, PartialEq, Eq, TypeInfo)]
pub enum ProofType {
	Ed25519Signature2020,
}

#[derive(Serialize, Deserialize, Encode, Decode, Clone, Debug, PartialEq, Eq, TypeInfo)]
pub enum CredentialType {
	VerifiableCredential,
}

#[derive(Serialize, Deserialize, Encode, Decode, Clone, Debug, PartialEq, Eq, TypeInfo)]
#[serde(rename_all = "camelCase")]
pub struct DataSource {
	/// ID of the data provider
	pub data_provider_id: u32,
	/// Endpoint of the data provider
	pub data_provider: String,
}

#[derive(Serialize, Deserialize, Encode, Decode, Clone, Debug, PartialEq, Eq, TypeInfo)]
#[serde(rename_all = "camelCase")]
pub struct Issuer {
	/// ID of the TEE Worker
	pub id: String,
	pub name: String,
	pub shard: String,
}

impl Issuer {
	pub fn is_empty(&self) -> bool {
		self.shard.is_empty() || self.shard.is_empty()
	}

	pub fn set_id(&mut self, id: &AccountId) {
		self.id = account_id_to_string(id);
	}
}

#[derive(Serialize, Deserialize, Encode, Decode, Clone, Debug, PartialEq, Eq, TypeInfo)]
#[serde(rename_all = "camelCase")]
pub struct CredentialSubject {
	/// Identifier for the only entity that the credential was issued
	pub id: String,
	pub description: String,
	#[serde(rename = "type")]
	pub types: String,
	/// (Optional) Some externally provided identifiers
	pub tag: Vec<String>,
	/// (Optional) Data source definitions for trusted data providers
	#[serde(skip_serializing_if = "Option::is_none")]
	pub data_source: Option<Vec<DataSource>>,
	/// Several sets of assertions.
	/// Each assertion contains multiple steps to describe how to fetch data and calculate the value
	pub assertions: AssertionLogic,
	/// Results of each set of assertions
	pub values: Vec<bool>,
	/// The extrinsic on Parentchain for credential verification purpose
	pub endpoint: String,
}

impl CredentialSubject {
	pub fn is_empty(&self) -> bool {
		self.id.is_empty()
	}

	pub fn set_value(&mut self, value: bool) {
		self.values[0] = value;
	}
}

/// Verifiable Credentials JSON Schema 2022, W3C, 8 November 2022
/// https://w3c-ccg.github.io/vc-json-schemas/
#[derive(Serialize, Deserialize, Encode, Decode, Clone, Debug, PartialEq, Eq, TypeInfo)]
#[serde(rename_all = "camelCase")]
pub struct CredentialSchema {
	/// Schema ID that is maintained by Parentchain VCMP
	pub id: String,
	/// The schema type, generally it is
	#[serde(rename = "type")]
	pub types: String,
}

#[derive(Serialize, Deserialize, Encode, Decode, Clone, Debug, PartialEq, Eq, TypeInfo)]
#[serde(rename_all = "camelCase")]
pub struct Proof {
	/// The block number when the signature was created
	pub created_block_number: ParentchainBlockNumber,
	/// The cryptographic signature suite that used to generate signature
	#[serde(rename = "type")]
	pub proof_type: ProofType,
	/// Purpose of this proof, generally it is expected as a fixed value, such as 'assertionMethod'
	pub proof_purpose: String,
	/// The digital signature value
	pub proof_value: String,
	/// The public key from Issuer
	pub verification_method: String,
}

impl Proof {
	pub fn new(bn: ParentchainBlockNumber, sig: &Vec<u8>, issuer: &AccountId) -> Self {
		Proof {
			created_block_number: bn,
			proof_type: ProofType::Ed25519Signature2020,
			proof_purpose: PROOF_PURPOSE.to_string(),
			proof_value: format!("{}", HexDisplay::from(sig)),
			verification_method: account_id_to_string(issuer),
		}
	}

	pub fn is_empty(&self) -> bool {
		self.proof_value.is_empty()
	}
}

#[derive(Serialize, Deserialize, Encode, Decode, Clone, Debug, PartialEq, Eq, TypeInfo)]
#[serde(rename_all = "camelCase")]
pub struct Credential {
	/// Contexts defines the structure and data types of the credential
	#[serde(rename = "@context")]
	pub context: Vec<String>,
	/// The specific UUID of the credential, it is used for onchain verification
	pub id: String,
	/// Uniquely identifier of the type of the credential
	#[serde(rename = "type")]
	pub types: Vec<CredentialType>,
	/// Assertions claimed about the subjects of the credential
	pub credential_subject: CredentialSubject,
	/// The TEE enclave who issued the credential
	pub issuer: Issuer,
	pub issuance_block_number: ParentchainBlockNumber,
	/// (Optional)
	#[serde(skip_serializing_if = "Option::is_none")]
	pub expiration_block_number: Option<ParentchainBlockNumber>,
	/// Digital proof with the signature of Issuer
	#[serde(skip_deserializing)]
	pub proof: Option<Proof>,
	#[serde(skip_deserializing)]
	#[serde(skip_serializing_if = "Option::is_none")]
	pub credential_schema: Option<CredentialSchema>,
}

impl Credential {
	pub fn from_template(
		s: &str,
		who: &AccountId,
		shard: &ShardIdentifier,
		bn: ParentchainBlockNumber,
	) -> Result<Self, Error> {
		let mut vc: Self =
			serde_json::from_str(s).map_err(|err| Error::ParseError(format!("{}", err)))?;
		vc.issuer.shard = shard.encode().to_base58();
		vc.issuer.name = LITENTRY_ISSUER_NAME.to_string();
		vc.credential_subject.id = account_id_to_string(who);
		vc.issuance_block_number = bn;
		vc.expiration_block_number = None;
		vc.credential_schema = None;
		vc.generate_id();
		vc.validate_unsigned()?;
		Ok(vc)
	}

	fn generate_id(&mut self) {
		let seed = rand::thread_rng().gen::<[u8; 32]>();
		let mut ext_hash = blake2_256(self.credential_subject.id.as_bytes()).to_vec();
		ext_hash.append(&mut seed.to_vec());
		let vc_id = blake2_256(ext_hash.as_slice());
		self.id = format!("{}", HexDisplay::from(&vc_id.to_vec()));
	}

	pub fn add_proof(&mut self, sig: &Vec<u8>, bn: ParentchainBlockNumber, issuer: &AccountId) {
		self.proof = Some(Proof::new(bn, sig, issuer));
	}

	pub fn to_json(&self) -> Result<String, Error> {
		let json_str =
			serde_json::to_string(&self).map_err(|err| Error::ParseError(format!("{}", err)))?;
		Ok(json_str)
	}

	pub fn get_index(&self) -> Result<[u8; 32], Error> {
		let index =
			hex::decode(self.id.as_bytes()).map_err(|err| Error::ParseError(format!("{}", err)))?;
		let vi: [u8; 32] = index.try_into().unwrap();
		Ok(vi)
	}

	pub fn validate_unsigned(&self) -> Result<(), Error> {
		if !self.types.contains(&CredentialType::VerifiableCredential) {
			return Err(Error::EmptyCredentialType)
		}

		if self.credential_subject.id.is_empty() {
			return Err(Error::EmptyCredentialSubject)
		}

		if self.issuance_block_number == 0 {
			return Err(Error::EmptyIssuanceBlockNumber)
		}

		if self.id.is_empty() {
			return Err(Error::InvalidCredential)
		}

		Ok(())
	}

	pub fn validate(&self) -> Result<(), Error> {
		let vc = self.clone();

		vc.validate_unsigned()?;

		if vc.credential_subject.is_empty() {
			return Err(Error::EmptyCredentialSubject)
		}

		// ToDo: validate issuer
		if vc.issuer.is_empty() {
			return Err(Error::EmptyCredentialIssuer)
		}

		let exported = vc.to_json()?;
		if exported.len() > MAX_CREDENTIAL_SIZE {
			return Err(Error::CredentialIsTooLong)
		}

		if vc.proof.is_none() {
			return Err(Error::InvalidProof)
		} else {
			let proof = vc.proof.unwrap();
			if proof.created_block_number == 0 {
				return Err(Error::EmptyProofBlockNumber)
			}

			//ToDo: validate proof signature
		}

		Ok(())
	}

	pub fn validate_schema(&self) -> Result<(), Error> {
		//ToDo: fetch schema from Parentchain and check its status
		Ok(())
	}

	pub fn generate_unsigned_credential(
		assertion: &Assertion,
		who: &AccountId,
		shard: &ShardIdentifier,
		bn: ParentchainBlockNumber,
	) -> Result<Credential, Error> {
		debug!("generate unsigned credential {:?}", assertion);
		match assertion {
			Assertion::A1 => {
				let raw = include_str!("templates/a1.json");
				let credential: Credential = Credential::from_template(raw, who, shard, bn)?;
				Ok(credential)
			},
<<<<<<< HEAD
			Assertion::A7(min_balance, year) => {
				let min_balance = format!("{}", min_balance);

				let raw = include_str!("templates/a7.json");
=======
			Assertion::A4(min_balance, from_date) => {
				let min_balance = format!("{}", min_balance);
				let from_date = String::from_utf8(from_date.clone().into_inner()).unwrap();

				let raw = include_str!("templates/a4.json");
>>>>>>> 75b469c5
				let mut credential: Credential = Credential::from_template(raw, who, shard, bn)?;

				// add assertion
				let lit_amounts =
<<<<<<< HEAD
					AssertionLogic::new_item("$dot_amounts", Op::GreaterEq, &min_balance);
				let timestamp =
					AssertionLogic::new_item("$timestamp", Op::GreaterEq, &year_to_date(*year));

				let assertion = AssertionLogic::new_add().add_item(lit_amounts).add_item(timestamp);

				credential.credential_subject.assertions = assertion;

				Ok(credential)
			},
			Assertion::A8 => {
				let raw = include_str!("templates/a8.json");
				let credential: Credential = Credential::from_template(raw, who, shard, bn)?;
				Ok(credential)
			},
			Assertion::A10(min_balance, year) => {
				let min_balance = format!("{}", min_balance);

				let raw = include_str!("templates/a10.json");
				let mut credential: Credential = Credential::from_template(raw, who, shard, bn)?;

				// add assertion
				let lit_amounts =
					AssertionLogic::new_item("$WBTC_amount", Op::GreaterEq, &min_balance);
				let timestamp =
					AssertionLogic::new_item("$timestamp", Op::GreaterEq, &year_to_date(*year));

				let assertion = AssertionLogic::new_add().add_item(lit_amounts).add_item(timestamp);
=======
					AssertionLogic::new_item("$lit_amounts", Op::GreaterEq, &min_balance);
				let timestamp = AssertionLogic::new_item("$timestamp", Op::GreaterEq, &from_date);

				let assertion = AssertionLogic::new_and().add_item(lit_amounts).add_item(timestamp);
>>>>>>> 75b469c5

				credential.credential_subject.assertions = assertion;

				Ok(credential)
			},
			_ => Err(Error::UnsupportedAssertion),
		}
	}

	pub fn add_assertion_a1(&mut self, web2_cnt: i32, web3_cnt: i32) {
		let web2_cnt = format!("{}", web2_cnt);
		let web3_cnt = format!("{}", web3_cnt);

		let web2_item = AssertionLogic::new_item("$web2_account_cnt", Op::GreaterEq, &web2_cnt);
		let web3_item = AssertionLogic::new_item("$web3_account_cnt", Op::GreaterThan, &web3_cnt);

		let assertion = AssertionLogic::new_or().add_item(web2_item).add_item(web3_item);

		self.credential_subject.assertions = assertion;
	}

	pub fn add_assertion_a8(&mut self, min: u64, max: u64) {
		let min = format!("{}", min);
		let max = format!("{}", max);

		let web2_item = AssertionLogic::new_item("$total_txs", Op::GreaterThan, &min);
		let web3_item = AssertionLogic::new_item("$total_txs", Op::LessEq, &max);

		let assertion = AssertionLogic::new_add().add_item(web2_item).add_item(web3_item);

		self.credential_subject.assertions = assertion;
	}
}

#[cfg(test)]
mod tests {
	use super::*;

	#[test]
	fn eval_simple_success() {
		let who = AccountId::from([0; 32]);
		let data = include_str!("templates/a1.json");
		let shard = ShardIdentifier::default();

		let vc = Credential::from_template(data, &who, &shard, 1u32).unwrap();
		assert!(vc.validate_unsigned().is_ok());
		let id: String = vc.credential_subject.id.clone();
		assert_eq!(id, account_id_to_string(&who));
	}
}<|MERGE_RESOLUTION|>--- conflicted
+++ resolved
@@ -334,28 +334,37 @@
 				let credential: Credential = Credential::from_template(raw, who, shard, bn)?;
 				Ok(credential)
 			},
-<<<<<<< HEAD
-			Assertion::A7(min_balance, year) => {
-				let min_balance = format!("{}", min_balance);
-
-				let raw = include_str!("templates/a7.json");
-=======
 			Assertion::A4(min_balance, from_date) => {
 				let min_balance = format!("{}", min_balance);
 				let from_date = String::from_utf8(from_date.clone().into_inner()).unwrap();
 
 				let raw = include_str!("templates/a4.json");
->>>>>>> 75b469c5
 				let mut credential: Credential = Credential::from_template(raw, who, shard, bn)?;
 
 				// add assertion
 				let lit_amounts =
-<<<<<<< HEAD
+					AssertionLogic::new_item("$lit_amounts", Op::GreaterEq, &min_balance);
+				let timestamp = AssertionLogic::new_item("$timestamp", Op::GreaterEq, &from_date);
+
+				let assertion = AssertionLogic::new_and().add_item(lit_amounts).add_item(timestamp);
+
+				credential.credential_subject.assertions = assertion;
+
+				Ok(credential)
+			},
+			Assertion::A7(min_balance, year) => {
+				let min_balance = format!("{}", min_balance);
+
+				let raw = include_str!("templates/a7.json");
+				let mut credential: Credential = Credential::from_template(raw, who, shard, bn)?;
+
+				// add assertion
+				let lit_amounts =
 					AssertionLogic::new_item("$dot_amounts", Op::GreaterEq, &min_balance);
 				let timestamp =
 					AssertionLogic::new_item("$timestamp", Op::GreaterEq, &year_to_date(*year));
 
-				let assertion = AssertionLogic::new_add().add_item(lit_amounts).add_item(timestamp);
+				let assertion = AssertionLogic::new_and().add_item(lit_amounts).add_item(timestamp);
 
 				credential.credential_subject.assertions = assertion;
 
@@ -378,13 +387,7 @@
 				let timestamp =
 					AssertionLogic::new_item("$timestamp", Op::GreaterEq, &year_to_date(*year));
 
-				let assertion = AssertionLogic::new_add().add_item(lit_amounts).add_item(timestamp);
-=======
-					AssertionLogic::new_item("$lit_amounts", Op::GreaterEq, &min_balance);
-				let timestamp = AssertionLogic::new_item("$timestamp", Op::GreaterEq, &from_date);
-
 				let assertion = AssertionLogic::new_and().add_item(lit_amounts).add_item(timestamp);
->>>>>>> 75b469c5
 
 				credential.credential_subject.assertions = assertion;
 
@@ -413,7 +416,7 @@
 		let web2_item = AssertionLogic::new_item("$total_txs", Op::GreaterThan, &min);
 		let web3_item = AssertionLogic::new_item("$total_txs", Op::LessEq, &max);
 
-		let assertion = AssertionLogic::new_add().add_item(web2_item).add_item(web3_item);
+		let assertion = AssertionLogic::new_and().add_item(web2_item).add_item(web3_item);
 
 		self.credential_subject.assertions = assertion;
 	}
