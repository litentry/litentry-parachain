--- conflicted
+++ resolved
@@ -222,11 +222,7 @@
 }
 
 impl Credential {
-<<<<<<< HEAD
-	pub fn new_default(subject: &Identity) -> Result<Credential, Error> {
-=======
-	pub fn new(subject: &Identity, shard: &ShardIdentifier) -> Result<Credential, Error> {
->>>>>>> 96811ab7
+	pub fn new(subject: &Identity) -> Result<Credential, Error> {
 		let raw = include_str!("templates/credential.json");
 		let credential: Credential = Credential::from_template(raw, subject)?;
 		Ok(credential)
@@ -537,11 +533,7 @@
 			let from_date = "2017-01-01".to_string();
 			let from_date_logic = AssertionLogic::new_item("$from_date", Op::LessThan, &from_date);
 
-<<<<<<< HEAD
-			let mut credential_unsigned = Credential::new_default(&identity).unwrap();
-=======
-			let mut credential_unsigned = Credential::new(&identity, &shard.clone()).unwrap();
->>>>>>> 96811ab7
+			let mut credential_unsigned = Credential::new(&identity).unwrap();
 			credential_unsigned.update_holder(false, &minimum_amount, &from_date);
 
 			let minimum_amount_logic =
@@ -559,11 +551,7 @@
 
 		{
 			let from_date = "2018-01-01".to_string();
-<<<<<<< HEAD
-			let mut credential_unsigned = Credential::new_default(&identity).unwrap();
-=======
-			let mut credential_unsigned = Credential::new(&identity, &shard.clone()).unwrap();
->>>>>>> 96811ab7
+			let mut credential_unsigned = Credential::new(&identity).unwrap();
 			credential_unsigned.update_holder(true, &minimum_amount, &from_date);
 
 			let minimum_amount_logic =
@@ -581,11 +569,7 @@
 
 		{
 			let from_date = "2017-01-01".to_string();
-<<<<<<< HEAD
-			let mut credential_unsigned = Credential::new_default(&identity).unwrap();
-=======
-			let mut credential_unsigned = Credential::new(&identity, &shard.clone()).unwrap();
->>>>>>> 96811ab7
+			let mut credential_unsigned = Credential::new(&identity).unwrap();
 			credential_unsigned.update_holder(true, &minimum_amount, &from_date);
 
 			let minimum_amount_logic =
