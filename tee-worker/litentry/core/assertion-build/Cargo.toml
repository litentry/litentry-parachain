[package]
authors = ["Trust Computing GmbH <info@litentry.com>"]
edition = "2021"
name = "lc-assertion-build"
version = "0.1.0"

# See more keys and their definitions at https://doc.rust-lang.org/cargo/reference/manifest.html

[dependencies]
# std dependencies
blake2-rfc = { version = "0.2.18", default-features = false }
hex = { version = "0.4.3", optional = true }
http = { version = "0.2", optional = true }
http_req = { optional = true, features = ["rust-tls"], branch = "master", git = "https://github.com/integritee-network/http_req" }
rust-base58 = { package = "rust-base58", version = "0.0.4", optional = true }
ss58-registry = { version = "1.40", default-features = false }

# sgx dependencies
hex-sgx = { package = "hex", git = "https://github.com/mesalock-linux/rust-hex-sgx", tag = "sgx_1.1.3", features = ["sgx_tstd"], optional = true }
http-sgx = { package = "http", git = "https://github.com/integritee-network/http-sgx.git", branch = "sgx-experimental", optional = true }
http_req-sgx = { optional = true, default-features = false, features = ["rust-tls", "sgx"], package = "http_req", git = "https://github.com/integritee-network/http_req" }
rust-base58-sgx = { git = "https://github.com/mesalock-linux/rust-base58-sgx", optional = true, package = "rust-base58", features = ["mesalock_sgx"] }
sgx_tstd = { branch = "master", git = "https://github.com/apache/teaclave-sgx-sdk.git", optional = true, features = ["net", "thread"] }
thiserror_sgx = { package = "thiserror", git = "https://github.com/mesalock-linux/thiserror-sgx", tag = "sgx_1.1.3", optional = true }
url_sgx = { package = "url", git = "https://github.com/mesalock-linux/rust-url-sgx", tag = "sgx_1.1.3", optional = true }

# no_std dependencies
codec = { package = "parity-scale-codec", version = "3.0.0", default-features = false, features = ["derive"] }
log = { version = "0.4", default-features = false }
serde = { version = "1.0", default-features = false, features = ["derive", "alloc"] }
serde_json = { version = "1.0", default-features = false, features = ["alloc"] }

# internal dependencies
itc-rest-client = { path = "../../../core/rest-client", default-features = false }
itp-ocall-api = { path = "../../../core-primitives/ocall-api", default-features = false }
itp-stf-primitives = { default-features = false, path = "../../../core-primitives/stf-primitives" }
itp-types = { path = "../../../core-primitives/types", default-features = false }
itp-utils = { path = "../../../core-primitives/utils", default-features = false }

<<<<<<< HEAD
frame-support = { git = "https://github.com/paritytech/substrate", branch = "polkadot-v0.9.42", default-features = false }
sp-core = { git = "https://github.com/paritytech/substrate", branch = "polkadot-v0.9.42", default-features = false }
sp-io = { git = "https://github.com/paritytech/substrate", branch = "polkadot-v0.9.42", default-features = false }
sp-runtime = { git = "https://github.com/paritytech/substrate", branch = "polkadot-v0.9.42", default-features = false }
sp-std = { git = "https://github.com/paritytech/substrate.git", branch = "polkadot-v0.9.42", default-features = false }
=======
frame-support = { git = "https://github.com/paritytech/substrate", branch = "polkadot-v0.9.39", default-features = false }
>>>>>>> e9ec61a4

# litentry
lc-credentials = { path = "../credentials", default-features = false }
lc-data-providers = { path = "../data-providers", default-features = false }
lc-stf-task-sender = { path = "../stf-task/sender", default-features = false }
litentry-primitives = { path = "../../primitives", default-features = false }

[features]
default = ["std"]
sgx = [
    "hex-sgx",
    "http-sgx",
    "http_req-sgx",
    "rust-base58-sgx",
    "itc-rest-client/sgx",
    "sgx_tstd",
    "thiserror_sgx",
    "url_sgx",
    "litentry-primitives/sgx",
    "lc-stf-task-sender/sgx",
    "lc-credentials/sgx",
    "lc-data-providers/sgx",
]
std = [
    "hex",
    "http",
    "http_req",
    "itc-rest-client/std",
    "log/std",
    "serde/std",
    "serde_json/std",
    "rust-base58",
    "itp-types/std",
    "itp-utils/std",
    "frame-support/std",
    "litentry-primitives/std",
    "lc-stf-task-sender/std",
    "lc-credentials/std",
    "lc-data-providers/std",
]<|MERGE_RESOLUTION|>--- conflicted
+++ resolved
@@ -37,15 +37,7 @@
 itp-types = { path = "../../../core-primitives/types", default-features = false }
 itp-utils = { path = "../../../core-primitives/utils", default-features = false }
 
-<<<<<<< HEAD
 frame-support = { git = "https://github.com/paritytech/substrate", branch = "polkadot-v0.9.42", default-features = false }
-sp-core = { git = "https://github.com/paritytech/substrate", branch = "polkadot-v0.9.42", default-features = false }
-sp-io = { git = "https://github.com/paritytech/substrate", branch = "polkadot-v0.9.42", default-features = false }
-sp-runtime = { git = "https://github.com/paritytech/substrate", branch = "polkadot-v0.9.42", default-features = false }
-sp-std = { git = "https://github.com/paritytech/substrate.git", branch = "polkadot-v0.9.42", default-features = false }
-=======
-frame-support = { git = "https://github.com/paritytech/substrate", branch = "polkadot-v0.9.39", default-features = false }
->>>>>>> e9ec61a4
 
 # litentry
 lc-credentials = { path = "../credentials", default-features = false }
