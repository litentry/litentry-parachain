--- conflicted
+++ resolved
@@ -21,22 +21,10 @@
 extern crate sgx_tstd as std;
 
 use crate::*;
-<<<<<<< HEAD
-use itp_stf_primitives::types::ShardIdentifier;
-use itp_utils::stringify::account_id_to_string;
-use lc_credentials::Credential;
-=======
->>>>>>> 501c8d6d
 use lc_data_providers::{
 	achainable::{AchainableClient, AchainableQuery, VerifiedCredentialsIsHodlerIn},
 	vec_to_string,
 };
-<<<<<<< HEAD
-use litentry_primitives::{LitentryMultiAddress, SupportedNetwork};
-use log::*;
-use std::{string::ToString, vec, vec::Vec};
-=======
->>>>>>> 501c8d6d
 
 const WBTC_TOKEN_ADDRESS: &str = "0x2260fac5e5542a773aa44fbcfedf7c193bc2c599";
 
@@ -46,18 +34,8 @@
 const VC_A10_SUBJECT_TAG: [&str; 1] = ["Ethereum"];
 
 // WBTC Holder
-<<<<<<< HEAD
-pub fn build(
-	identities: Vec<Identity>,
-	min_balance: ParameterString,
-	shard: &ShardIdentifier,
-	who: &LitentryMultiAddress,
-) -> Result<Credential> {
-	debug!("Assertion A10 build, who: {:?}, identities: {:?}", &who, identities,);
-=======
 pub fn build(req: &AssertionBuildRequest, min_balance: ParameterString) -> Result<Credential> {
 	debug!("Assertion A10 build, who: {:?}", account_id_to_string(&req.who),);
->>>>>>> 501c8d6d
 
 	let q_min_balance = vec_to_string(min_balance.to_vec()).map_err(|_| {
 		Error::RequestVCFailed(Assertion::A10(min_balance.clone()), ErrorDetail::ParseError)
@@ -111,9 +89,6 @@
 		}
 	}
 
-<<<<<<< HEAD
-	match Credential::new_default(who, &shard.clone()) {
-=======
 	// Found the optimal hold index, set the is_hold to true, otherwise
 	// the optimal_hold_index is always 0 (2017-01-01)
 	if optimal_hold_index != usize::MAX {
@@ -123,7 +98,6 @@
 	}
 
 	match Credential::new_default(&req.who, &req.shard) {
->>>>>>> 501c8d6d
 		Ok(mut credential_unsigned) => {
 			credential_unsigned.add_subject_info(
 				VC_A10_SUBJECT_DESCRIPTION,
