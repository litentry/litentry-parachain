--- conflicted
+++ resolved
@@ -21,13 +21,10 @@
 extern crate sgx_tstd as std;
 
 use crate::*;
-<<<<<<< HEAD
 use codec::Decode;
 use frame_support::storage::storage_prefix;
 use itp_ocall_api::EnclaveOnChainOCallApi;
-=======
 use litentry_primitives::Address32;
->>>>>>> 8b385cf9
 
 const VC_A13_SUBJECT_DESCRIPTION: &str =
 	"The user has a Polkadot Decoded 2023 Litentry Booth Special Badge";
@@ -40,7 +37,6 @@
 	who: &AccountId,
 ) -> Result<Credential> {
 	debug!("Assertion A13 build, who: {:?}", account_id_to_string(&who));
-<<<<<<< HEAD
 
 	let key_prefix = storage_prefix(b"VCManagement", b"Delegatee");
 	let response = ocall_api.get_storage_keys(key_prefix.into()).map_err(|_| {
@@ -61,10 +57,7 @@
 		))
 	}
 
-	match Credential::new_default(who, &req.shard) {
-=======
 	match Credential::new_default(&Address32::from(who.clone()).into(), &req.shard) {
->>>>>>> 8b385cf9
 		Ok(mut credential_unsigned) => {
 			// add subject info
 			credential_unsigned.add_subject_info(
