// Copyright 2020-2024 Trust Computing GmbH.
// This file is part of Litentry.
//
// Litentry is free software: you can redistribute it and/or modify
// it under the terms of the GNU General Public License as published by
// the Free Software Foundation, either version 3 of the License, or
// (at your option) any later version.
//
// Litentry is distributed in the hope that it will be useful,
// but WITHOUT ANY WARRANTY; without even the implied warranty of
// MERCHANTABILITY or FITNESS FOR A PARTICULAR PURPOSE.  See the
// GNU General Public License for more details.
//
// You should have received a copy of the GNU General Public License
// along with Litentry.  If not, see <https://www.gnu.org/licenses/>.

#[cfg(all(feature = "std", feature = "sgx"))]
compile_error!("feature \"std\" and feature \"sgx\" cannot be enabled at the same time");

#[cfg(all(not(feature = "std"), feature = "sgx"))]
extern crate sgx_tstd as std;

use crate::*;
use lc_data_providers::{
	discord_litentry::DiscordLitentryClient, vec_to_string, DataProviderConfig,
};

const VC_A3_SUBJECT_DESCRIPTION: &str =
	"You have commented in Litentry Discord #🪂id-hubber channel. Channel link: https://discord.com/channels/807161594245152800/1093886939746291882";
const VC_A3_SUBJECT_TYPE: &str = "Active Discord ID-Hubber";

pub fn build(
	req: &AssertionBuildRequest,
	guild_id: ParameterString,
	channel_id: ParameterString,
	role_id: ParameterString,
	data_provider_config: &DataProviderConfig,
) -> Result<Credential> {
	debug!("Assertion A3 build, who: {:?}", account_id_to_string(&req.who),);

	let mut has_commented: bool = false;

	let guild_id_s = vec_to_string(guild_id.to_vec()).map_err(|_| {
		Error::RequestVCFailed(
			Assertion::A3(guild_id.clone(), channel_id.clone(), role_id.clone()),
			ErrorDetail::ParseError,
		)
	})?;
	let channel_id_s = vec_to_string(channel_id.to_vec()).map_err(|_| {
		Error::RequestVCFailed(
			Assertion::A3(guild_id.clone(), channel_id.clone(), role_id.clone()),
			ErrorDetail::ParseError,
		)
	})?;
	let role_id_s = vec_to_string(role_id.to_vec()).map_err(|_| {
		Error::RequestVCFailed(
			Assertion::A3(guild_id.clone(), channel_id.clone(), role_id.clone()),
			ErrorDetail::ParseError,
		)
	})?;

	let mut client =
		DiscordLitentryClient::new(&data_provider_config.litentry_discord_microservice_url);
	for identity in &req.identities {
		if let Identity::Discord(address) = &identity.0 {
			let resp = client
				.check_id_hubber(
					guild_id.to_vec(),
					channel_id.to_vec(),
					role_id.to_vec(),
					address.inner_ref().to_vec(),
				)
				.map_err(|e| {
					Error::RequestVCFailed(
						Assertion::A3(guild_id.clone(), channel_id.clone(), role_id.clone()),
						e.into_error_detail(),
					)
				})?;

			if resp.data {
				has_commented = true;
				break
			}
		}
	}

	match Credential::new(&req.who, &req.shard) {
		Ok(mut credential_unsigned) => {
			credential_unsigned.add_subject_info(VC_A3_SUBJECT_DESCRIPTION, VC_A3_SUBJECT_TYPE);
			credential_unsigned.add_assertion_a3(
				has_commented,
				guild_id_s,
				channel_id_s,
				role_id_s,
			);
			Ok(credential_unsigned)
		},
		Err(e) => {
			error!("Generate unsigned credential A3 failed {:?}", e);
			Err(Error::RequestVCFailed(
				Assertion::A3(guild_id, channel_id, role_id),
				e.into_error_detail(),
			))
		},
	}
}

#[cfg(test)]
mod tests {
	use crate::{a3::build, AccountId, AssertionBuildRequest};
	use frame_support::BoundedVec;
	use itp_stf_primitives::types::ShardIdentifier;
	use lc_data_providers::DataProviderConfig;
	use litentry_primitives::{Assertion, Identity, IdentityNetworkTuple, IdentityString};
	use log;
	use std::{format, vec, vec::Vec};

	#[test]
	fn build_a3_works() {
<<<<<<< HEAD
		let mut data_provider_config = DataProviderConfig::new().unwrap();
		data_provider_config.set_discord_litentry_url("http://localhost:19527".to_string());
=======
		let mut data_provider_config = DataProviderConfig::new();
		data_provider_config
			.set_litentry_discord_microservice_url("http://localhost:19527".to_string());
>>>>>>> 717e39f5
		let guild_id_u: u64 = 919848390156767232;
		let channel_id_u: u64 = 919848392035794945;
		let role_id_u: u64 = 1034083718425493544;

		let guild_id_vec: Vec<u8> = format!("{}", guild_id_u).as_bytes().to_vec();
		let channel_id_vec: Vec<u8> = format!("{}", channel_id_u).as_bytes().to_vec();
		let role_id_vec: Vec<u8> = format!("{}", role_id_u).as_bytes().to_vec();

		let handler_vec: Vec<u8> = "againstwar".to_string().as_bytes().to_vec();
		let identities: Vec<IdentityNetworkTuple> =
			vec![(Identity::Discord(IdentityString::new(handler_vec)), vec![])];

		let guild_id = BoundedVec::try_from(guild_id_vec).unwrap();
		let channel_id = BoundedVec::try_from(channel_id_vec).unwrap();
		let role_id = BoundedVec::try_from(role_id_vec).unwrap();

		let req = AssertionBuildRequest {
			shard: ShardIdentifier::default(),
			signer: AccountId::from([0; 32]),
			who: AccountId::from([0; 32]).into(),
			assertion: Assertion::A3(guild_id.clone(), channel_id.clone(), role_id.clone()),
			identities,
			top_hash: Default::default(),
			parachain_block_number: 0u32,
			sidechain_block_number: 0u32,
			maybe_key: None,
			should_create_id_graph: false,
			req_ext_hash: Default::default(),
		};

		let _ = build(&req, guild_id, channel_id, role_id, &data_provider_config);
		log::info!("build A3 done");
	}
}<|MERGE_RESOLUTION|>--- conflicted
+++ resolved
@@ -117,14 +117,9 @@
 
 	#[test]
 	fn build_a3_works() {
-<<<<<<< HEAD
 		let mut data_provider_config = DataProviderConfig::new().unwrap();
-		data_provider_config.set_discord_litentry_url("http://localhost:19527".to_string());
-=======
-		let mut data_provider_config = DataProviderConfig::new();
 		data_provider_config
 			.set_litentry_discord_microservice_url("http://localhost:19527".to_string());
->>>>>>> 717e39f5
 		let guild_id_u: u64 = 919848390156767232;
 		let channel_id_u: u64 = 919848392035794945;
 		let role_id_u: u64 = 1034083718425493544;
