// Copyright 2020-2023 Trust Computing GmbH.
// This file is part of Litentry.
//
// Litentry is free software: you can redistribute it and/or modify
// it under the terms of the GNU General Public License as published by
// the Free Software Foundation, either version 3 of the License, or
// (at your option) any later version.
//
// Litentry is distributed in the hope that it will be useful,
// but WITHOUT ANY WARRANTY; without even the implied warranty of
// MERCHANTABILITY or FITNESS FOR A PARTICULAR PURPOSE.  See the
// GNU General Public License for more details.
//
// You should have received a copy of the GNU General Public License
// along with Litentry.  If not, see <https://www.gnu.org/licenses/>.

#[cfg(all(feature = "std", feature = "sgx"))]
compile_error!("feature \"std\" and feature \"sgx\" cannot be enabled at the same time");

#[cfg(all(not(feature = "std"), feature = "sgx"))]
extern crate sgx_tstd as std;

<<<<<<< HEAD
use crate::{achainable::request_achainable_balance, *};
use lc_credentials::litentry_profile::token_balance::TokenBalanceInfo;
use lc_data_providers::{DataProviderConfig, ETokenAddress, TokenFromString};
=======
use crate::{
	achainable::{query_lit_holding_amount, request_achainable_balance},
	*,
};
use lc_credentials::{
	achainable::lit_holding_amount::AchainableLitHoldingAmountUpdate,
	litentry_profile::token_balance::TokenBalanceInfo,
};
use lc_data_providers::{
	achainable_names::AchainableNameAmountToken, ETokenAddress, TokenFromString,
};
>>>>>>> b2d5bc2d

/// ERC20 Holder: USDC and others
/// assertions:[
/// {
///    and:[
///        {
///            src:$usdc_holding_amount,
///            op: >=,
///            dst:100
///        },
///        {
///            src:$usdc_holding_amount,
///            op: <,
///            dst:200
///        },
///    ]
/// }
///
///
pub fn build_amount_token(
	req: &AssertionBuildRequest,
	param: AchainableAmountToken,
	data_provider_config: &DataProviderConfig,
) -> Result<Credential> {
	debug!("Assertion Building AchainableAmountToken");

	let identities = transpose_identity(&req.identities);
	let achainable_param = AchainableParams::AmountToken(param.clone());

	let mut credential = Credential::new(&req.who, &req.shard).map_err(|e| {
		Error::RequestVCFailed(
			Assertion::Achainable(achainable_param.clone()),
			e.into_error_detail(),
		)
	})?;

<<<<<<< HEAD
	let token = ETokenAddress::from_vec(param.clone().token.unwrap_or_default());
	let achainable_param = AchainableParams::AmountToken(param);
	let balance =
		request_achainable_balance(addresses, achainable_param.clone(), data_provider_config)?
			.parse::<f64>()
			.map_err(|_| {
				Error::RequestVCFailed(
					Assertion::Achainable(achainable_param.clone()),
					ErrorDetail::ParseError,
				)
			})?;
	match Credential::new(&req.who, &req.shard) {
		Ok(mut credential_unsigned) => {
			credential_unsigned.update_token_balance(token, balance);
			Ok(credential_unsigned)
=======
	let amount_token_name =
		AchainableNameAmountToken::from(achainable_param.name()).map_err(|e| {
			Error::RequestVCFailed(
				Assertion::Achainable(achainable_param.clone()),
				e.into_error_detail(),
			)
		})?;
	match amount_token_name {
		AchainableNameAmountToken::LITHoldingAmount => {
			let lit_holding_amount = query_lit_holding_amount(&achainable_param, &identities)?;
			credential.update_lit_holding_amount(lit_holding_amount);
>>>>>>> b2d5bc2d
		},
		_ => {
			// Token Holder
			let addresses = identities
				.into_iter()
				.flat_map(|(_, addresses)| addresses)
				.collect::<Vec<String>>();
			let token = ETokenAddress::from_vec(param.token.unwrap_or_default());
			let balance = request_achainable_balance(addresses, achainable_param.clone())?
				.parse::<f64>()
				.map_err(|_| {
					Error::RequestVCFailed(
						Assertion::Achainable(achainable_param.clone()),
						ErrorDetail::ParseError,
					)
				})?;

			credential.update_token_balance(token, balance);
		},
	}

	Ok(credential)
}<|MERGE_RESOLUTION|>--- conflicted
+++ resolved
@@ -20,11 +20,6 @@
 #[cfg(all(not(feature = "std"), feature = "sgx"))]
 extern crate sgx_tstd as std;
 
-<<<<<<< HEAD
-use crate::{achainable::request_achainable_balance, *};
-use lc_credentials::litentry_profile::token_balance::TokenBalanceInfo;
-use lc_data_providers::{DataProviderConfig, ETokenAddress, TokenFromString};
-=======
 use crate::{
 	achainable::{query_lit_holding_amount, request_achainable_balance},
 	*,
@@ -34,9 +29,8 @@
 	litentry_profile::token_balance::TokenBalanceInfo,
 };
 use lc_data_providers::{
-	achainable_names::AchainableNameAmountToken, ETokenAddress, TokenFromString,
+	achainable_names::AchainableNameAmountToken, DataProviderConfig, ETokenAddress, TokenFromString,
 };
->>>>>>> b2d5bc2d
 
 /// ERC20 Holder: USDC and others
 /// assertions:[
@@ -73,23 +67,6 @@
 		)
 	})?;
 
-<<<<<<< HEAD
-	let token = ETokenAddress::from_vec(param.clone().token.unwrap_or_default());
-	let achainable_param = AchainableParams::AmountToken(param);
-	let balance =
-		request_achainable_balance(addresses, achainable_param.clone(), data_provider_config)?
-			.parse::<f64>()
-			.map_err(|_| {
-				Error::RequestVCFailed(
-					Assertion::Achainable(achainable_param.clone()),
-					ErrorDetail::ParseError,
-				)
-			})?;
-	match Credential::new(&req.who, &req.shard) {
-		Ok(mut credential_unsigned) => {
-			credential_unsigned.update_token_balance(token, balance);
-			Ok(credential_unsigned)
-=======
 	let amount_token_name =
 		AchainableNameAmountToken::from(achainable_param.name()).map_err(|e| {
 			Error::RequestVCFailed(
@@ -99,9 +76,9 @@
 		})?;
 	match amount_token_name {
 		AchainableNameAmountToken::LITHoldingAmount => {
-			let lit_holding_amount = query_lit_holding_amount(&achainable_param, &identities)?;
+			let lit_holding_amount =
+				query_lit_holding_amount(&achainable_param, &identities, data_provider_config)?;
 			credential.update_lit_holding_amount(lit_holding_amount);
->>>>>>> b2d5bc2d
 		},
 		_ => {
 			// Token Holder
@@ -110,14 +87,18 @@
 				.flat_map(|(_, addresses)| addresses)
 				.collect::<Vec<String>>();
 			let token = ETokenAddress::from_vec(param.token.unwrap_or_default());
-			let balance = request_achainable_balance(addresses, achainable_param.clone())?
-				.parse::<f64>()
-				.map_err(|_| {
-					Error::RequestVCFailed(
-						Assertion::Achainable(achainable_param.clone()),
-						ErrorDetail::ParseError,
-					)
-				})?;
+			let balance = request_achainable_balance(
+				addresses,
+				achainable_param.clone(),
+				data_provider_config,
+			)?
+			.parse::<f64>()
+			.map_err(|_| {
+				Error::RequestVCFailed(
+					Assertion::Achainable(achainable_param.clone()),
+					ErrorDetail::ParseError,
+				)
+			})?;
 
 			credential.update_token_balance(token, balance);
 		},
