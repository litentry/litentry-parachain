// Copyright 2020-2024 Trust Computing GmbH.
// This file is part of Litentry.
//
// Litentry is free software: you can redistribute it and/or modify
// it under the terms of the GNU General Public License as published by
// the Free Software Foundation, either version 3 of the License, or
// (at your option) any later version.
//
// Litentry is distributed in the hope that it will be useful,
// but WITHOUT ANY WARRANTY; without even the implied warranty of
// MERCHANTABILITY or FITNESS FOR A PARTICULAR PURPOSE.  See the
// GNU General Public License for more details.
//
// You should have received a copy of the GNU General Public License
// along with Litentry.  If not, see <https://www.gnu.org/licenses/>.

#[cfg(all(feature = "std", feature = "sgx"))]
compile_error!("feature \"std\" and feature \"sgx\" cannot be enabled at the same time");

#[cfg(all(not(feature = "std"), feature = "sgx"))]
extern crate sgx_tstd as std;

use crate::*;
use lc_credentials::{brc20::amount_holder::BRC20AmountHolderCredential, IssuerRuntimeVersion};
use lc_data_providers::{geniidata::GeniidataClient, DataProviderConfig};

pub fn build(
	req: &AssertionBuildRequest,
	data_provider_config: &DataProviderConfig,
) -> Result<Credential> {
	let identities = transpose_identity(&req.identities);
	let addresses = identities
		.into_iter()
		.flat_map(|(_, addresses)| addresses)
		.collect::<Vec<String>>();

	let mut client = GeniidataClient::new(data_provider_config)
		.map_err(|e| Error::RequestVCFailed(Assertion::BRC20AmountHolder, e))?;
	let response = client.create_brc20_amount_holder_sum(addresses).map_err(|e| {
		Error::RequestVCFailed(
			Assertion::BRC20AmountHolder,
			ErrorDetail::DataProviderError(ErrorString::truncate_from(
				format!("{e:?}").as_bytes().to_vec(),
			)),
		)
	})?;

<<<<<<< HEAD
	if response.is_empty() {
		Err(Error::RequestVCFailed(Assertion::BRC20AmountHolder, ErrorDetail::NoEligibleIdentity))
	} else {
		let runtime_version = IssuerRuntimeVersion {
			parachain: req.parachain_runtime_version,
			sidechain: req.sidechain_runtime_version,
		};
		let mut credential_unsigned = Credential::new(&req.who, &req.shard, &runtime_version)
			.map_err(|e| {
				error!("Generate unsigned credential failed {:?}", e);
				Error::RequestVCFailed(Assertion::BRC20AmountHolder, e.into_error_detail())
			})?;
		credential_unsigned.update_brc20_amount_holder_credential(&response);
=======
	let mut credential_unsigned = Credential::new(&req.who, &req.shard).map_err(|e| {
		error!("Generate unsigned credential failed {:?}", e);
		Error::RequestVCFailed(Assertion::BRC20AmountHolder, e.into_error_detail())
	})?;
	credential_unsigned.update_brc20_amount_holder_credential(&response);
>>>>>>> 194edbf4

	Ok(credential_unsigned)
}<|MERGE_RESOLUTION|>--- conflicted
+++ resolved
@@ -45,7 +45,6 @@
 		)
 	})?;
 
-<<<<<<< HEAD
 	if response.is_empty() {
 		Err(Error::RequestVCFailed(Assertion::BRC20AmountHolder, ErrorDetail::NoEligibleIdentity))
 	} else {
@@ -53,19 +52,11 @@
 			parachain: req.parachain_runtime_version,
 			sidechain: req.sidechain_runtime_version,
 		};
-		let mut credential_unsigned = Credential::new(&req.who, &req.shard, &runtime_version)
-			.map_err(|e| {
-				error!("Generate unsigned credential failed {:?}", e);
-				Error::RequestVCFailed(Assertion::BRC20AmountHolder, e.into_error_detail())
-			})?;
+		let mut credential_unsigned = Credential::new(&req.who, &req.shard, &runtime_version).map_err(|e| {
+			error!("Generate unsigned credential failed {:?}", e);
+			Error::RequestVCFailed(Assertion::BRC20AmountHolder, e.into_error_detail())
+		})?;
 		credential_unsigned.update_brc20_amount_holder_credential(&response);
-=======
-	let mut credential_unsigned = Credential::new(&req.who, &req.shard).map_err(|e| {
-		error!("Generate unsigned credential failed {:?}", e);
-		Error::RequestVCFailed(Assertion::BRC20AmountHolder, e.into_error_detail())
-	})?;
-	credential_unsigned.update_brc20_amount_holder_credential(&response);
->>>>>>> 194edbf4
 
 	Ok(credential_unsigned)
 }