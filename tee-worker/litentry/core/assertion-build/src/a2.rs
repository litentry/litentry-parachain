// Copyright 2020-2023 Litentry Technologies GmbH.
// This file is part of Litentry.
//
// Litentry is free software: you can redistribute it and/or modify
// it under the terms of the GNU General Public License as published by
// the Free Software Foundation, either version 3 of the License, or
// (at your option) any later version.
//
// Litentry is distributed in the hope that it will be useful,
// but WITHOUT ANY WARRANTY; without even the implied warranty of
// MERCHANTABILITY or FITNESS FOR A PARTICULAR PURPOSE.  See the
// GNU General Public License for more details.
//
// You should have received a copy of the GNU General Public License
// along with Litentry.  If not, see <https://www.gnu.org/licenses/>.

#[cfg(all(feature = "std", feature = "sgx"))]
compile_error!("feature \"std\" and feature \"sgx\" cannot be enabled at the same time");

#[cfg(all(not(feature = "std"), feature = "sgx"))]
extern crate sgx_tstd as std;

use crate::*;
<<<<<<< HEAD
use itp_stf_primitives::types::ShardIdentifier;
use lc_credentials::Credential;
use lc_data_providers::{discord_litentry::DiscordLitentryClient, vec_to_string};
use litentry_primitives::LitentryMultiAddress;
use log::*;
use std::vec::Vec;
=======
use lc_data_providers::{discord_litentry::DiscordLitentryClient, vec_to_string};
>>>>>>> 501c8d6d

const VC_A2_SUBJECT_DESCRIPTION: &str =
	"The user has obtained an ID-Hubber role in a Litentry Discord channel";
const VC_A2_SUBJECT_TYPE: &str = "Discord ID-Hubber Role Verification";
const VC_A2_SUBJECT_TAG: [&str; 1] = ["Discord"];

<<<<<<< HEAD
pub fn build(
	identities: Vec<Identity>,
	guild_id: ParameterString,
	shard: &ShardIdentifier,
	who: &LitentryMultiAddress,
) -> Result<Credential> {
	debug!("Assertion A2 build, who: {:?}, identities: {:?}", &who, identities);
=======
pub fn build(req: &AssertionBuildRequest, guild_id: ParameterString) -> Result<Credential> {
	debug!("Assertion A2 build, who: {:?}", account_id_to_string(&req.who));
>>>>>>> 501c8d6d

	let mut discord_cnt: i32 = 0;
	let mut has_joined: bool = false;

	let guild_id_s = vec_to_string(guild_id.to_vec()).map_err(|_| {
		Error::RequestVCFailed(Assertion::A2(guild_id.clone()), ErrorDetail::ParseError)
	})?;

	let mut client = DiscordLitentryClient::new();
	for identity in &req.vec_identity {
		if let Identity::Discord(address) = &identity.0 {
			discord_cnt += 1;
			if let Ok(response) = client.check_join(guild_id.to_vec(), address.to_vec()) {
				if response.data {
					has_joined = true;

					//Assign role "ID-Hubber" to each discord account
					if let Ok(response) =
						client.assign_id_hubber(guild_id.to_vec(), address.to_vec())
					{
						if !response.data {
							error!("assign_id_hubber {} {}", response.message, response.msg_code);
						}
					}
				}
			}
		}
	}

<<<<<<< HEAD
	match Credential::new_default(who, &shard.clone()) {
=======
	match Credential::new_default(&req.who, &req.shard) {
>>>>>>> 501c8d6d
		Ok(mut credential_unsigned) => {
			credential_unsigned.add_subject_info(
				VC_A2_SUBJECT_DESCRIPTION,
				VC_A2_SUBJECT_TYPE,
				VC_A2_SUBJECT_TAG.to_vec(),
			);

			let value = discord_cnt > 0 && has_joined;
			credential_unsigned.add_assertion_a2(value, guild_id_s);
			Ok(credential_unsigned)
		},
		Err(e) => {
			error!("Generate unsigned credential A2 failed {:?}", e);
			Err(Error::RequestVCFailed(Assertion::A2(guild_id), e.into_error_detail()))
		},
	}
}

#[cfg(test)]
mod tests {
	use crate::{a2::build, AssertionBuildRequest};
	use frame_support::BoundedVec;
	use itp_stf_primitives::types::ShardIdentifier;
	use itp_types::AccountId;
	use lc_data_providers::G_DATA_PROVIDERS;
<<<<<<< HEAD
	use litentry_primitives::{
		Address32, Identity, IdentityString, LitentryMultiAddress, Web2Network,
	};
=======
	use litentry_primitives::{Assertion, Identity, IdentityNetworkTuple, IdentityString};
>>>>>>> 501c8d6d
	use log;
	use std::{format, vec, vec::Vec};

	#[test]
	fn build_a2_works() {
		G_DATA_PROVIDERS
			.write()
			.unwrap()
			.set_discord_litentry_url("http://localhost:19527".to_string());
		let guild_id_u: u64 = 919848390156767232;
		let guild_id_vec: Vec<u8> = format!("{}", guild_id_u).as_bytes().to_vec();

		let handler_vec: Vec<u8> = "againstwar%234779".to_string().as_bytes().to_vec();
		let vec_identity: Vec<IdentityNetworkTuple> =
			vec![(Identity::Discord(IdentityString::truncate_from(handler_vec.clone())), vec![])];

		let guild_id = BoundedVec::try_from(guild_id_vec).unwrap();
<<<<<<< HEAD
		let who = AccountId::from([0; 32]);
		let shard = ShardIdentifier::default();
		let address = LitentryMultiAddress::Substrate(Address32::from(who));

		let _ = build(identities, guild_id, &shard, &address);
		log::info!("assertion2 test");
=======
		let req = AssertionBuildRequest {
			shard: ShardIdentifier::default(),
			who: AccountId::from([0; 32]),
			assertion: Assertion::A2(guild_id.clone()),
			vec_identity,
			hash: Default::default(),
		};

		let _ = build(&req, guild_id);
		log::info!("build A2 done");
>>>>>>> 501c8d6d
	}
}<|MERGE_RESOLUTION|>--- conflicted
+++ resolved
@@ -21,34 +21,15 @@
 extern crate sgx_tstd as std;
 
 use crate::*;
-<<<<<<< HEAD
-use itp_stf_primitives::types::ShardIdentifier;
-use lc_credentials::Credential;
 use lc_data_providers::{discord_litentry::DiscordLitentryClient, vec_to_string};
-use litentry_primitives::LitentryMultiAddress;
-use log::*;
-use std::vec::Vec;
-=======
-use lc_data_providers::{discord_litentry::DiscordLitentryClient, vec_to_string};
->>>>>>> 501c8d6d
 
 const VC_A2_SUBJECT_DESCRIPTION: &str =
 	"The user has obtained an ID-Hubber role in a Litentry Discord channel";
 const VC_A2_SUBJECT_TYPE: &str = "Discord ID-Hubber Role Verification";
 const VC_A2_SUBJECT_TAG: [&str; 1] = ["Discord"];
 
-<<<<<<< HEAD
-pub fn build(
-	identities: Vec<Identity>,
-	guild_id: ParameterString,
-	shard: &ShardIdentifier,
-	who: &LitentryMultiAddress,
-) -> Result<Credential> {
-	debug!("Assertion A2 build, who: {:?}, identities: {:?}", &who, identities);
-=======
 pub fn build(req: &AssertionBuildRequest, guild_id: ParameterString) -> Result<Credential> {
 	debug!("Assertion A2 build, who: {:?}", account_id_to_string(&req.who));
->>>>>>> 501c8d6d
 
 	let mut discord_cnt: i32 = 0;
 	let mut has_joined: bool = false;
@@ -78,11 +59,7 @@
 		}
 	}
 
-<<<<<<< HEAD
-	match Credential::new_default(who, &shard.clone()) {
-=======
 	match Credential::new_default(&req.who, &req.shard) {
->>>>>>> 501c8d6d
 		Ok(mut credential_unsigned) => {
 			credential_unsigned.add_subject_info(
 				VC_A2_SUBJECT_DESCRIPTION,
@@ -106,15 +83,10 @@
 	use crate::{a2::build, AssertionBuildRequest};
 	use frame_support::BoundedVec;
 	use itp_stf_primitives::types::ShardIdentifier;
-	use itp_types::AccountId;
 	use lc_data_providers::G_DATA_PROVIDERS;
-<<<<<<< HEAD
 	use litentry_primitives::{
-		Address32, Identity, IdentityString, LitentryMultiAddress, Web2Network,
+		Address32, Assertion, Identity, IdentityNetworkTuple, IdentityString, LitentryMultiAddress,
 	};
-=======
-	use litentry_primitives::{Assertion, Identity, IdentityNetworkTuple, IdentityString};
->>>>>>> 501c8d6d
 	use log;
 	use std::{format, vec, vec::Vec};
 
@@ -132,17 +104,9 @@
 			vec![(Identity::Discord(IdentityString::truncate_from(handler_vec.clone())), vec![])];
 
 		let guild_id = BoundedVec::try_from(guild_id_vec).unwrap();
-<<<<<<< HEAD
-		let who = AccountId::from([0; 32]);
-		let shard = ShardIdentifier::default();
-		let address = LitentryMultiAddress::Substrate(Address32::from(who));
-
-		let _ = build(identities, guild_id, &shard, &address);
-		log::info!("assertion2 test");
-=======
 		let req = AssertionBuildRequest {
 			shard: ShardIdentifier::default(),
-			who: AccountId::from([0; 32]),
+			who: LitentryMultiAddress::Substrate(Address32::from([0; 32])),
 			assertion: Assertion::A2(guild_id.clone()),
 			vec_identity,
 			hash: Default::default(),
@@ -150,6 +114,5 @@
 
 		let _ = build(&req, guild_id);
 		log::info!("build A2 done");
->>>>>>> 501c8d6d
 	}
 }