--- conflicted
+++ resolved
@@ -106,13 +106,9 @@
 		let guild_id = BoundedVec::try_from(guild_id_vec).unwrap();
 		let req = AssertionBuildRequest {
 			shard: ShardIdentifier::default(),
-<<<<<<< HEAD
 			signer: AccountId::from([0; 32]),
 			enclave_account: AccountId::from([0; 32]),
-			who: AccountId::from([0; 32]),
-=======
-			who: Address32::from([0; 32]).into(),
->>>>>>> 8b385cf9
+			who: AccountId::from([0; 32]).into(),
 			assertion: Assertion::A2(guild_id.clone()),
 			identities,
 			hash: Default::default(),
