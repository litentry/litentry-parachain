--- conflicted
+++ resolved
@@ -35,7 +35,6 @@
         return ranges;
     }
 
-<<<<<<< HEAD
 	function getTokenInfo() internal pure returns (TokenInfo[] memory) {
 		TokenInfo[] memory tokenInfoList = new TokenInfo[](2);
 		tokenInfoList[0] = TokenInfo(
@@ -50,18 +49,4 @@
 		);
 		return tokenInfoList;
 	}
-=======
-    function getTokenInfo() internal pure returns (TokenInfo[] memory) {
-        TokenInfo[] memory networks = new TokenInfo[](2);
-        networks[0] = TokenInfo(
-            Web3Networks.Ethereum,
-            "0xa0b73e1ff0b80914ab6fe0444e65848c4c34450b"
-        );
-        networks[1] = TokenInfo(
-            Web3Networks.Solana,
-            "DvjMYMVeXgKxaixGKpzQThLoG98nc7HSU7eanzsdCboA"
-        );
-        return networks;
-    }
->>>>>>> 1b73b8a7
 }