--- conflicted
+++ resolved
@@ -38,7 +38,6 @@
         return ranges;
     }
 
-<<<<<<< HEAD
 	function getTokenInfo() internal pure returns (TokenInfo[] memory) {
 		TokenInfo[] memory tokenInfoList = new TokenInfo[](2);
 		tokenInfoList[0] = TokenInfo(
@@ -51,18 +50,6 @@
 			"0x7d1afa7b718fb893db30a3abc0cfc608aacfebb0",
 			DataProviderTypes.NoderealClient
 		);
-=======
-    function getTokenInfo() internal pure returns (TokenInfo[] memory) {
-        TokenInfo[] memory tokenInfoList = new TokenInfo[](2);
-        tokenInfoList[0] = TokenInfo(
-            Web3Networks.Bsc,
-            "0xcc42724c6683b7e57334c4e856f4c9965ed682bd"
-        );
-        tokenInfoList[1] = TokenInfo(
-            Web3Networks.Ethereum,
-            "0x7d1afa7b718fb893db30a3abc0cfc608aacfebb0"
-        );
->>>>>>> 1b73b8a7
 
         return tokenInfoList;
     }
