// Copyright 2020-2024 Trust Computing GmbH.
// This file is part of Litentry.
//
// Litentry is free software: you can redistribute it and/or modify
// it under the terms of the GNU General Public License as published by
// the Free Software Foundation, either version 3 of the License, or
// (at your option) any later version.
//
// Litentry is distributed in the hope that it will be useful,
// but WITHOUT ANY WARRANTY; without even the implied warranty of
// MERCHANTABILITY or FITNESS FOR A PARTICULAR PURPOSE.  See the
// GNU General Public License for more details.
//
// You should have received a copy of the GNU General Public License
// along with Litentry.  If not, see <https://www.gnu.org/licenses/>.

// SPDX-License-Identifier: GPL-3.0-or-later

pragma solidity ^0.8.8;

import "../../libraries/Identities.sol";
import "../Constants.sol";
library Wbtc {
    function getTokenRanges() internal pure returns (uint256[] memory) {
        uint256[] memory ranges = new uint256[](14);

        // all ranges multiplied by decimals_factor(1000).
        // pub const BTC_AMOUNT_RANGE: [f64; 14] =[0.0, 0.001, 0.1, 0.3, 0.6, 1.0, 2.0, 5.0, 10.0, 15.0, 25.0, 30.0, 40.0, 50.0];
        ranges[0] = 0;
        ranges[1] = 1;
        ranges[2] = 100;
        ranges[3] = 300;
        ranges[4] = 600;
        ranges[5] = 1000;
        ranges[6] = 2000;
        ranges[7] = 5000;
        ranges[8] = 10000;
        ranges[9] = 15000;
        ranges[10] = 25000;
        ranges[11] = 30000;
        ranges[12] = 40000;
        ranges[13] = 50000;

        return ranges;
    }

<<<<<<< HEAD
	function getTokenInfo() internal pure returns (TokenInfo[] memory) {
		TokenInfo[] memory tokenInfoList = new TokenInfo[](1);
		tokenInfoList[0] = TokenInfo(
			Web3Networks.Ethereum,
			"0x2260fac5e5542a773aa44fbcfedf7c193bc2c599",
			DataProviderTypes.NoderealClient
		);
=======
    function getTokenInfo() internal pure returns (TokenInfo[] memory) {
        TokenInfo[] memory tokenInfoList = new TokenInfo[](1);
        tokenInfoList[0] = TokenInfo(
            Web3Networks.Ethereum,
            "0x2260fac5e5542a773aa44fbcfedf7c193bc2c599"
        );
>>>>>>> 1b73b8a7

        return tokenInfoList;
    }
}<|MERGE_RESOLUTION|>--- conflicted
+++ resolved
@@ -44,7 +44,6 @@
         return ranges;
     }
 
-<<<<<<< HEAD
 	function getTokenInfo() internal pure returns (TokenInfo[] memory) {
 		TokenInfo[] memory tokenInfoList = new TokenInfo[](1);
 		tokenInfoList[0] = TokenInfo(
@@ -52,14 +51,6 @@
 			"0x2260fac5e5542a773aa44fbcfedf7c193bc2c599",
 			DataProviderTypes.NoderealClient
 		);
-=======
-    function getTokenInfo() internal pure returns (TokenInfo[] memory) {
-        TokenInfo[] memory tokenInfoList = new TokenInfo[](1);
-        tokenInfoList[0] = TokenInfo(
-            Web3Networks.Ethereum,
-            "0x2260fac5e5542a773aa44fbcfedf7c193bc2c599"
-        );
->>>>>>> 1b73b8a7
 
         return tokenInfoList;
     }
