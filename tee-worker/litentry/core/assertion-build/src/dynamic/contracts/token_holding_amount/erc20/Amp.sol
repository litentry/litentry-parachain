--- conflicted
+++ resolved
@@ -37,7 +37,6 @@
         return ranges;
     }
 
-<<<<<<< HEAD
 	function getTokenInfo() internal pure returns (TokenInfo[] memory) {
 		TokenInfo[] memory tokenInfoList = new TokenInfo[](1);
 		tokenInfoList[0] = TokenInfo(
@@ -47,14 +46,4 @@
 		);
 		return tokenInfoList;
 	}
-=======
-    function getTokenInfo() internal pure returns (TokenInfo[] memory) {
-        TokenInfo[] memory networks = new TokenInfo[](1);
-        networks[0] = TokenInfo(
-            Web3Networks.Ethereum,
-            "0xff20817765cb7f73d4bde2e66e067e58d11095c2"
-        );
-        return networks;
-    }
->>>>>>> 1b73b8a7
 }