--- conflicted
+++ resolved
@@ -36,7 +36,6 @@
         return ranges;
     }
 
-<<<<<<< HEAD
 	function getTokenInfo() internal pure returns (TokenInfo[] memory) {
 		TokenInfo[] memory tokenInfoList = new TokenInfo[](1);
 		tokenInfoList[0] = TokenInfo(
@@ -44,14 +43,6 @@
 			"0xf57e7e7c23978c3caec3c3548e3d615c346e79ff",
 			DataProviderTypes.NoderealClient
 		);
-=======
-    function getTokenInfo() internal pure returns (TokenInfo[] memory) {
-        TokenInfo[] memory tokenInfoList = new TokenInfo[](1);
-        tokenInfoList[0] = TokenInfo(
-            Web3Networks.Ethereum,
-            "0xf57e7e7c23978c3caec3c3548e3d615c346e79ff"
-        );
->>>>>>> 1b73b8a7
 
         return tokenInfoList;
     }
