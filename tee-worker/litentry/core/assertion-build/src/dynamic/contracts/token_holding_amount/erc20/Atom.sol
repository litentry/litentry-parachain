--- conflicted
+++ resolved
@@ -34,7 +34,6 @@
         return ranges;
     }
 
-<<<<<<< HEAD
 	function getTokenInfo() internal pure returns (TokenInfo[] memory) {
 		TokenInfo[] memory tokenInfoList = new TokenInfo[](2);
 		tokenInfoList[0] = TokenInfo(
@@ -49,18 +48,4 @@
 		);
 		return tokenInfoList;
 	}
-=======
-    function getTokenInfo() internal pure returns (TokenInfo[] memory) {
-        TokenInfo[] memory networks = new TokenInfo[](2);
-        networks[0] = TokenInfo(
-            Web3Networks.Ethereum,
-            "0x8D983cb9388EaC77af0474fA441C4815500Cb7BB"
-        );
-        networks[1] = TokenInfo(
-            Web3Networks.Bsc,
-            "0x0eb3a705fc54725037cc9e008bdede697f62f335"
-        );
-        return networks;
-    }
->>>>>>> 1b73b8a7
 }