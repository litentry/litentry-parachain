--- conflicted
+++ resolved
@@ -18,30 +18,7 @@
 
 pragma solidity ^0.8.8;
 
-<<<<<<< HEAD
-import {DynamicAssertion, Identity, HttpHeader} from "./../DynamicAssertion.sol";
-
-contract GetI64 is DynamicAssertion {
-    function execute(Identity[] memory identities, string[] memory secrets)
-        public
-        override
-        returns (
-            string memory,
-            string memory,
-            string[] memory,
-            string memory,
-            bool
-        )
-    {
-        string memory description = "description";
-        string memory assertion_type = "assertion type";
-        bool result = false;
-
-        return (description, assertion_type, assertions, schema_url, result);
-    }
-=======
 import "../libraries/Http.sol";
->>>>>>> bc2dd324
 
 contract GetI64 {
     function callGetBool(string memory url, string memory jsonPointer)
