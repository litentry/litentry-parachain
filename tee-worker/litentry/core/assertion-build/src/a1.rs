// Copyright 2020-2023 Litentry Technologies GmbH.
// This file is part of Litentry.
//
// Litentry is free software: you can redistribute it and/or modify
// it under the terms of the GNU General Public License as published by
// the Free Software Foundation, either version 3 of the License, or
// (at your option) any later version.
//
// Litentry is distributed in the hope that it will be useful,
// but WITHOUT ANY WARRANTY; without even the implied warranty of
// MERCHANTABILITY or FITNESS FOR A PARTICULAR PURPOSE.  See the
// GNU General Public License for more details.
//
// You should have received a copy of the GNU General Public License
// along with Litentry.  If not, see <https://www.gnu.org/licenses/>.

#[cfg(all(feature = "std", feature = "sgx"))]
compile_error!("feature \"std\" and feature \"sgx\" cannot be enabled at the same time");

#[cfg(all(not(feature = "std"), feature = "sgx"))]
extern crate sgx_tstd as std;

use crate::*;
<<<<<<< HEAD
use itp_stf_primitives::types::ShardIdentifier;
use lc_credentials::Credential;
use litentry_primitives::LitentryMultiAddress;
use log::*;
use std::vec::Vec;
=======
>>>>>>> 501c8d6d

const VC_A1_SUBJECT_DESCRIPTION: &str =
	"The user has verified one identity in Web 2 and one identity in Web 3";
const VC_A1_SUBJECT_TYPE: &str = "Basic Identity Verification";
const VC_A1_SUBJECT_TAG: [&str; 1] = ["Litentry Network"];

<<<<<<< HEAD
pub fn build(
	identities: Vec<Identity>,
	shard: &ShardIdentifier,
	who: &LitentryMultiAddress,
) -> Result<Credential> {
	debug!("Assertion A1 build, who: {:?}", who);
=======
pub fn build(req: &AssertionBuildRequest) -> Result<Credential> {
	debug!("Assertion A1 build, who: {:?}", account_id_to_string(&req.who));
>>>>>>> 501c8d6d

	let mut web2_cnt = 0;
	let mut web3_cnt = 0;

	for identity in &req.vec_identity {
		if identity.0.is_web2() {
			web2_cnt += 1;
		} else if identity.0.is_web3() {
			web3_cnt += 1;
		}
	}

<<<<<<< HEAD
	match Credential::new_default(who, &shard.clone()) {
=======
	match Credential::new_default(&req.who, &req.shard) {
>>>>>>> 501c8d6d
		Ok(mut credential_unsigned) => {
			// add subject info
			credential_unsigned.add_subject_info(
				VC_A1_SUBJECT_DESCRIPTION,
				VC_A1_SUBJECT_TYPE,
				VC_A1_SUBJECT_TAG.to_vec(),
			);

			// add assertion
			let flag = web2_cnt != 0 && web3_cnt != 0;
			credential_unsigned.add_assertion_a1(flag);

			Ok(credential_unsigned)
		},
		Err(e) => {
			error!("Generate unsigned credential failed {:?}", e);
			Err(Error::RequestVCFailed(Assertion::A1, e.into_error_detail()))
		},
	}
}<|MERGE_RESOLUTION|>--- conflicted
+++ resolved
@@ -21,31 +21,14 @@
 extern crate sgx_tstd as std;
 
 use crate::*;
-<<<<<<< HEAD
-use itp_stf_primitives::types::ShardIdentifier;
-use lc_credentials::Credential;
-use litentry_primitives::LitentryMultiAddress;
-use log::*;
-use std::vec::Vec;
-=======
->>>>>>> 501c8d6d
 
 const VC_A1_SUBJECT_DESCRIPTION: &str =
 	"The user has verified one identity in Web 2 and one identity in Web 3";
 const VC_A1_SUBJECT_TYPE: &str = "Basic Identity Verification";
 const VC_A1_SUBJECT_TAG: [&str; 1] = ["Litentry Network"];
 
-<<<<<<< HEAD
-pub fn build(
-	identities: Vec<Identity>,
-	shard: &ShardIdentifier,
-	who: &LitentryMultiAddress,
-) -> Result<Credential> {
-	debug!("Assertion A1 build, who: {:?}", who);
-=======
 pub fn build(req: &AssertionBuildRequest) -> Result<Credential> {
 	debug!("Assertion A1 build, who: {:?}", account_id_to_string(&req.who));
->>>>>>> 501c8d6d
 
 	let mut web2_cnt = 0;
 	let mut web3_cnt = 0;
@@ -58,11 +41,7 @@
 		}
 	}
 
-<<<<<<< HEAD
-	match Credential::new_default(who, &shard.clone()) {
-=======
 	match Credential::new_default(&req.who, &req.shard) {
->>>>>>> 501c8d6d
 		Ok(mut credential_unsigned) => {
 			// add subject info
 			credential_unsigned.add_subject_info(
