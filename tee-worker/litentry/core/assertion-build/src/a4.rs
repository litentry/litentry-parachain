// Copyright 2020-2023 Litentry Technologies GmbH.
// This file is part of Litentry.
//
// Litentry is free software: you can redistribute it and/or modify
// it under the terms of the GNU General Public License as published by
// the Free Software Foundation, either version 3 of the License, or
// (at your option) any later version.
//
// Litentry is distributed in the hope that it will be useful,
// but WITHOUT ANY WARRANTY; without even the implied warranty of
// MERCHANTABILITY or FITNESS FOR A PARTICULAR PURPOSE.  See the
// GNU General Public License for more details.
//
// You should have received a copy of the GNU General Public License
// along with Litentry.  If not, see <https://www.gnu.org/licenses/>.

#[cfg(all(feature = "std", feature = "sgx"))]
compile_error!("feature \"std\" and feature \"sgx\" cannot be enabled at the same time");

#[cfg(all(not(feature = "std"), feature = "sgx"))]
extern crate sgx_tstd as std;

/// Here's an example of different assertions in this VC:
///
/// Imagine:
/// ALICE holds 100 LITs since 2018-03-02
/// BOB   holds 100 LITs since 2023-03-07
/// CAROL holds 0.1 LITs since 2020-02-22
///
/// min_amount is 1 LIT
///
/// If they all request A4, these are the received assertions:
/// ALICE:
/// [
///    from_date: < 2019-01-01
///    to_date: >= 2023-03-30 (now)
///    value: true
/// ]
///
/// BOB:
/// [
///    from_date: < 2017-01-01
///    to_date: >= 2023-03-30 (now)
///    value: false
/// ]
///
/// CAROL:
/// [
///    from_date: < 2017-01-01
///    to_date: >= 2023-03-30 (now)
///    value: false
/// ]
///
/// So just from the assertion results you can't distinguish between:
/// BOB, who just started to hold recently,
/// and CAROL, who has been holding for 3 years, but with too little amount
///
/// This is because the data provider doesn't provide more information, it only
/// takes the query with from_date and min_ammount, and returns true or false.
///
/// Please note:
/// the operators are mainly for IDHub's parsing, we will **NEVER** have:
/// - `from_date` with >= op, nor
/// - `value` is false but the `from_date` is something other than 2017-01-01.
///
use crate::*;
<<<<<<< HEAD
use itp_stf_primitives::types::ShardIdentifier;
use itp_utils::stringify::account_id_to_string;
use lc_credentials::Credential;
=======
>>>>>>> 501c8d6d
use lc_data_providers::{
	achainable::{AchainableClient, AchainableQuery, VerifiedCredentialsIsHodlerIn},
	vec_to_string,
};
<<<<<<< HEAD
use litentry_primitives::{LitentryMultiAddress, SupportedNetwork};
use log::*;
use std::{
	collections::{HashMap, HashSet},
	string::{String, ToString},
	vec::Vec,
};
=======
>>>>>>> 501c8d6d

// ERC20 LIT token address
const LIT_TOKEN_ADDRESS: &str = "0xb59490aB09A0f526Cc7305822aC65f2Ab12f9723";

const VC_A4_SUBJECT_DESCRIPTION: &str =
	"The user has been consistently holding at least {x} amount of tokens before 2023 Jan 1st 00:00:00 UTC on the supporting networks";
const VC_A4_SUBJECT_TYPE: &str = "LIT Holding Assertion";
const VC_A4_SUBJECT_TAG: [&str; 3] = ["Ethereum", "Litmus", "Litentry"];

<<<<<<< HEAD
pub fn build(
	identities: Vec<Identity>,
	min_balance: ParameterString,
	shard: &ShardIdentifier,
	who: &LitentryMultiAddress,
) -> Result<Credential> {
	debug!("Assertion A4 build, who: {:?}, identities: {:?}", &who, identities);
=======
pub fn build(req: &AssertionBuildRequest, min_balance: ParameterString) -> Result<Credential> {
	debug!("Assertion A4 build, who: {:?}", account_id_to_string(&req.who));
>>>>>>> 501c8d6d

	let q_min_balance = vec_to_string(min_balance.to_vec()).map_err(|_| {
		Error::RequestVCFailed(Assertion::A4(min_balance.clone()), ErrorDetail::ParseError)
	})?;

	let mut client = AchainableClient::new();
	let identities = transpose_identity(&req.vec_identity);

	let mut is_hold = false;
	let mut optimal_hold_index = usize::MAX;

	// If both Substrate and Evm networks meet the conditions, take the interval with the longest holding time.
	// Here's an example:
	//
	// ALICE holds 100 LITs since 2018-03-02 on substrate network
	// ALICE holds 100 LITs since 2020-03-02 on evm network
	//
	// min_amount is 1 LIT
	//
	// the result should be
	// Alice:
	// [
	//    from_date: < 2019-01-01
	//    to_date: >= 2023-03-30 (now)
	//    value: true
	// ]
	for (network, addresses) in identities {
		// If found query result is the optimal solution, i.e optimal_hold_index = 0, (2017-01-01)
		// there is no need to query other networks.
		if optimal_hold_index == 0 {
			break
		}

		// Each query loop needs to reset is_hold to false
		is_hold = false;

		let addresses: Vec<String> = addresses.into_iter().collect();
		let token_address = if network == Web3Network::Ethereum { LIT_TOKEN_ADDRESS } else { "" };

		// TODO:
		// There is a problem here, because TDF does not support mixed network types,
		// It is need to request TDF 2 (substrate+evm networks) * 7 (ASSERTION_FROM_DATE) = 14 http requests.
		// If TDF can handle mixed network type, and even supports from_date array,
		// so that ideally, up to one http request can yield results.
		for (index, from_date) in ASSERTION_FROM_DATE.iter().enumerate() {
			let vch = VerifiedCredentialsIsHodlerIn::new(
				addresses.clone(),
				from_date.to_string(),
				network,
				token_address.to_string(),
				q_min_balance.to_string(),
			);
			match client.verified_credentials_is_hodler(vch) {
				Ok(is_hodler_out) =>
					for hodler in is_hodler_out.hodlers.iter() {
						is_hold = is_hold || hodler.is_hodler;
					},
				Err(e) => error!(
					"Assertion A4 request check_verified_credentials_is_hodler error: {:?}",
					e
				),
			}

			if is_hold {
				if index < optimal_hold_index {
					optimal_hold_index = index;
				}

				break
			}
		}
	}

	// Found the optimal hold index, set the is_hold to true, otherwise
	// the optimal_hold_index is always 0 (2017-01-01)
	if optimal_hold_index != usize::MAX {
		is_hold = true;
	} else {
		optimal_hold_index = 0;
	}

<<<<<<< HEAD
	match Credential::new_default(who, &shard.clone()) {
=======
	match Credential::new_default(&req.who, &req.shard) {
>>>>>>> 501c8d6d
		Ok(mut credential_unsigned) => {
			credential_unsigned.add_subject_info(
				VC_A4_SUBJECT_DESCRIPTION,
				VC_A4_SUBJECT_TYPE,
				VC_A4_SUBJECT_TAG.to_vec(),
			);
			credential_unsigned.update_holder(
				is_hold,
				&q_min_balance,
				&ASSERTION_FROM_DATE[optimal_hold_index].into(),
			);

			Ok(credential_unsigned)
		},
		Err(e) => {
			error!("Generate unsigned credential failed {:?}", e);
			Err(Error::RequestVCFailed(Assertion::A4(min_balance), e.into_error_detail()))
		},
	}
}<|MERGE_RESOLUTION|>--- conflicted
+++ resolved
@@ -62,28 +62,12 @@
 /// the operators are mainly for IDHub's parsing, we will **NEVER** have:
 /// - `from_date` with >= op, nor
 /// - `value` is false but the `from_date` is something other than 2017-01-01.
-///
+///  
 use crate::*;
-<<<<<<< HEAD
-use itp_stf_primitives::types::ShardIdentifier;
-use itp_utils::stringify::account_id_to_string;
-use lc_credentials::Credential;
-=======
->>>>>>> 501c8d6d
 use lc_data_providers::{
 	achainable::{AchainableClient, AchainableQuery, VerifiedCredentialsIsHodlerIn},
 	vec_to_string,
 };
-<<<<<<< HEAD
-use litentry_primitives::{LitentryMultiAddress, SupportedNetwork};
-use log::*;
-use std::{
-	collections::{HashMap, HashSet},
-	string::{String, ToString},
-	vec::Vec,
-};
-=======
->>>>>>> 501c8d6d
 
 // ERC20 LIT token address
 const LIT_TOKEN_ADDRESS: &str = "0xb59490aB09A0f526Cc7305822aC65f2Ab12f9723";
@@ -93,18 +77,8 @@
 const VC_A4_SUBJECT_TYPE: &str = "LIT Holding Assertion";
 const VC_A4_SUBJECT_TAG: [&str; 3] = ["Ethereum", "Litmus", "Litentry"];
 
-<<<<<<< HEAD
-pub fn build(
-	identities: Vec<Identity>,
-	min_balance: ParameterString,
-	shard: &ShardIdentifier,
-	who: &LitentryMultiAddress,
-) -> Result<Credential> {
-	debug!("Assertion A4 build, who: {:?}, identities: {:?}", &who, identities);
-=======
 pub fn build(req: &AssertionBuildRequest, min_balance: ParameterString) -> Result<Credential> {
 	debug!("Assertion A4 build, who: {:?}", account_id_to_string(&req.who));
->>>>>>> 501c8d6d
 
 	let q_min_balance = vec_to_string(min_balance.to_vec()).map_err(|_| {
 		Error::RequestVCFailed(Assertion::A4(min_balance.clone()), ErrorDetail::ParseError)
@@ -186,11 +160,7 @@
 		optimal_hold_index = 0;
 	}
 
-<<<<<<< HEAD
-	match Credential::new_default(who, &shard.clone()) {
-=======
 	match Credential::new_default(&req.who, &req.shard) {
->>>>>>> 501c8d6d
 		Ok(mut credential_unsigned) => {
 			credential_unsigned.add_subject_info(
 				VC_A4_SUBJECT_DESCRIPTION,
