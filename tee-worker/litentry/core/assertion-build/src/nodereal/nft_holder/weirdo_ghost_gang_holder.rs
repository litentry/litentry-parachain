// Copyright 2020-2023 Trust Computing GmbH.
// This file is part of Litentry.
//
// Litentry is free software: you can redistribute it and/or modify
// it under the terms of the GNU General Public License as published by
// the Free Software Foundation, either version 3 of the License, or
// (at your option) any later version.
//
// Litentry is distributed in the hope that it will be useful,
// but WITHOUT ANY WARRANTY; without even the implied warranty of
// MERCHANTABILITY or FITNESS FOR A PARTICULAR PURPOSE.  See the
// GNU General Public License for more details.
//
// You should have received a copy of the GNU General Public License
// along with Litentry.  If not, see <https://www.gnu.org/licenses/>.

#[cfg(all(feature = "std", feature = "sgx"))]
compile_error!("feature \"std\" and feature \"sgx\" cannot be enabled at the same time");

#[cfg(all(not(feature = "std"), feature = "sgx"))]
extern crate sgx_tstd as std;

use core::result;

use lc_credentials::nodereal::nft_holder::weirdo_ghost_gang_holder::WeirdoGhostGangHolderAssertionUpdate;
use lc_data_providers::nodereal_jsonrpc::{
	GetTokenBalance721Param, NftApiList, NoderealChain, NoderealJsonrpcClient,
};

use crate::*;
use lc_data_providers::{DataProviderConfig, Error as DataProviderError};

const NFT_TOKEN_ADDRESS: &str = "0x9401518f4EBBA857BAA879D9f76E1Cc8b31ed197";

fn check_has_nft(
	client: &mut NoderealJsonrpcClient,
	address: &str,
) -> result::Result<bool, DataProviderError> {
	let param = GetTokenBalance721Param {
		token_address: NFT_TOKEN_ADDRESS.into(),
		account_address: address.into(),
		block_number: "latest".into(),
	};

	match client.get_token_balance_721(&param) {
		Ok(res) => {
			debug!("Get token balance 721 response: {:?}", res);
			Ok(res > 0)
		},
		Err(e) => {
			error!("Error get token balance 721 by param: {:?}, {:?}", param, e);
			Err(e)
		},
	}
}

pub fn build(
	req: &AssertionBuildRequest,
	data_provider_config: &DataProviderConfig,
) -> Result<Credential> {
	debug!("WeirdoGhostGang holder");

	let mut has_nft = false;
<<<<<<< HEAD
	let mut client = NoderealJsonrpcClient::new(
		NoderealChain::Eth,
		NoderealNetwork::Mainnet,
		data_provider_config,
	);
=======
	let mut client = NoderealJsonrpcClient::new(NoderealChain::Eth);
>>>>>>> b2d5bc2d

	let identities: Vec<(Web3Network, Vec<String>)> = transpose_identity(&req.identities);
	let addresses = identities
		.into_iter()
		.filter(|(newtwork_type, _)| *newtwork_type == Web3Network::Ethereum)
		.flat_map(|(_, addresses)| addresses)
		.collect::<Vec<String>>();

	let mut errors: Vec<DataProviderError> = Vec::new();
	for address in addresses {
		match check_has_nft(&mut client, address.as_str()) {
			Ok(res) => {
				has_nft = res;
				break
			},
			Err(err) => {
				errors.push(err);
			},
		}
	}

	if !has_nft && !errors.is_empty() {
		return Err(Error::RequestVCFailed(
			Assertion::WeirdoGhostGangHolder,
			ErrorDetail::DataProviderError(ErrorString::truncate_from(
				errors
					.into_iter()
					.map(|e| format!("{e:?}"))
					.collect::<Vec<String>>()
					.join(", ")
					.as_bytes()
					.to_vec(),
			)),
		))
	}

	match Credential::new(&req.who, &req.shard) {
		Ok(mut credential_unsigned) => {
			credential_unsigned.update_weirdo_ghost_gang_holder_assertion(has_nft);
			Ok(credential_unsigned)
		},
		Err(e) => {
			error!("Generate unsigned credential failed {:?}", e);
			Err(Error::RequestVCFailed(Assertion::WeirdoGhostGangHolder, e.into_error_detail()))
		},
	}
}

#[cfg(test)]
mod tests {
	use super::*;
	use itp_stf_primitives::types::ShardIdentifier;
	use lc_credentials::assertion_logic::{AssertionLogic, Op};
	use lc_mock_server::run;

	fn init() -> DataProviderConfig {
		let _ = env_logger::builder().is_test(true).try_init();
		let url = run(0).unwrap() + "/nodereal_jsonrpc/";
		let mut config = DataProviderConfig::new();

		config.set_nodereal_api_key("d416f55179dbd0e45b1a8ed030e3".to_string());
		config.set_nodereal_api_chain_network_url(url);
		config
	}

	#[test]
	fn build_weirdo_ghost_gang_holder_works() {
		let config = init();
		let identities: Vec<IdentityNetworkTuple> =
			vec![(Identity::Evm([0; 20].into()), vec![Web3Network::Ethereum])];

		let req: AssertionBuildRequest = AssertionBuildRequest {
			shard: ShardIdentifier::default(),
			signer: AccountId::from([0; 32]),
			who: AccountId::from([0; 32]).into(),
			assertion: Assertion::WeirdoGhostGangHolder,
			identities,
			top_hash: Default::default(),
			parachain_block_number: 0u32,
			sidechain_block_number: 0u32,
			maybe_key: None,
			req_ext_hash: Default::default(),
		};

		match build(&req, &config) {
			Ok(credential) => {
				log::info!("build WeirdoGhostGang holder done");
				assert_eq!(
					*(credential.credential_subject.assertions.first().unwrap()),
					AssertionLogic::Item {
						src: String::from("$is_weirdo_ghost_gang_holder"),
						op: Op::Equal,
						dst: String::from("true")
					}
				);
				assert_eq!(*(credential.credential_subject.values.first().unwrap()), true);
			},
			Err(e) => {
				panic!("build WeirdoGhostGang holder failed with error {:?}", e);
			},
		}
	}
}<|MERGE_RESOLUTION|>--- conflicted
+++ resolved
@@ -61,15 +61,7 @@
 	debug!("WeirdoGhostGang holder");
 
 	let mut has_nft = false;
-<<<<<<< HEAD
-	let mut client = NoderealJsonrpcClient::new(
-		NoderealChain::Eth,
-		NoderealNetwork::Mainnet,
-		data_provider_config,
-	);
-=======
-	let mut client = NoderealJsonrpcClient::new(NoderealChain::Eth);
->>>>>>> b2d5bc2d
+	let mut client = NoderealJsonrpcClient::new(NoderealChain::Eth, data_provider_config);
 
 	let identities: Vec<(Web3Network, Vec<String>)> = transpose_identity(&req.identities);
 	let addresses = identities
