--- conflicted
+++ resolved
@@ -30,7 +30,7 @@
 	pub use url_sgx as url;
 }
 
-use itp_types::H256;
+use itp_types::{AccountId, H256};
 pub mod error;
 pub mod stf_task_sender;
 use codec::{Decode, Encode};
@@ -86,13 +86,9 @@
 #[derive(Encode, Decode, Clone, Debug, PartialEq, Eq)]
 pub struct AssertionBuildRequest {
 	pub shard: ShardIdentifier,
-<<<<<<< HEAD
 	pub signer: AccountId,
 	pub enclave_account: AccountId,
-	pub who: AccountId,
-=======
 	pub who: Identity,
->>>>>>> 8b385cf9
 	pub assertion: Assertion,
 	pub identities: Vec<IdentityNetworkTuple>,
 	pub hash: H256,
