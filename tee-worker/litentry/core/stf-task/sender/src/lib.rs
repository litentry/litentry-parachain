// Copyright 2020-2024 Trust Computing GmbH.
// This file is part of Litentry.
//
// Litentry is free software: you can redistribute it and/or modify
// it under the terms of the GNU General Public License as published by
// the Free Software Foundation, either version 3 of the License, or
// (at your option) any later version.
//
// Litentry is distributed in the hope that it will be useful,
// but WITHOUT ANY WARRANTY; without even the implied warranty of
// MERCHANTABILITY or FITNESS FOR A PARTICULAR PURPOSE.  See the
// GNU General Public License for more details.
//
// You should have received a copy of the GNU General Public License
// along with Litentry.  If not, see <https://www.gnu.org/licenses/>.

#![feature(trait_alias)]
#![cfg_attr(not(feature = "std"), no_std)]

#[cfg(all(feature = "std", feature = "sgx"))]
compile_error!("feature \"std\" and feature \"sgx\" cannot be enabled at the same time");

#[cfg(all(not(feature = "std"), feature = "sgx"))]
extern crate sgx_tstd as std;

// re-export module to properly feature gate sgx and regular std environment
#[cfg(all(not(feature = "std"), feature = "sgx"))]
pub mod sgx_reexport_prelude {
	pub use thiserror_sgx as thiserror;
}

use lazy_static::lazy_static;
use log::*;

mod error;
pub use error::*;

mod request;
pub use request::*;

<<<<<<< HEAD
use std::sync::{
	mpsc::{channel, Receiver, Sender},
	Arc, Mutex,
=======
#[cfg(feature = "std")]
use std::sync::Mutex;
#[cfg(feature = "sgx")]
use std::sync::SgxMutex as Mutex;
use std::{
	boxed::Box,
	error::Error as StdError,
	sync::{
		mpsc::{channel, Receiver, Sender},
		Arc,
	},
>>>>>>> 03a3e084
};

pub type StfSender = Sender<RequestType>;

// Global storage of the sender. Should not be accessed directly.
lazy_static! {
	static ref GLOBAL_STF_REQUEST_TASK: Arc<Mutex<Option<StfTaskSender>>> =
		Arc::new(Mutex::new(Default::default()));
}

/// Trait to send an stf request to the stf request thread.
pub trait SendStfRequest {
	fn send_stf_request(&self, request: RequestType) -> Result<()>;
}

/// Struct to access the `send_stf_request` function.
pub struct StfRequestSender {}
impl StfRequestSender {
	pub fn new() -> Self {
		Self {}
	}
}

impl Default for StfRequestSender {
	fn default() -> Self {
		Self::new()
	}
}

impl SendStfRequest for StfRequestSender {
	fn send_stf_request(&self, request: RequestType) -> Result<()> {
		debug!("send stf request: {:?}", request);

		// Acquire lock on extrinsic sender
		let mutex_guard = GLOBAL_STF_REQUEST_TASK.lock().map_err(|_| Error::MutexAccess)?;

		let stf_task_sender = mutex_guard.clone().ok_or(Error::ComponentNotInitialized)?;

		// Release mutex lock, so we don't block the lock longer than necessary.
		drop(mutex_guard);

		// Send the request to the receiver loop.
		stf_task_sender.send(request)
	}
}

/// Initialization of the extrinsic sender. Needs to be called before any sender access.
pub fn init_stf_task_sender_storage() -> Result<Receiver<RequestType>> {
	let (sender, receiver) = channel();
	let mut stf_task_storage = GLOBAL_STF_REQUEST_TASK.lock().map_err(|_| Error::MutexAccess)?;
	*stf_task_storage = Some(StfTaskSender::new(sender));
	Ok(receiver)
}

/// Wrapping struct around the actual sender. Should not be accessed directly.
#[derive(Clone, Debug)]
struct StfTaskSender {
	sender: StfSender,
}

impl StfTaskSender {
	pub fn new(sender: StfSender) -> Self {
		Self { sender }
	}

	fn send(&self, request: RequestType) -> Result<()> {
		self.sender.send(request).map_err(|e| Error::Other(e.into()))?;
		Ok(())
	}
}<|MERGE_RESOLUTION|>--- conflicted
+++ resolved
@@ -38,23 +38,13 @@
 mod request;
 pub use request::*;
 
-<<<<<<< HEAD
-use std::sync::{
-	mpsc::{channel, Receiver, Sender},
-	Arc, Mutex,
-=======
-#[cfg(feature = "std")]
-use std::sync::Mutex;
-#[cfg(feature = "sgx")]
-use std::sync::SgxMutex as Mutex;
 use std::{
 	boxed::Box,
 	error::Error as StdError,
 	sync::{
 		mpsc::{channel, Receiver, Sender},
-		Arc,
+		Arc, Mutex,
 	},
->>>>>>> 03a3e084
 };
 
 pub type StfSender = Sender<RequestType>;
