--- conflicted
+++ resolved
@@ -66,206 +66,7 @@
 	fn on_process(&self) -> Result<Self::Result, Self::Error> {
 		// create the initial credential
 		// TODO: maybe we can further simplify this
-<<<<<<< HEAD
-		let mut credential = match self.req.assertion.clone() {
-			Assertion::A1 => {
-				#[cfg(test)]
-				{
-					std::thread::sleep(core::time::Duration::from_secs(5));
-				}
-				lc_assertion_build::a1::build(&self.req)
-			},
-			Assertion::A2(guild_id) => lc_assertion_build::a2::build(
-				&self.req,
-				guild_id,
-				&self.context.data_provider_config,
-			),
-
-			Assertion::A3(guild_id, channel_id, role_id) => lc_assertion_build::a3::build(
-				&self.req,
-				guild_id,
-				channel_id,
-				role_id,
-				&self.context.data_provider_config,
-			),
-
-			Assertion::A4(min_balance) => build_holding_time(
-				&self.req,
-				AmountHoldingTimeType::LIT,
-				min_balance,
-				&self.context.data_provider_config,
-			),
-
-			Assertion::A6 =>
-				lc_assertion_build::a6::build(&self.req, &self.context.data_provider_config),
-
-			Assertion::A7(min_balance) => build_holding_time(
-				&self.req,
-				AmountHoldingTimeType::DOT,
-				min_balance,
-				&self.context.data_provider_config,
-			),
-
-			// no need to pass `networks` again because it's the same as the `get_supported_web3networks`
-			Assertion::A8(_networks) =>
-				lc_assertion_build::a8::build(&self.req, &self.context.data_provider_config),
-
-			Assertion::A10(min_balance) => build_holding_time(
-				&self.req,
-				AmountHoldingTimeType::WBTC,
-				min_balance,
-				&self.context.data_provider_config,
-			),
-
-			Assertion::A11(min_balance) => build_holding_time(
-				&self.req,
-				AmountHoldingTimeType::ETH,
-				min_balance,
-				&self.context.data_provider_config,
-			),
-
-			Assertion::A13(owner) =>
-				lc_assertion_build::a13::build(&self.req, self.context.ocall_api.clone(), &owner),
-
-			Assertion::A14 =>
-				lc_assertion_build::a14::build(&self.req, &self.context.data_provider_config),
-
-			Assertion::Achainable(param) => lc_assertion_build::achainable::build(
-				&self.req,
-				param,
-				&self.context.data_provider_config,
-			),
-
-			Assertion::A20 =>
-				lc_assertion_build::a20::build(&self.req, &self.context.data_provider_config),
-
-			Assertion::Oneblock(course_type) => lc_assertion_build::oneblock::course::build(
-				&self.req,
-				course_type,
-				&self.context.data_provider_config,
-			),
-
-			Assertion::GenericDiscordRole(role_type) =>
-				lc_assertion_build::generic_discord_role::build(
-					&self.req,
-					role_type,
-					&self.context.data_provider_config,
-				),
-
-			Assertion::BnbDomainHolding =>
-				lc_assertion_build::nodereal::bnb_domain::bnb_domain_holding_amount::build(
-					&self.req,
-					&self.context.data_provider_config,
-				),
-
-			Assertion::BnbDigitDomainClub(digit_domain_type) =>
-				lc_assertion_build::nodereal::bnb_domain::bnb_digit_domain_club_amount::build(
-					&self.req,
-					digit_domain_type,
-					&self.context.data_provider_config,
-				),
-
-			Assertion::VIP3MembershipCard(level) => lc_assertion_build::vip3::card::build(
-				&self.req,
-				level,
-				&self.context.data_provider_config,
-			),
-
-			Assertion::WeirdoGhostGangHolder =>
-				lc_assertion_build::nodereal::nft_holder::weirdo_ghost_gang_holder::build(
-					&self.req,
-					&self.context.data_provider_config,
-				),
-
-			Assertion::LITStaking => lc_assertion_build::lit_staking::build(&self.req),
-
-			Assertion::EVMAmountHolding(token_type) =>
-				lc_assertion_build::nodereal::amount_holding::evm_amount_holding::build(
-					&self.req,
-					token_type,
-					&self.context.data_provider_config,
-				),
-
-			Assertion::BRC20AmountHolder => lc_assertion_build::brc20::amount_holder::build(
-				&self.req,
-				&self.context.data_provider_config,
-			),
-
-			Assertion::CryptoSummary => lc_assertion_build::nodereal::crypto_summary::build(
-				&self.req,
-				&self.context.data_provider_config,
-			),
-
-			Assertion::TokenHoldingAmount(token_type) =>
-				lc_assertion_build_v2::token_holding_amount::build(
-					&self.req,
-					token_type,
-					&self.context.data_provider_config,
-				),
-
-			Assertion::PlatformUser(platform_user_type) =>
-				lc_assertion_build_v2::platform_user::build(
-					&self.req,
-					platform_user_type,
-					&self.context.data_provider_config,
-				),
-		}?;
-
-		// post-process the credential
-		let signer = self.context.enclave_signer.as_ref();
-		let enclave_account = signer.get_enclave_account().map_err(|e| {
-			VCMPError::RequestVCFailed(
-				self.req.assertion.clone(),
-				ErrorDetail::StfError(ErrorString::truncate_from(format!("{e:?}").into())),
-			)
-		})?;
-
-		credential.parachain_block_number = self.req.parachain_block_number;
-		credential.sidechain_block_number = self.req.sidechain_block_number;
-
-		credential.credential_subject.endpoint =
-			self.context.data_provider_config.credential_endpoint.to_string();
-
-		credential.credential_subject.assertion_text = format!("{:?}", self.req.assertion);
-
-		credential.jsonschema = jsonschema::get_json_schema_url(self.req.assertion.clone());
-
-		credential.issuer.id =
-			Identity::Substrate(enclave_account.into()).to_did().map_err(|e| {
-				VCMPError::RequestVCFailed(
-					self.req.assertion.clone(),
-					ErrorDetail::StfError(ErrorString::truncate_from(format!("{e:?}").into())),
-				)
-			})?;
-
-		let json_string = credential.to_json().map_err(|_| {
-			VCMPError::RequestVCFailed(self.req.assertion.clone(), ErrorDetail::ParseError)
-		})?;
-		let payload = json_string.as_bytes();
-		let (enclave_account, sig) = signer.sign(payload).map_err(|e| {
-			VCMPError::RequestVCFailed(
-				self.req.assertion.clone(),
-				ErrorDetail::StfError(ErrorString::truncate_from(format!("{e:?}").into())),
-			)
-		})?;
-		debug!("Credential Payload signature: {:?}", sig);
-
-		credential.add_proof(&sig, &enclave_account);
-		credential.validate().map_err(|e| {
-			VCMPError::RequestVCFailed(
-				self.req.assertion.clone(),
-				ErrorDetail::StfError(ErrorString::truncate_from(format!("{e:?}").into())),
-			)
-		})?;
-
-		let credential_str = credential.to_json().map_err(|_| {
-			VCMPError::RequestVCFailed(self.req.assertion.clone(), ErrorDetail::ParseError)
-		})?;
-		debug!("Credential: {}, length: {}", credential_str, credential_str.len());
-		Ok(credential_str.as_bytes().to_vec())
-=======
 		create_credential_str(&self.req, &self.context)
->>>>>>> f8f16d2b
 	}
 
 	fn on_success(
@@ -484,6 +285,8 @@
 
 	credential.credential_subject.assertion_text = format!("{:?}", req.assertion);
 
+	credential.jsonschema = jsonschema::get_json_schema_url(self.req.assertion.clone());
+
 	credential.issuer.id = Identity::Substrate(enclave_account.into()).to_did().map_err(|e| {
 		VCMPError::RequestVCFailed(
 			req.assertion.clone(),
