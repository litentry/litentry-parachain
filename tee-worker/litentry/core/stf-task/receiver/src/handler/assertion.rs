--- conflicted
+++ resolved
@@ -207,12 +207,8 @@
 			vc_logs = Some(result.1);
 			Ok(result.0)
 		},
-<<<<<<< HEAD
-		Assertion::LinkedIdentities => todo!(),
-=======
 
 		Assertion::LinkedIdentities => lc_assertion_build_v2::linked_identities::build(req),
->>>>>>> 4e1dfcc4
 	}?;
 
 	// post-process the credential
