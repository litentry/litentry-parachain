--- conflicted
+++ resolved
@@ -25,6 +25,7 @@
 use itp_stf_state_handler::handle_state::HandleState;
 use itp_top_pool_author::traits::AuthorApi;
 use itp_types::ShardIdentifier;
+use lc_assertion_build::dynamic::repository::InMemorySmartContractRepo;
 use lc_data_providers::DataProviderConfig;
 use lc_stf_task_sender::AssertionBuildRequest;
 use litentry_primitives::{
@@ -32,13 +33,7 @@
 	VCMPError,
 };
 use log::*;
-<<<<<<< HEAD
-use sp_core::hashing::blake2_256;
-use std::{format, sync::Arc, vec::Vec};
-use lc_assertion_build::dynamic::repository::InMemorySmartContractRepo;
-=======
 use std::{format, string::ToString, sync::Arc, vec::Vec};
->>>>>>> 1d997787
 
 pub(crate) struct AssertionHandler<
 	ShieldingKeyRepository,
@@ -200,22 +195,17 @@
 				&self.context.data_provider_config,
 			),
 
-<<<<<<< HEAD
-			Assertion::CryptoSummary =>
-				lc_assertion_build::nodereal::crypto_summary::build(&self.req),
+			Assertion::TokenHoldingAmount(token_type) =>
+				lc_assertion_build_v2::token_holding_amount::build(
+					&self.req,
+					token_type,
+					&self.context.data_provider_config,
+				),
 
 			Assertion::Dynamic(smart_contract_id) => {
 				let repository = InMemorySmartContractRepo::new();
 				lc_assertion_build::dynamic::build(&self.req, smart_contract_id, repository)
 			},
-=======
-			Assertion::TokenHoldingAmount(token_type) =>
-				lc_assertion_build_v2::token_holding_amount::build(
-					&self.req,
-					token_type,
-					&self.context.data_provider_config,
-				),
->>>>>>> 1d997787
 		}?;
 
 		// post-process the credential
