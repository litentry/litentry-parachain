--- conflicted
+++ resolved
@@ -26,11 +26,7 @@
 	func: Arc<F>,
 ) -> impl Filter<Extract = impl warp::Reply, Error = warp::Rejection> + Clone
 where
-<<<<<<< HEAD
-	F: Fn(&Identity) -> ChallengeCode + Send + Sync + 'static,
-=======
 	F: Fn() -> ChallengeCode + Send + Sync + 'static,
->>>>>>> 162a463d
 {
 	warp::get()
 		.and(warp::path!("2" / "tweets" / u32))
@@ -52,11 +48,7 @@
 					network: Web2Network::Twitter,
 					address: IdentityString::try_from("mock_user".as_bytes().to_vec()).unwrap(),
 				};
-<<<<<<< HEAD
-				let chanllenge_code = func(&twitter_identity);
-=======
 				let chanllenge_code = func();
->>>>>>> 162a463d
 				let payload = mock_tweet_payload(&account_id, &twitter_identity, &chanllenge_code);
 				let tweet =
 					Tweet { author_id: "mock_user".into(), id: expected_tweet_id, text: payload };
@@ -70,11 +62,7 @@
 	func: Arc<F>,
 ) -> impl Filter<Extract = impl warp::Reply, Error = warp::Rejection> + Clone
 where
-<<<<<<< HEAD
-	F: Fn(&Identity) -> ChallengeCode + Send + Sync + 'static,
-=======
 	F: Fn() -> ChallengeCode + Send + Sync + 'static,
->>>>>>> 162a463d
 {
 	warp::get()
 		.and(warp::path!("2" / "tweets" / "search" / "recent"))
@@ -99,11 +87,7 @@
 					network: Web2Network::Twitter,
 					address: IdentityString::try_from("litentry".as_bytes().to_vec()).unwrap(),
 				};
-<<<<<<< HEAD
-				let chanllenge_code = func(&twitter_identity);
-=======
 				let chanllenge_code = func();
->>>>>>> 162a463d
 				let payload = mock_tweet_payload(&account_id, &twitter_identity, &chanllenge_code);
 
 				let tweets = vec![Tweet {
