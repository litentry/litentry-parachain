--- conflicted
+++ resolved
@@ -153,7 +153,6 @@
     },
 
     // BNB domain
-<<<<<<< HEAD
     // {
     //     description: 'Holding a certain amount of bnb domain names',
     //     assertion: {
@@ -166,101 +165,4 @@
     //         BnbDigitDomainClub: 'Bnb999ClubMember',
     //     },
     // },
-];
-export const jsonSchema = {
-    type: 'object',
-    properties: {
-        id: {
-            type: 'string',
-        },
-        type: {
-            type: 'array',
-        },
-        issuer: {
-            type: 'object',
-            properties: {
-                id: {
-                    type: 'string',
-                },
-                name: {
-                    type: 'string',
-                },
-                shard: {
-                    type: 'string',
-                },
-            },
-        },
-        issuanceDate: {
-            type: 'string',
-        },
-        credentialSubject: {
-            type: 'object',
-            properties: {
-                id: {
-                    type: 'string',
-                },
-                description: {
-                    type: 'string',
-                },
-                type: {
-                    type: 'string',
-                },
-                tag: {
-                    type: 'array',
-                },
-                assertions: {
-                    type: 'array',
-                    items: {
-                        type: 'object',
-                    },
-                },
-                values: {
-                    type: 'array',
-                    items: {
-                        type: 'boolean',
-                    },
-                },
-                endpoint: {
-                    type: 'string',
-                },
-            },
-            required: ['id', 'description', 'type', 'assertions', 'values', 'endpoint'],
-        },
-        proof: {
-            type: 'object',
-            properties: {
-                created: {
-                    type: 'string',
-                },
-                type: {
-                    enum: ['Ed25519Signature2020'],
-                },
-                proofPurpose: {
-                    enum: ['assertionMethod'],
-                },
-                proofValue: {
-                    type: 'string',
-                },
-                verificationMethod: {
-                    type: 'string',
-                },
-            },
-        },
-    },
-    required: ['id', 'type', 'credentialSubject', 'issuer', 'issuanceDate', 'proof'],
-};
-=======
-    {
-        description: 'Holding a certain amount of bnb domain names',
-        assertion: {
-            BnbDomainHolding: 'BnbDomainHolding',
-        },
-    },
-    {
-        description: 'Holding a certain amount of 000-999.bnb domain names',
-        assertion: {
-            BnbDigitDomainClub: 'Bnb999ClubMember',
-        },
-    },
-];
->>>>>>> 655fc190
+];