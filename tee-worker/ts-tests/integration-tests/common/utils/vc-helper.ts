<<<<<<< HEAD
// @todo move to a better place, and make it more generic, at least define the type
=======
export async function handleVcEvents(events: any[], method: 'VCIssued' | 'Failed'): Promise<any> {
    const results: any = [];
    for (let k = 0; k < events.length; k++) {
        switch (method) {
            case 'VCIssued':
                results.push({
                    identity: events[k].data.identity.toHex(),
                    index: events[k].data.index.toHex(),
                });
                break;
            case 'Failed':
                results.push(events[k].data.detail.toHuman());
                break;
            default:
                break;
        }
    }
    return [...results];
}

export const mockBatchAssertion = [
    {
        description: 'request_batch_vc trial test',
        assertion: [{ A7: '5' }, { A8: ['Litentry'] }, { A20: 'A20' }],
    },
    {
        description: 'Have identified at least one account/address in both Web2 and Web3.',
        assertion: {
            A1: 'A1',
        },
    },
    {
        description: 'The user is a member of Litentry Discord.',
        assertion: {
            A2: '807161594245152800',
        },
    },

    {
        description:
            'Have commented in Litentry Discord #🪂id-hubber channel. Channel link: https://discord.com/channels/807161594245152800/1093886939746291882',
        assertion: {
            A3: ['A3', 'A3', 'A3'],
        },
    },
    {
        description: 'The length of time a user continues to hold LIT token',
        assertion: {
            A4: '10',
        },
    },
];

// https://github.com/litentry/litentry-parachain/tree/dev/tee-worker/litentry/core/assertion-build/src
>>>>>>> eeff0008
export const mockAssertions = [
    {
        description: 'Have identified at least one account/address in both Web2 and Web3.',
        assertion: {
            A1: 'A1',
        },
    },
    {
        description: 'The user is a member of Litentry Discord.',
        assertion: {
            A2: '807161594245152800',
        },
    },

    {
        description:
            'Have commented in Litentry Discord #🪂id-hubber channel. Channel link: https://discord.com/channels/807161594245152800/1093886939746291882',
        assertion: {
            A3: ['A3', 'A3', 'A3'],
        },
    },

    // litentry-archive
    {
        description:
            'The user is an early bird user of the IdentityHub EVM version and has generated at least 1 credential during 2023 Aug 14th ~ Aug 21st.',
        assertion: {
            A20: 'A20',
        },
    },

    // Achainable
    {
        description: `A trader or liquidity provider of Uniswap V2 or V3
                      Uniswap V2 Factory Contract: 0x5c69bee701ef814a2b6a3edd4b1652cb9cc5aa6f
                      Uniswap V3 Factory Contract: 0x1f98431c8ad98523631ae4a59f267346ea31f984`,
        assertion: {
            Achainable: {
                Basic: {
                    name: 'Uniswap V2/V3 user',
                    chain: ['Ethereum'],
                },
            },
        },
    },
    {
        description: 'The number of ETH tokens hold > 0',
        assertion: {
            Achainable: {
                Amount: {
                    name: 'Balance over {amount}',
                    chain: ['Ethereum'],
                    amount: '0',
                },
            },
        },
    },
    {
        description: 'The class of year that Ethereum account was created (must have on-chain records)',
        assertion: {
            Achainable: {
                ClassOfYear: {
                    name: 'Account created between {dates}',
                    chain: ['Ethereum'],
                },
            },
        },
    },
    {
        description: 'A deployer of a smart contract on Ethereum',
        assertion: {
            Achainable: {
                Amount: {
                    name: 'Created over {amount} contracts',
                    chain: ['Ethereum'],
                    amount: '0',
                },
            },
        },
    },
    {
        description: 'The length of time a user continues to hold LIT token',
        assertion: {
            A4: '10',
        },
    },
    {
        description: 'The length of time a user continues to hold DOT token',
        assertion: {
            A7: '5',
        },
    },
    {
        description:
            'The range of number of transactions a user has made for a specific token on all supported networks(Litentry)',
        assertion: {
            A8: ['Litentry'],
        },
    },

    // SORA
    {
        description:
            'Congratulations on your participation in our first quiz in collaboration with our partner, SORA. You have embarked on an exciting educational journey, exploring the world of DeFi & Web3 Identity, we truly appreciate your curiosity and dedication.',
        assertion: {
            GenericDiscordRole: {
                SoraQuiz: 'Attendee',
            },
        },
    },
    // VIP3
    {
        description: 'VIP3 Silver Card Holder',
        assertion: {
            VIP3MembershipCard: 'Silver',
        },
    },
    // BNB domain-nodereal
    {
        description: 'Holding a certain amount of bnb domain names',
        assertion: {
            BnbDomainHolding: 'BnbDomainHolding',
        },
    },
    {
        description: 'Holding a certain amount of 000-999.bnb domain names',
        assertion: {
            BnbDigitDomainClub: 'Bnb999ClubMember',
        },
    },
    // OneBlock
    {
        description: 'A participant to the course co-created by OneBlock+ and Parity',
        assertion: {
            Oneblock: 'CourseCompletion',
        },
    },
    // Geniidata
    {
        description: 'NFT holder',
        assertion: {
            Brc20AmountHolder: [],
        },
    },

    // nodereal_jsonrpc
    {
        description: 'You are a holder of a certain kind of NFT',
        assertion: {
            NftHolder: 'WeirdoGhostGang',
        },
    },
    {
        description: 'The amount of TRX you are holding',
        assertion: {
            TokenHoldingAmount: 'TRX',
        },
    },

    {
        description: 'The amount of LIT you are staking',
        assertion: {
            LITStaking: 'LITStaking',
        },
    },
    {
        description: 'The amount of a Ton you are holding',
        assertion: {
            EVMAmountHolding: 'Ton',
        },
    },

    {
        description: 'You are a user of a certain platform',
        assertion: {
            PlatformUser: 'KaratDaoUser',
        },
    },
];<|MERGE_RESOLUTION|>--- conflicted
+++ resolved
@@ -1,26 +1,4 @@
-<<<<<<< HEAD
 // @todo move to a better place, and make it more generic, at least define the type
-=======
-export async function handleVcEvents(events: any[], method: 'VCIssued' | 'Failed'): Promise<any> {
-    const results: any = [];
-    for (let k = 0; k < events.length; k++) {
-        switch (method) {
-            case 'VCIssued':
-                results.push({
-                    identity: events[k].data.identity.toHex(),
-                    index: events[k].data.index.toHex(),
-                });
-                break;
-            case 'Failed':
-                results.push(events[k].data.detail.toHuman());
-                break;
-            default:
-                break;
-        }
-    }
-    return [...results];
-}
-
 export const mockBatchAssertion = [
     {
         description: 'request_batch_vc trial test',
@@ -55,7 +33,6 @@
 ];
 
 // https://github.com/litentry/litentry-parachain/tree/dev/tee-worker/litentry/core/assertion-build/src
->>>>>>> eeff0008
 export const mockAssertions = [
     {
         description: 'Have identified at least one account/address in both Web2 and Web3.',
