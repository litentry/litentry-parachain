import { ApiPromise } from '@polkadot/api';
import { Event } from '@polkadot/types/interfaces';
import { hexToU8a, u8aToHex } from '@polkadot/util';
import Ajv from 'ajv';
import { assert, expect } from 'chai';
import * as ed from '@noble/ed25519';
import { parseIdGraph } from './identity-helper';
import type { PalletIdentityManagementTeeError } from 'sidechain-api';
import { TeerexPrimitivesEnclave, CorePrimitivesIdentity } from 'parachain-api';
import type { IntegrationTestContext } from '../common-types';
import { getIdGraphHash } from '../di-utils';
import type { HexString } from '@polkadot/util/types';
import { jsonSchema } from './vc-helper';
import { aesKey } from '../call';
import colors from 'colors';
import {
    CorePrimitivesErrorErrorDetail,
    FrameSystemEventRecord,
    WorkerRpcReturnValue,
    RequestVCResult,
    StfError,
} from 'parachain-api';
import { Bytes } from '@polkadot/types-codec';
import { Signer, decryptWithAes } from './crypto';
import { blake2AsHex } from '@polkadot/util-crypto';
import { PalletIdentityManagementTeeIdentityContext } from 'sidechain-api';
import { KeyObject } from 'crypto';
<<<<<<< HEAD
import { sleep } from './common';
=======
import * as base58 from 'micro-base58';
>>>>>>> 1d997787

export async function assertFailedEvent(
    context: IntegrationTestContext,
    events: FrameSystemEventRecord[],
    eventType: 'LinkIdentityFailed' | 'DeactivateIdentityFailed',
    expectedEvent: CorePrimitivesErrorErrorDetail['type'] | PalletIdentityManagementTeeError['type']
) {
    const failedType = context.api.events.identityManagement[eventType];
    const isFailed = failedType.is.bind(failedType);
    type EventLike = Parameters<typeof isFailed>[0];
    const ievents: EventLike[] = events.map(({ event }) => event);
    const failedEvent = ievents.filter(isFailed);
    /* 
      @fix Why this type don't work?????? https://github.com/litentry/litentry-parachain/issues/1917
    */
    const eventData = failedEvent[0].data[1] as CorePrimitivesErrorErrorDetail;
    assert.lengthOf(failedEvent, 1);
    if (eventData.isStfError) {
        assert.equal(
            eventData.asStfError.toHuman(),
            expectedEvent,
            `check event detail is ${expectedEvent}, but is ${eventData.asStfError.toHuman()}`
        );
    } else {
        assert.equal(
            eventData.type,
            expectedEvent,
            `check event detail is  ${expectedEvent}, but is ${eventData.type}`
        );
    }
}

export function assertIdGraph(
    actual: [CorePrimitivesIdentity, PalletIdentityManagementTeeIdentityContext][],
    expected: [CorePrimitivesIdentity, boolean][]
) {
    assert.equal(actual.length, expected.length);
    expected.forEach((expected, i) => {
        assert.deepEqual(
            actual[i][0].toJSON(),
            expected[0].toJSON(),
            'event idGraph identity should be equal expectedIdentity'
        );

        const idGraphContext = actual[0][1];
        assert.isTrue(idGraphContext.linkBlock.toNumber() > 0, 'link_block should be greater than 0');
        assert.equal(idGraphContext.status.isActive, expected[1], 'isActive should be ' + expected[1]);
    });
}

export async function assertIdentityDeactivated(context: IntegrationTestContext, signer: Signer, events: any[]) {
    for (let index = 0; index < events.length; index++) {
        const eventData = events[index].data;
        const who = eventData.primeIdentity;
        const signerIdentity = await signer.getIdentity(context);
        assert.deepEqual(
            who.toHuman(),
            signerIdentity.toHuman(),
            'Check IdentityDeactivated error: signer should be equal to who'
        );
    }

    console.log(colors.green('assertIdentityDeactivated complete'));
}

export async function assertIdentityActivated(context: IntegrationTestContext, signer: Signer, events: any[]) {
    for (let index = 0; index < events.length; index++) {
        const eventData = events[index].data;
        const who = eventData.primeIdentity;
        const signerIdentity = await signer.getIdentity(context);
        assert.deepEqual(
            who.toHuman(),
            signerIdentity.toHuman(),
            'Check IdentityActivated error: signer should be equal to who'
        );
    }

    console.log(colors.green('assertIdentityActivated complete'));
}

export async function assertIsInSidechainBlock(callType: string, res: WorkerRpcReturnValue) {
    assert.isTrue(
        res.status.isTrustedOperationStatus,
        `${callType} should be trusted operation status, but is ${res.status.type}`
    );
    const status = res.status.asTrustedOperationStatus;
    console.log(res.toHuman());

    assert.isTrue(
        status[0].isSubmitted || status[0].isInSidechainBlock,
        `${callType} should be submitted or in sidechain block, but is ${status[0].type}`
    );
}

export async function checkErrorDetail(events: Event[], expectedDetail: string) {
    // TODO: sometimes `item.data.detail.toHuman()` or `item` is treated as object (why?)
    //       I have to JSON.stringify it to assign it to a string
    events.map((item: any) => {
        console.log('error detail: ', item.data.detail.toHuman());
        const detail = JSON.stringify(item.data.detail.toHuman());

        assert.isTrue(
            detail.includes(expectedDetail),
            `check error detail failed, expected detail is ${expectedDetail}, but got ${detail}`
        );
    });
}

export async function verifySignature(data: any, index: HexString, proofJson: any, api: ApiPromise) {
    const count = await api.query.teerex.enclaveCount();
    const enclaveRegistry = (await api.query.teerex.enclaveRegistry(count)) as unknown as TeerexPrimitivesEnclave;

    // Check vc index
    expect(index).to.be.eq(data.id);
    const signature = Buffer.from(hexToU8a(`0x${proofJson.proofValue}`));
    const message = Buffer.from(data.issuer.mrenclave);
    const vcPubkey = Buffer.from(hexToU8a(enclaveRegistry.toHuman()['vcPubkey'] as HexString));

    const isValid = await ed.verify(signature, message, vcPubkey);

    expect(isValid).to.be.true;
    return true;
}

export async function checkVc(vcObj: any, index: HexString, proof: any, api: ApiPromise): Promise<boolean> {
    const vc = JSON.parse(JSON.stringify(vcObj));
    delete vc.proof;
    const signatureValid = await verifySignature(vc, index, proof, api);
    expect(signatureValid).to.be.true;

    const jsonValid = await checkJson(vcObj, proof);
    expect(jsonValid).to.be.true;
    return true;
}

// Check VC json fields
export async function checkJson(vc: any, proofJson: any): Promise<boolean> {
    //check jsonSchema
    const ajv = new Ajv();
    const validate = ajv.compile(jsonSchema);
    const isValid = validate(vc);
    expect(isValid).to.be.true;
    expect(vc.type[0] === 'VerifiableCredential' && proofJson.type === 'Ed25519Signature2020').to.be.true;
    return true;
}

// for IdGraph mutation, assert the corresponding event is emitted for the given signer and the id_graph_hash matches
export async function assertIdGraphMutationEvent(
    context: IntegrationTestContext,
    signer: Signer,
    events: any[],
    idGraphHashResults: any[] | undefined,
    expectedLength: number
) {
    assert.equal(events.length, expectedLength);
    if (idGraphHashResults != undefined) {
        assert.equal(idGraphHashResults!.length, expectedLength);
    }

    const signerIdentity = await signer.getIdentity(context);
    events.forEach((e, i) => {
        assert.deepEqual(signerIdentity.toHuman(), e.data.primeIdentity.toHuman());
        if (idGraphHashResults != undefined) {
            assert.equal(idGraphHashResults![i], e.data.idGraphHash.toHex());
        }
    });
    console.log(colors.green('assertIdGraphMutationEvent passed'));
}

export function assertWorkerError(
    context: IntegrationTestContext,
    check: (returnValue: StfError) => void,
    returnValue: WorkerRpcReturnValue
) {
    const errValueDecoded = context.api.createType('StfError', returnValue.value) as unknown as StfError;
    check(errValueDecoded);
}

// a common assertion for all DI requests that might mutate the IdGraph
// returns the `id_graph_hash` in the `returnValue`
export async function assertIdGraphMutationResult(
    context: IntegrationTestContext,
    teeShieldingKey: KeyObject,
    identity: CorePrimitivesIdentity,
    returnValue: WorkerRpcReturnValue,
    resultType:
        | 'LinkIdentityResult'
        | 'DeactivateIdentityResult'
        | 'ActivateIdentityResult'
        | 'SetIdentityNetworksResult',
    expectedIdGraph: [CorePrimitivesIdentity, boolean][]
): Promise<HexString> {
    const decodedResult = context.api.createType(resultType, returnValue.value) as any;
    assert.isNotNull(decodedResult.mutated_id_graph);
    const idGraph = parseIdGraph(context.sidechainRegistry, decodedResult.mutated_id_graph, aesKey);
    assertIdGraph(idGraph, expectedIdGraph);
    await sleep(3);
    const queriedIdGraphHash = (await getIdGraphHash(context, teeShieldingKey, identity)).toHex();
    assert.equal(u8aToHex(decodedResult.id_graph_hash), queriedIdGraphHash);

    console.log(colors.green('assertIdGraphMutationResult passed'));
    return u8aToHex(decodedResult.id_graph_hash);
}

/* 
    assert vc
    steps:
    1. check vc status should be Active
    2. compare vc payload hash(blake vc payload) with vc hash
    3. check subject
    4. compare vc index with vcPayload id
    5. check vc signature
    6. compare vc wtih jsonSchema

    TODO: This is incomplete; we still need to further check: https://github.com/litentry/litentry-parachain/issues/1873
*/

export async function assertVc(context: IntegrationTestContext, subject: CorePrimitivesIdentity, data: Bytes) {
    const results = context.api.createType('RequestVCResult', data) as unknown as RequestVCResult;
    // step 1
    // decryptWithAes function added 0x prefix
    const vcPayload = results.vc_payload;
    const decryptVcPayload = decryptWithAes(aesKey, vcPayload, 'utf-8').replace('0x', '');

    /* DID format
    did:litentry:substrate:0x12345...
    did:litentry:evm:0x123456...
    did:litentry:twitter:my_twitter_handle
    */

    // step 2
    // check credential subject's DID
    const credentialSubjectId = JSON.parse(decryptVcPayload).credentialSubject.id;
    const expectSubject = Object.entries(JSON.parse(subject.toString()));

    // step 3
    // convert to DID format
    const expectDid = 'did:litentry:' + expectSubject[0][0] + ':' + expectSubject[0][1];
    assert.equal(
        expectDid,
        credentialSubjectId,
        'Check credentialSubject error: expectDid should be equal to credentialSubject id'
    );

    // step 4
    // extrac proof and vc without proof json
    const vcPayloadJson = JSON.parse(decryptVcPayload);

    const { proof, ...vcWithoutProof } = vcPayloadJson;

    // step 5
    // prepare teerex enclave registry data for further checks
    const parachainBlockHash = await context.api.query.system.blockHash(vcPayloadJson.parachainBlockNumber);
    const apiAtVcIssuedBlock = await context.api.at(parachainBlockHash);
    const enclaveCount = await apiAtVcIssuedBlock.query.teerex.enclaveCount();

    const lastRegisteredEnclave = (await apiAtVcIssuedBlock.query.teerex.enclaveRegistry(enclaveCount))
        .value as TeerexPrimitivesEnclave;

    // step 6
    // check vc signature
    const signature = Buffer.from(hexToU8a(`0x${proof.proofValue}`));
    const message = Buffer.from(JSON.stringify(vcWithoutProof));
    const vcPubkey = Buffer.from(lastRegisteredEnclave.vcPubkey.value);
    const signatureStatus = await ed.verify(signature, message, vcPubkey);

    assert.isTrue(signatureStatus, 'Check Vc signature error: signature should be valid');

    // step 7
    // check VC mrenclave with enclave's mrenclave from registry
    assert.equal(
        base58.encode(lastRegisteredEnclave.mrEnclave),
        vcPayloadJson.issuer.mrenclave,
        'Check VC mrenclave: it should equals enclaves mrenclave from parachains enclave registry'
    );

    // step 8
    // check vc issuer id
    assert.equal(
        `did:litentry:substrate:${lastRegisteredEnclave.vcPubkey.value.toHex()}`,
        vcPayloadJson.issuer.id,
        'Check VC id: it should equals enclaves pubkey from parachains enclave registry'
    );

    // step 9
    // validate VC aganist schema
    const ajv = new Ajv();

    const validate = ajv.compile(jsonSchema);

    const isValid = validate(vcPayloadJson);

    assert.isTrue(isValid, 'Check Vc payload error: vcPayload should be valid');
    assert.equal(
        vcWithoutProof.type[0],
        'VerifiableCredential',
        'Check Vc payload type error: vcPayload type should be VerifiableCredential'
    );
    assert.equal(
        proof.type,
        'Ed25519Signature2020',
        'Check Vc proof type error: proof type should be Ed25519Signature2020'
    );
}

export async function assertIdGraphHash(
    context: IntegrationTestContext,
    teeShieldingKey: KeyObject,
    identity: CorePrimitivesIdentity,
    idGraph: [CorePrimitivesIdentity, PalletIdentityManagementTeeIdentityContext][]
) {
    const idGraphType = context.sidechainRegistry.createType(
        'Vec<(CorePrimitivesIdentity, PalletIdentityManagementTeeIdentityContext)>',
        idGraph
    );
    const computedIdGraphHash = blake2AsHex(idGraphType.toU8a());
    console.log('computed id graph hash: ', computedIdGraphHash);

    const queriedIdGraphHash = (await getIdGraphHash(context, teeShieldingKey, identity)).toHex();
    console.log('queried id graph hash: ', queriedIdGraphHash);
    assert.equal(computedIdGraphHash, queriedIdGraphHash);
}<|MERGE_RESOLUTION|>--- conflicted
+++ resolved
@@ -25,11 +25,8 @@
 import { blake2AsHex } from '@polkadot/util-crypto';
 import { PalletIdentityManagementTeeIdentityContext } from 'sidechain-api';
 import { KeyObject } from 'crypto';
-<<<<<<< HEAD
+import * as base58 from 'micro-base58';
 import { sleep } from './common';
-=======
-import * as base58 from 'micro-base58';
->>>>>>> 1d997787
 
 export async function assertFailedEvent(
     context: IntegrationTestContext,
@@ -226,7 +223,6 @@
     assert.isNotNull(decodedResult.mutated_id_graph);
     const idGraph = parseIdGraph(context.sidechainRegistry, decodedResult.mutated_id_graph, aesKey);
     assertIdGraph(idGraph, expectedIdGraph);
-    await sleep(3);
     const queriedIdGraphHash = (await getIdGraphHash(context, teeShieldingKey, identity)).toHex();
     assert.equal(u8aToHex(decodedResult.id_graph_hash), queriedIdGraphHash);
 
