--- conflicted
+++ resolved
@@ -16,22 +16,17 @@
     CorePrimitivesErrorErrorDetail,
     FrameSystemEventRecord,
     WorkerRpcReturnValue,
-<<<<<<< HEAD
     RequestVCResponse,
     PalletVcManagementVcContext,
+    StfError,
+    TrustedOperationResponse,
+    LinkIdentityResult,
 } from 'parachain-api';
 import { Bytes } from '@polkadot/types-codec';
 import { Signer, decryptWithAes } from './crypto';
 import { blake2AsHex } from '@polkadot/util-crypto';
 import { decodeAddress } from '@polkadot/keyring';
-=======
-    StfError,
-    TrustedOperationResponse,
-    LinkIdentityResult,
-} from 'parachain-api';
-import { Signer } from './crypto';
-
->>>>>>> d4643228
+
 export async function assertFailedEvent(
     context: IntegrationTestContext,
     events: FrameSystemEventRecord[],
@@ -371,7 +366,43 @@
     console.log(colors.green('assertIdentity passed'));
 }
 
-<<<<<<< HEAD
+export function assertWorkerError(
+    context: IntegrationTestContext,
+    requestIdentifier: string,
+    check: (returnValue: StfError) => void,
+    returnValue: WorkerRpcReturnValue
+) {
+    const errDecodedRes = context.api.createType(
+        'TrustedOperationResponse',
+        returnValue.value
+    ) as unknown as TrustedOperationResponse;
+    assert.equal(u8aToHex(errDecodedRes.req_ext_hash), requestIdentifier);
+    const errValueDecoded = context.api.createType('StfError', errDecodedRes.value) as unknown as StfError;
+    check(errValueDecoded);
+}
+
+export function assertIdentityLinkedResult(
+    context: IntegrationTestContext,
+    requestIdentifier: string,
+    expectedIdentity: LitentryPrimitivesIdentity,
+    returnValue: WorkerRpcReturnValue
+) {
+    const decodedRes = context.api.createType(
+        'TrustedOperationResponse',
+        returnValue.value
+    ) as unknown as TrustedOperationResponse;
+    assert.equal(decodedRes.req_ext_hash.toHex(), requestIdentifier);
+
+    const decodedLinkResult = context.api.createType(
+        'LinkIdentityResult',
+        decodedRes.value
+    ) as unknown as LinkIdentityResult;
+
+    assert.equal(
+        expectedIdentity.toString(),
+        parseIdentity(context.sidechainRegistry, decodedLinkResult.identity, aesKey).toString()
+    );
+}
 /* 
     assert vc
     steps:
@@ -446,42 +477,5 @@
         proof.type,
         'Ed25519Signature2020',
         'Check Vc proof type error: proof type should be Ed25519Signature2020'
-=======
-export function assertWorkerError(
-    context: IntegrationTestContext,
-    requestIdentifier: string,
-    check: (returnValue: StfError) => void,
-    returnValue: WorkerRpcReturnValue
-) {
-    const errDecodedRes = context.api.createType(
-        'TrustedOperationResponse',
-        returnValue.value
-    ) as unknown as TrustedOperationResponse;
-    assert.equal(u8aToHex(errDecodedRes.req_ext_hash), requestIdentifier);
-    const errValueDecoded = context.api.createType('StfError', errDecodedRes.value) as unknown as StfError;
-    check(errValueDecoded);
-}
-
-export function assertIdentityLinkedResult(
-    context: IntegrationTestContext,
-    requestIdentifier: string,
-    expectedIdentity: LitentryPrimitivesIdentity,
-    returnValue: WorkerRpcReturnValue
-) {
-    const decodedRes = context.api.createType(
-        'TrustedOperationResponse',
-        returnValue.value
-    ) as unknown as TrustedOperationResponse;
-    assert.equal(decodedRes.req_ext_hash.toHex(), requestIdentifier);
-
-    const decodedLinkResult = context.api.createType(
-        'LinkIdentityResult',
-        decodedRes.value
-    ) as unknown as LinkIdentityResult;
-
-    assert.equal(
-        expectedIdentity.toString(),
-        parseIdentity(context.sidechainRegistry, decodedLinkResult.identity, aesKey).toString()
->>>>>>> d4643228
     );
 }