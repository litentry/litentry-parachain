--- conflicted
+++ resolved
@@ -12,21 +12,18 @@
 import { jsonSchema } from '../type-definitions';
 import { aesKey } from '../call';
 import colors from 'colors';
-<<<<<<< HEAD
 import {
     CorePrimitivesErrorErrorDetail,
     FrameSystemEventRecord,
     StfError,
     WorkerRpcReturnValue,
 } from 'parachain-api';
+import { Signer } from './crypto'
+
 import {
     Response,
 } from 'parachain-api/build/interfaces';
 
-=======
-import { CorePrimitivesErrorErrorDetail, FrameSystemEventRecord, WorkerRpcReturnValue } from 'parachain-api';
-import { Signer } from './crypto'
->>>>>>> 3bf7d653
 export async function assertFailedEvent(
     context: IntegrationTestContext,
     events: FrameSystemEventRecord[],
@@ -279,19 +276,7 @@
     return true;
 }
 
-<<<<<<< HEAD
-export function assertWorkerError(
-    context: IntegrationTestContext,
-    requestIdentifier: string,
-    check: (returnValue: StfError) => void,
-    returnValue: WorkerRpcReturnValue
-) {
-    const errDecodedRes = context.api.createType('Response', returnValue.value) as unknown as Response;
-    assert.equal(u8aToHex(errDecodedRes.req_ext_hash), requestIdentifier);
-    const errValueDecoded = context.api.createType('StfError', errDecodedRes.value) as unknown as StfError;
-    check(errValueDecoded);
-=======
-/* 
+/*
     assert linked event
 
     steps:
@@ -376,5 +361,16 @@
         assert.deepEqual(identity.toString(), expectedIdentities[index].toString());
     }
     console.log(colors.green('assertIdentity passed'));
->>>>>>> 3bf7d653
+}
+
+export function assertWorkerError(
+    context: IntegrationTestContext,
+    requestIdentifier: string,
+    check: (returnValue: StfError) => void,
+    returnValue: WorkerRpcReturnValue
+) {
+    const errDecodedRes = context.api.createType('Response', returnValue.value) as unknown as Response;
+    assert.equal(u8aToHex(errDecodedRes.req_ext_hash), requestIdentifier);
+    const errValueDecoded = context.api.createType('StfError', errDecodedRes.value) as unknown as StfError;
+    check(errValueDecoded);
 }