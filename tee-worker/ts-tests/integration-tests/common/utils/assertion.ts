import { ApiPromise } from '@polkadot/api';
import { Event } from '@polkadot/types/interfaces';
import { hexToU8a, u8aToHex } from '@polkadot/util';
import Ajv from 'ajv';
import { assert, expect } from 'chai';
import * as ed from '@noble/ed25519';
import { buildIdentityHelper, parseIdGraph, parseIdentity } from './identity-helper';
import type { LitentryPrimitivesIdentity, PalletIdentityManagementTeeError } from 'sidechain-api';
import type { EnclaveResult, IntegrationTestContext } from '../type-definitions';
import type { KeyringPair } from '@polkadot/keyring/types';
import type { HexString } from '@polkadot/util/types';
import { jsonSchema } from '../type-definitions';
import { aesKey } from '../call';
import colors from 'colors';
import { CorePrimitivesErrorErrorDetail, FrameSystemEventRecord, WorkerRpcReturnValue } from 'parachain-api';
import { Signer } from './crypto'
export async function assertFailedEvent(
    context: IntegrationTestContext,
    events: FrameSystemEventRecord[],
    eventType: 'LinkIdentityFailed' | 'DeactivateIdentityFailed',
    expectedEvent: CorePrimitivesErrorErrorDetail['type'] | PalletIdentityManagementTeeError['type']
) {
    const failedType = context.api.events.identityManagement[eventType];
    const isFailed = failedType.is.bind(failedType);
    type EventLike = Parameters<typeof isFailed>[0];
    const ievents: EventLike[] = events.map(({ event }) => event);
    const failedEvent = ievents.filter(isFailed);
    /* 
      @fix Why this type don't work?????? https://github.com/litentry/litentry-parachain/issues/1917
    */
    const eventData = failedEvent[0].data[1] as CorePrimitivesErrorErrorDetail;
    assert.lengthOf(failedEvent, 1);
    if (eventData.isStfError) {
        assert.equal(
            eventData.asStfError.toHuman(),
            expectedEvent,
            `check event detail is ${expectedEvent}, but is ${eventData.asStfError.toHuman()}`
        );
    } else {
        assert.equal(
            eventData.type,
            expectedEvent,
            `check event detail is  ${expectedEvent}, but is ${eventData.type}`
        );
    }
}
export async function assertInitialIdGraphCreated(context: IntegrationTestContext, signer: Signer, events: any[]) {
    assert.isAtLeast(events.length, 1, 'Check InitialIDGraph error: events length should be greater than 1');
    const keyringType = signer.type()

    for (let index = 0; index < events.length; index++) {
        const eventData = events[index].data;
        // check who is signer
        const who = eventData.account.toHex();
        const signerAddress = u8aToHex(signer.getAddressInSubstrateFormat());
        assert.equal(who, signerAddress);

        // check event idGraph
        const expectedPrimeIdentity = await buildIdentityHelper(
            u8aToHex(signer.getAddressRaw()),
            keyringType === 'ethereum' ? 'Evm' : 'Substrate',
            context
        );
        const idGraphData = parseIdGraph(context.sidechainRegistry, eventData.idGraph, aesKey);

        // check idGraph LitentryPrimitivesIdentity
        assert.deepEqual(
            idGraphData[0][0].toHuman(),
            expectedPrimeIdentity.toHuman(),
            'event idGraph identity should be equal expectedIdentity'
        );

        // check idGraph LitentryPrimitivesIdentityContext
        const idGraphContext = idGraphData[0][1];
        assert.isTrue(
            idGraphContext.linkBlock.toNumber() > 0,
            'Check InitialIDGraph error: link_block should be greater than 0'
        );
        assert.isTrue(idGraphContext.status.isActive, 'Check InitialIDGraph error: isActive should be true');
    }
    console.log(colors.green('assertInitialIdGraphCreated passed'));
}
export async function assertIdentityLinked(
    context: IntegrationTestContext,
    signers: KeyringPair | KeyringPair[],
    events: any[],
    expectedIdentities: LitentryPrimitivesIdentity[]
) {
    // We should parse idGraph from the last event, because the last event updates the verification status of all identities.
    const eventIdGraph = parseIdGraph(context.sidechainRegistry, events[events.length - 1].data.idGraph, aesKey);

    for (let index = 0; index < events.length; index++) {
        const signer = Array.isArray(signers) ? signers[index] : signers;
        const expectedIdentity = expectedIdentities[index];
        const expectedIdentityTarget = expectedIdentity[`as${expectedIdentity.type}`];

        const eventData = events[index].data;
        const who = eventData.account.toHex();

        // Check prime identity in idGraph
        const expectedPrimeIdentity = await buildIdentityHelper(u8aToHex(signer.addressRaw), 'Substrate', context);
        assert.equal(
            expectedPrimeIdentity.toString(),
            eventIdGraph[events.length][0].toString(),
            'Check IdentityVerified error: eventIdGraph prime identity should be equal to expectedPrimeIdentity'
        );

        // Check event identity with expected identity
        const eventIdentity = parseIdentity(context.sidechainRegistry, eventData.identity, aesKey);

        const eventIdentityTarget = eventIdentity[`as${eventIdentity.type}`];

        assert.equal(
            expectedIdentityTarget.toString(),
            eventIdentityTarget.toString(),
            'Check IdentityVerified error: eventIdentityTarget should be equal to expectedIdentityTarget'
        );

        // Check identityContext in idGraph
        const idGraphContext = eventIdGraph[index][1];
        assert.isTrue(
            idGraphContext.linkBlock.toNumber() > 0,
            'Check InitialIDGraph error: link_block should be greater than 0'
        );
        assert.isTrue(idGraphContext.status.isActive, 'Check InitialIDGraph error: isActive should be true');

        assert.equal(who, u8aToHex(signer.addressRaw), 'Check IdentityCreated error: signer should be equal to who');
    }
    console.log(colors.green('assertIdentityVerified complete'));
}

export async function assertIdentityCreated(
    context: IntegrationTestContext,
    signers: KeyringPair | KeyringPair[],
    events: any[],
    aesKey: HexString,
    expectedIdentities: LitentryPrimitivesIdentity[]
) {
    for (let index = 0; index < events.length; index++) {
        const signer = Array.isArray(signers) ? signers[index] : signers;
        const expectedIdentity = expectedIdentities[index];
        const expectedIdentityTarget = expectedIdentity[`as${expectedIdentity.type}`];
        const eventData = events[index].data;
        const who = eventData.account.toHex();
        const eventIdentity = parseIdentity(context.sidechainRegistry, eventData.identity, aesKey);
        const eventIdentityTarget = eventIdentity[`as${eventIdentity.type}`];
        // Check identity caller
        assert.equal(who, u8aToHex(signer.addressRaw), 'Check IdentityCreated error: signer should be equal to who');

        // Check identity type
        assert.equal(
            expectedIdentity.type,
            eventIdentity.type,
            'Check IdentityCreated error: eventIdentity type should be equal to expectedIdentity type'
        );
        // Check identity in event
        assert.equal(
            expectedIdentityTarget.toString(),
            eventIdentityTarget.toString(),
            'Check IdentityCreated error: eventIdentityTarget should be equal to expectedIdentityTarget'
        );
    }
    console.log(colors.green('assertIdentityCreated complete'));
}

export async function assertIdentityDeactivated(
    context: IntegrationTestContext,
    signers: KeyringPair | KeyringPair[],
    events: any[]
) {
    for (let index = 0; index < events.length; index++) {
        const signer = Array.isArray(signers) ? signers[index] : signers;

        const eventData = events[index].data;
        const who = eventData.account.toHex();

        assert.equal(
            who,
            u8aToHex(signer.addressRaw),
            'Check IdentityDeactivated error: signer should be equal to who'
        );
    }

    console.log(colors.green('assertIdentityDeactivated complete'));
}

export async function assertIdentityActivated(
    context: IntegrationTestContext,
    signers: KeyringPair | KeyringPair[],
    events: any[]
) {
    for (let index = 0; index < events.length; index++) {
        const signer = Array.isArray(signers) ? signers[index] : signers;

        const eventData = events[index].data;
        const who = eventData.account.toHex();

        assert.equal(who, u8aToHex(signer.addressRaw), 'Check IdentityActivated error: signer should be equal to who');
    }

    console.log(colors.green('assertIdentityActivated complete'));
}

export async function assertIsInSidechainBlock(callType: string, res: WorkerRpcReturnValue) {
    assert.isTrue(
        res.status.isTrustedOperationStatus,
        `${callType} should be trusted operation status, but is ${res.status.type}`
    );
    const status = res.status.asTrustedOperationStatus;
    console.log(res.toHuman());

    assert.isTrue(
        status[0].isSubmitted || status[0].isInSidechainBlock,
        `${callType} should be submitted or in sidechain block, but is ${status[0].type}`
    );
}

export async function checkErrorDetail(events: Event[], expectedDetail: string) {
    // TODO: sometimes `item.data.detail.toHuman()` or `item` is treated as object (why?)
    //       I have to JSON.stringify it to assign it to a string
    events.map((item: any) => {
        console.log('error detail: ', item.data.detail.toHuman());
        const detail = JSON.stringify(item.data.detail.toHuman());

        assert.isTrue(
            detail.includes(expectedDetail),
            `check error detail failed, expected detail is ${expectedDetail}, but got ${detail}`
        );
    });
}

export async function verifySignature(data: any, index: HexString, proofJson: any, api: ApiPromise) {
    const count = await api.query.teerex.enclaveCount();
    const res = (await api.query.teerex.enclaveRegistry(count)).toHuman() as EnclaveResult;
    // Check vc index
    expect(index).to.be.eq(data.id);
    const signature = Buffer.from(hexToU8a(`0x${proofJson.proofValue}`));
    const message = Buffer.from(data.issuer.mrenclave);
    const vcPubkey = Buffer.from(hexToU8a(`${res.vcPubkey}`));

    const isValid = await ed.verify(signature, message, vcPubkey);

    expect(isValid).to.be.true;
    return true;
}

export async function checkVc(vcObj: any, index: HexString, proof: any, api: ApiPromise): Promise<boolean> {
    const vc = JSON.parse(JSON.stringify(vcObj));
    delete vc.proof;
    const signatureValid = await verifySignature(vc, index, proof, api);
    expect(signatureValid).to.be.true;

    const jsonValid = await checkJson(vcObj, proof);
    expect(jsonValid).to.be.true;
    return true;
}

// Check VC json fields
export async function checkJson(vc: any, proofJson: any): Promise<boolean> {
    //check jsonSchema
    const ajv = new Ajv();
    const validate = ajv.compile(jsonSchema);
    const isValid = validate(vc);
    expect(isValid).to.be.true;
<<<<<<< HEAD
    expect(
        vc.type[0] === 'VerifiableCredential' &&
        proofJson.type === 'Ed25519Signature2020'
    ).to.be.true;
=======
    expect(vc.type[0] === 'VerifiableCredential' && proofJson.type === 'Ed25519Signature2020').to.be.true;
>>>>>>> cb52d1bc
    return true;
}

/* 
    assert linked event

    steps:
    1. compare event account with signer
    2. compare event identity with expected identity
    3. compare event prime identity with expected prime identity
    4. compare event web3networks with expected web3networks
    5. check event idGraph LitentryPrimitivesIdentityContext(linkBlock > 0, isActive = true)
*/

export async function assertLinkedEvent(
    context: IntegrationTestContext,
    signer: Signer,
    events: any[],
    expectedIdentities: LitentryPrimitivesIdentity[]
) {
    assert.isAtLeast(events.length, 1, 'Check assertLinkedEvent error: events length should be greater than 1');

    const eventIdGraph = parseIdGraph(context.sidechainRegistry, events[events.length - 1].data.idGraph, aesKey);

    const keyringType = signer.type();
    for (let index = 0; index < events.length; index++) {
        const eventData = events[index].data;
        // check who is signer
        const who = eventData.account.toHex();
        const signerAddress = u8aToHex(signer.getAddressInSubstrateFormat());
        assert.equal(who, signerAddress);

        // step 1
        assert.equal(who, signerAddress);

        // step 2
        // parse event identity
        const eventIdentity = parseIdentity(context.sidechainRegistry, eventData.identity, aesKey);
        // prepare expected identity
        const expectedIdentity = expectedIdentities[index];
        // compare identity
        assert.equal(eventIdentity.toString(), expectedIdentity.toString());

        // step 3
        const eventPrimeIdentity = eventIdGraph[events.length][0];
        // parse event idGraph
        const expectedPrimeIdentity = await buildIdentityHelper(
            u8aToHex(signer.getAddressRaw()),
            keyringType === 'ethereum' ? 'Evm' : 'Substrate',
            context
        );

        // compare prime identity
        assert.equal(eventPrimeIdentity.toString(), expectedPrimeIdentity.toString());

        // step 4
        const web3Networks =
            keyringType === 'ethereum'
                ? ['Ethereum', 'Polygon', 'BSC']
                : ['Polkadot', 'Kusama', 'Litentry', 'Litmus', 'LitentryRococo', 'Khala', 'SubstrateTestnet'];
        // parse event web3networks
        const eventWeb3Networks = eventIdGraph[events.length][1].web3networks.toHuman();
        // compare web3networks
        assert.equal(eventWeb3Networks!.toString(), web3Networks.toString());

        // step 5
        const eventIdentityContext = eventIdGraph[index][1];
        assert.isTrue(
            eventIdentityContext.linkBlock.toNumber() > 0,
            'Check IdentityLinked error: link_block should be greater than 0'
        );
        assert.isTrue(eventIdentityContext.status.isActive, 'Check IdentityLinked error: isActive should be true');
    }

    console.log(colors.green('assertIdentityLinked passed'));
}

export async function assertIdentity(
    context: IntegrationTestContext,
    events: any[],
    expectedIdentities: LitentryPrimitivesIdentity[]
) {
    assert.isAtLeast(events.length, 1, 'Check assertIdentity error: events length should be greater than 1');
    for (let index = 0; index < events.length; index++) {
        const identity = parseIdentity(context.sidechainRegistry, events[index].data.identity, aesKey);
        assert.deepEqual(identity.toString(), expectedIdentities[index].toString());
    }
    console.log(colors.green('assertIdentity passed'));
}<|MERGE_RESOLUTION|>--- conflicted
+++ resolved
@@ -262,14 +262,7 @@
     const validate = ajv.compile(jsonSchema);
     const isValid = validate(vc);
     expect(isValid).to.be.true;
-<<<<<<< HEAD
-    expect(
-        vc.type[0] === 'VerifiableCredential' &&
-        proofJson.type === 'Ed25519Signature2020'
-    ).to.be.true;
-=======
     expect(vc.type[0] === 'VerifiableCredential' && proofJson.type === 'Ed25519Signature2020').to.be.true;
->>>>>>> cb52d1bc
     return true;
 }
 
