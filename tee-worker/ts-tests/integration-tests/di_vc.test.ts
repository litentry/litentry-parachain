--- conflicted
+++ resolved
@@ -51,97 +51,6 @@
         );
     });
 
-<<<<<<< HEAD
-    // step('linking identities (alice)', async function () {
-    //     let currentNonce = (await getSidechainNonce(context, teeShieldingKey, aliceSubstrateIdentity)).toNumber();
-    //     const getNextNonce = () => currentNonce++;
-
-    //     const twitterNonce = getNextNonce();
-    //     const twitterIdentity = await buildIdentityHelper('mock_user', 'Twitter', context);
-    //     const [twitterValidation] = await buildValidations(
-    //         context,
-    //         [aliceSubstrateIdentity],
-    //         [twitterIdentity],
-    //         twitterNonce,
-    //         'twitter'
-    //     );
-    //     const twitterNetworks = context.api.createType('Vec<Web3Network>', []) as unknown as Vec<Web3Network>; // @fixme #1878
-    //     linkIdentityRequestParams.push({
-    //         nonce: twitterNonce,
-    //         identity: twitterIdentity,
-    //         validation: twitterValidation,
-    //         networks: twitterNetworks,
-    //     });
-
-    //     const evmNonce = getNextNonce();
-    //     const evmIdentity = await buildIdentityHelper(context.ethersWallet.alice.address, 'Evm', context);
-    //     const [evmValidation] = await buildValidations(
-    //         context,
-    //         [aliceSubstrateIdentity],
-    //         [evmIdentity],
-    //         evmNonce,
-    //         'ethereum',
-    //         undefined,
-    //         [context.ethersWallet.alice]
-    //     );
-    //     const evmNetworks = context.api.createType('Vec<Web3Network>', [
-    //         'Ethereum',
-    //         'Bsc',
-    //     ]) as unknown as Vec<Web3Network>; // @fixme #1878
-    //     linkIdentityRequestParams.push({
-    //         nonce: evmNonce,
-    //         identity: evmIdentity,
-    //         validation: evmValidation,
-    //         networks: evmNetworks,
-    //     });
-
-    //     const bitcoinNonce = getNextNonce();
-    //     const bitcoinIdentity = await buildIdentityHelper(
-    //         u8aToHex(bufferToU8a(context.bitcoinWallet.alice.toPublicKey().toBuffer())),
-    //         'Bitcoin',
-    //         context
-    //     );
-    //     console.log('bitcoin id: ', bitcoinIdentity.toHuman());
-    //     const [bitcoinValidation] = await buildValidations(
-    //         context,
-    //         [aliceSubstrateIdentity],
-    //         [bitcoinIdentity],
-    //         bitcoinNonce,
-    //         'bitcoin',
-    //         undefined,
-    //         undefined,
-    //         context.bitcoinWallet.alice
-    //     );
-    //     const bitcoinNetworks = context.api.createType('Vec<Web3Network>', [
-    //         'BitcoinP2tr',
-    //     ]) as unknown as Vec<Web3Network>; // @fixme #1878
-    //     linkIdentityRequestParams.push({
-    //         nonce: bitcoinNonce,
-    //         identity: bitcoinIdentity,
-    //         validation: bitcoinValidation,
-    //         networks: bitcoinNetworks,
-    //     });
-
-    //     for (const { nonce, identity, validation, networks } of linkIdentityRequestParams) {
-    //         const requestIdentifier = `0x${randomBytes(32).toString('hex')}`;
-    //         const linkIdentityCall = await createSignedTrustedCallLinkIdentity(
-    //             context.api,
-    //             context.mrEnclave,
-    //             context.api.createType('Index', nonce),
-    //             new PolkadotSigner(context.substrateWallet.alice),
-    //             aliceSubstrateIdentity,
-    //             identity.toHex(),
-    //             validation.toHex(),
-    //             networks.toHex(),
-    //             context.api.createType('Option<RequestAesKey>', aesKey).toHex(),
-    //             requestIdentifier
-    //         );
-
-    //         const res = await sendRequestFromTrustedCall(context, teeShieldingKey, linkIdentityCall);
-    //         await assertIsInSidechainBlock('linkIdentityCall', res);
-    //     }
-    // });
-=======
     step('linking identities (alice)', async function () {
         let currentNonce = (await getSidechainNonce(context, teeShieldingKey, aliceSubstrateIdentity)).toNumber();
         const getNextNonce = () => currentNonce++;
@@ -226,7 +135,6 @@
             await assertIsInSidechainBlock('linkIdentityCall', res);
         }
     });
->>>>>>> 6ad83aa7
 
     defaultAssertions.forEach(({ description, assertion }) => {
         step(`request vc ${Object.keys(assertion)[0]} (alice)`, async function () {
