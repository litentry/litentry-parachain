--- conflicted
+++ resolved
@@ -14,14 +14,8 @@
 import { buildIdentityHelper, buildValidations } from './common/utils';
 import type { IntegrationTestContext } from './common/common-types';
 import { aesKey } from './common/call';
-<<<<<<< HEAD
-import { CorePrimitivesIdentity } from 'parachain-api';
-import { mockAssertions } from './common/utils/vc-helper';
-=======
 import { CorePrimitivesIdentity, WorkerRpcReturnValue } from 'parachain-api';
-import { subscribeToEventsWithExtHash } from './common/transactions';
 import { mockBatchAssertion } from './common/utils/vc-helper';
->>>>>>> eeff0008
 import { LitentryValidationData, Web3Network } from 'parachain-api';
 import { Vec, Bytes } from '@polkadot/types';
 
@@ -177,10 +171,6 @@
             }
 
             const isVcDirect = true;
-<<<<<<< HEAD
-            const res = await sendRequestFromTrustedCall(context, teeShieldingKey, requestVcCall, isVcDirect);
-            await assertVc(context, aliceSubstrateIdentity, res.value);
-=======
             // Instead of waiting for final response we will listen all responses from the call
             const onMessageReceived = async (res: WorkerRpcReturnValue) => {
                 // if response is a A1 or A2, etc....
@@ -197,17 +187,8 @@
                 isVcDirect,
                 onMessageReceived
             );
-            const events = await eventsPromise;
-            const vcIssuedEvents = events
-                .map(({ event }) => event)
-                .filter(({ section, method }) => section === 'vcManagement' && method === 'VCIssued');
+            await assertVc(context, aliceSubstrateIdentity, res.value);
 
-            assert.equal(
-                vcIssuedEvents.length,
-                Array.isArray(assertion) ? assertion.length : 1,
-                `vcIssuedEvents.length != 1, please check the ${Object.keys(assertion)[0]} call`
-            );
->>>>>>> eeff0008
         });
     });
 });