import { randomBytes, KeyObject } from 'crypto';
import { step } from 'mocha-steps';
import { assert } from 'chai';
import { hexToU8a, u8aToHex, u8aToString } from '@polkadot/util';
import {
    assertFailedEvent,
    assertWorkerError,
    buildIdentityFromKeypair,
    buildIdentityHelper,
    buildValidations,
    initIntegrationTestContext,
    PolkadotSigner,
} from './common/utils';
import { assertIdentityLinked, assertInitialIdGraphCreated, assertIsInSidechainBlock } from './common/utils/assertion';
import {
    createSignedTrustedCallLinkIdentity,
    createSignedTrustedCallSetUserShieldingKey,
    createSignedTrustedGetterIdGraph,
    createSignedTrustedGetterUserShieldingKey,
    createSignedTrustedCallDeactivateIdentity,
    createSignedTrustedCallActivateIdentity,
    decodeIdGraph,
    getSidechainNonce,
    getTeeShieldingKey,
    sendRequestFromGetter,
    sendRequestFromTrustedCall,
} from './examples/direct-invocation/util'; // @fixme move to a better place
import type { IntegrationTestContext } from './common/type-definitions';
import { aesKey, keyNonce } from './common/call';
import { LitentryValidationData, Web3Network } from 'parachain-api';
import { LitentryPrimitivesIdentity } from 'sidechain-api';
import { Vec } from '@polkadot/types';
import { ethers } from 'ethers';
import type { HexString } from '@polkadot/util/types';
import { subscribeToEventsWithExtHash } from './common/transactions';

describe('Test Identity (direct invocation)', function () {
    let context: IntegrationTestContext = undefined as any;
    let teeShieldingKey: KeyObject = undefined as any;
    let aliceSubject: LitentryPrimitivesIdentity = undefined as any;

    // Alice links:
    // - a `mock_user` twitter
    // - alice's evm identity
    // - eve's substrate identity (as alice can't link her own substrate again)
    const linkIdentityRequestParams: {
        nonce: number;
        identity: LitentryPrimitivesIdentity;
        validation: LitentryValidationData;
        networks: Vec<Web3Network>;
    }[] = [];
    this.timeout(6000000);

    before(async () => {
        context = await initIntegrationTestContext(
            process.env.WORKER_END_POINT!, // @fixme evil assertion; centralize env access
            process.env.SUBSTRATE_END_POINT!, // @fixme evil assertion; centralize env access
            0
        );
        teeShieldingKey = await getTeeShieldingKey(context.tee, context.api);
        aliceSubject = await buildIdentityFromKeypair(new PolkadotSigner(context.substrateWallet.alice), context);
    });

    it('needs a lot more work to be complete');
    it('most of the bob cases are missing');

    step('linking identity with without user shielding key(charlie)', async function () {
        const charlieSubject = await buildIdentityFromKeypair(
            new PolkadotSigner(context.substrateWallet.charlie),
            context
        );

        const bobSubstrateIdentity = await buildIdentityHelper(
            u8aToHex(context.substrateWallet.bob.addressRaw),
            'Substrate',
            context
        );
        const requestIdentifier = `0x${randomBytes(32).toString('hex')}`;

        const nonce = await getSidechainNonce(
            context.tee,
            context.api,
            context.mrEnclave,
            teeShieldingKey,
            charlieSubject
        );
        const [bobValidationData] = await buildValidations(
            context,
            [charlieSubject],
            [bobSubstrateIdentity],
            nonce.toNumber(),
            'substrate',
            context.substrateWallet.bob
        );
        const eventsPromise = subscribeToEventsWithExtHash(requestIdentifier, context);

        const linkIdentityCall = await createSignedTrustedCallLinkIdentity(
            context.api,
            context.mrEnclave,
            nonce,
            new PolkadotSigner(context.substrateWallet.charlie),
            charlieSubject,
            context.sidechainRegistry.createType('LitentryPrimitivesIdentity', bobSubstrateIdentity).toHex(),
            context.api.createType('LitentryValidationData', bobValidationData).toHex(),
            context.api.createType('Vec<Web3Network>', ['Litentry', 'Polkadot']).toHex(),
            keyNonce,
            requestIdentifier
        );

        const res = await sendRequestFromTrustedCall(
            context.tee,
            context.api,
            context.mrEnclave,
            teeShieldingKey,
            linkIdentityCall
        );

        /*
        In the case of an error, the RPC status will be false, right?
        However, will we still have events occurring in Parachain? Based on the example provided.
        */
        assert.isTrue(res.do_watch.isFalse);
        assert.isTrue(res.status.asTrustedOperationStatus[0].isInvalid);
        assertWorkerError(
            context,
            requestIdentifier,
            (v) => {
                assert.isTrue(v.isLinkIdentityFailed, `expected LinkIdentityFailed, received ${v.type} instead`);
                assert.isTrue(
                    v.asLinkIdentityFailed.isUserShieldingKeyNotFound,
                    `expected UserShieldingKeyNotFound, received ${v.asDeactivateIdentityFailed.type} instead`
                );
            },
            res
        );

        const events = await eventsPromise;
        await assertFailedEvent(context, events, 'LinkIdentityFailed', 'UserShieldingKeyNotFound');
    });

    step('check user sidechain storage before user shielding key creating(alice)', async function () {
        const shieldingKeyGetter = await createSignedTrustedGetterUserShieldingKey(
            context.api,
            new PolkadotSigner(context.substrateWallet.alice),
            aliceSubject
        );

        const shieldingKeyGetResult = await sendRequestFromGetter(
            context.tee,
            context.api,
            context.mrEnclave,
            teeShieldingKey,
            shieldingKeyGetter
        );

        const k = context.api.createType('Option<Bytes>', hexToU8a(shieldingKeyGetResult.value.toHex()));
        assert.isTrue(k.isNone, 'shielding key should be empty before set');
    });

    ['alice', 'bob'].forEach((name) => {
        step(`setting user shielding key (${name})`, async function () {
            const wallet = context.substrateWallet[name];
            const subject = await buildIdentityFromKeypair(new PolkadotSigner(wallet), context);
            const nonce = await getSidechainNonce(
                context.tee,
                context.api,
                context.mrEnclave,
                teeShieldingKey,
                subject
            );

            const requestIdentifier = `0x${randomBytes(32).toString('hex')}`;

            const setUserShieldingKeyCall = await createSignedTrustedCallSetUserShieldingKey(
                context.api,
                context.mrEnclave,
                nonce,
                new PolkadotSigner(wallet),
                subject,
                aesKey,
                requestIdentifier
            );

            const eventsPromise = subscribeToEventsWithExtHash(requestIdentifier, context);
            const res = await sendRequestFromTrustedCall(
                context.tee,
                context.api,
                context.mrEnclave,
                teeShieldingKey,
                setUserShieldingKeyCall
            );
            await assertIsInSidechainBlock('setUserShieldingKeyCall', res);

            const events = await eventsPromise;
            const userShieldingKeySetEvents = events
                .map(({ event }) => event)
                .filter(({ section, method }) => section === 'identityManagement' && method === 'UserShieldingKeySet');

            await assertInitialIdGraphCreated(context, [wallet], userShieldingKeySetEvents);
        });
    });

    step('check user shielding key from sidechain storage after user shielding key setting(alice)', async function () {
        const shieldingKeyGetter = await createSignedTrustedGetterUserShieldingKey(
            context.api,
            new PolkadotSigner(context.substrateWallet.alice),
            aliceSubject
        );

        const shieldingKeyGetResult = await sendRequestFromGetter(
            context.tee,
            context.api,
            context.mrEnclave,
            teeShieldingKey,
            shieldingKeyGetter
        );

        const k = context.api.createType('Option<Bytes>', hexToU8a(shieldingKeyGetResult.value.toHex()));
        assert.equal(k.value.toString(), aesKey, 'respShieldingKey should be equal aesKey after set');
    });

    step('check idgraph from sidechain storage before linking', async function () {
        const idgraphGetter = await createSignedTrustedGetterIdGraph(
            context.api,
            new PolkadotSigner(context.substrateWallet.alice),
            aliceSubject
        );
        const res = await sendRequestFromGetter(
            context.tee,
            context.api,
            context.mrEnclave,
            teeShieldingKey,
            idgraphGetter
        );

        const idGraph = decodeIdGraph(context.sidechainRegistry, res.value);

        assert.lengthOf(idGraph, 1);
        const [idGraphNodeIdentity, idGraphNodeContext] = idGraph[0];
        assert.deepEqual(idGraphNodeIdentity.toHuman(), aliceSubject.toHuman(), 'idGraph should include main address');
        assert.equal(idGraphNodeContext.status.toString(), 'Active', 'status should be active for main address');
    });

    step('linking identities (alice)', async function () {
        let currentNonce = (
            await getSidechainNonce(context.tee, context.api, context.mrEnclave, teeShieldingKey, aliceSubject)
        ).toNumber();
        const getNextNonce = () => currentNonce++;

        const twitterNonce = getNextNonce();
        const twitterIdentity = await buildIdentityHelper('mock_user', 'Twitter', context);
        const [twitterValidation] = await buildValidations(
            context,
            [aliceSubject],
            [twitterIdentity],
            twitterNonce,
            'twitter'
        );
        const twitterNetworks = context.api.createType('Vec<Web3Network>', []);
        linkIdentityRequestParams.push({
            nonce: twitterNonce,
            identity: twitterIdentity,
            validation: twitterValidation,
            networks: twitterNetworks,
        });

        const evmNonce = getNextNonce();
        const evmIdentity = await buildIdentityHelper(context.ethersWallet.alice.address, 'Evm', context);
        const [evmValidation] = await buildValidations(
            context,
            [aliceSubject],
            [evmIdentity],
            evmNonce,
            'ethereum',
            undefined,
            [context.ethersWallet.alice]
        );
        const evmNetworks = context.api.createType('Vec<Web3Network>', ['Ethereum', 'Bsc']);
        linkIdentityRequestParams.push({
            nonce: evmNonce,
            identity: evmIdentity,
            validation: evmValidation,
            networks: evmNetworks,
        });

        const eveSubstrateNonce = getNextNonce();
        const eveSubstrateIdentity = await buildIdentityHelper(
            u8aToHex(context.substrateWallet.eve.addressRaw),
            'Substrate',
            context
        );
        const [eveSubstrateValidation] = await buildValidations(
            context,
            [aliceSubject],
            [eveSubstrateIdentity],
            eveSubstrateNonce,
            'substrate',
            context.substrateWallet.eve
        );
        const eveSubstrateNetworks = context.api.createType('Vec<Web3Network>', ['Polkadot', 'Litentry']);
        linkIdentityRequestParams.push({
            nonce: eveSubstrateNonce,
            identity: eveSubstrateIdentity,
            validation: eveSubstrateValidation,
            networks: eveSubstrateNetworks,
        });
        const linkedIdentityEvents: any[] = [];
        for (const { nonce, identity, validation, networks } of linkIdentityRequestParams) {
            const requestIdentifier = `0x${randomBytes(32).toString('hex')}`;
            const eventsPromise = subscribeToEventsWithExtHash(requestIdentifier, context);
            const linkIdentityCall = await createSignedTrustedCallLinkIdentity(
                context.api,
                context.mrEnclave,
                context.api.createType('Index', nonce),
                new PolkadotSigner(context.substrateWallet.alice),
                aliceSubject,
                identity.toHex(),
                validation.toHex(),
                networks.toHex(),
                keyNonce,
                requestIdentifier
            );

            const res = await sendRequestFromTrustedCall(
                context.tee,
                context.api,
                context.mrEnclave,
                teeShieldingKey,
                linkIdentityCall
            );
            await assertIsInSidechainBlock('linkIdentityCall', res);
            const events = (await eventsPromise).map(({ event }) => event);
            let isIdentityLinked = false;
            events.forEach((event) => {
                if (context.api.events.identityManagement.LinkIdentityFailed.is(event)) {
                    assert.fail(JSON.stringify(event.toHuman(), null, 4));
                }
                if (context.api.events.identityManagement.IdentityLinked.is(event)) {
                    isIdentityLinked = true;
                    linkedIdentityEvents.push(event);
                }
            });
            assert.isTrue(isIdentityLinked);
        }
        assert.equal(linkedIdentityEvents.length, 3);

        // this assertion doesn't check the evesubstrate identity, check it in the next step
        assertIdentityLinked(context, context.substrateWallet.alice, linkedIdentityEvents, [
            twitterIdentity,
            evmIdentity,
            eveSubstrateIdentity,
        ]);
    });

    step('check user sidechain storage after linking', async function () {
        const idgraphGetter = await createSignedTrustedGetterIdGraph(
            context.api,
            new PolkadotSigner(context.substrateWallet.alice),
            aliceSubject
        );
        const res = await sendRequestFromGetter(
            context.tee,
            context.api,
            context.mrEnclave,
            teeShieldingKey,
            idgraphGetter
        );

        const idGraph = decodeIdGraph(context.sidechainRegistry, res.value);

        // according to the order of linkIdentityRequestParams
        const expectedWeb3Networks = [[], ['Ethereum', 'BSC'], ['Polkadot', 'Litentry']];
        let currentIndex = 0;

        for (const { identity } of linkIdentityRequestParams) {
            const identityDump = JSON.stringify(identity.toHuman(), null, 4);
            console.debug(`checking identity: ${identityDump}`);
            const idGraphNode = idGraph.find(([idGraphNodeIdentity]) => idGraphNodeIdentity.eq(identity));
            assert.isDefined(idGraphNode, `identity not found in idGraph: ${identityDump}`);
            const [, idGraphNodeContext] = idGraphNode!;

            const web3networks = idGraphNode![1].web3networks.toHuman();
            assert.deepEqual(web3networks, expectedWeb3Networks[currentIndex]);

            assert.equal(
                idGraphNodeContext.status.toString(),
                'Active',
                `status should be active for identity: ${identityDump}`
            );
            console.debug('active ✅');

            currentIndex++;
        }
    });

    step('linking invalid identity', async function () {
        const aliceSubject = await buildIdentityFromKeypair(new PolkadotSigner(context.substrateWallet.bob), context);

        let currentNonce = (
            await getSidechainNonce(context.tee, context.api, context.mrEnclave, teeShieldingKey, aliceSubject)
        ).toNumber();

        const getNextNonce = () => currentNonce++;

        const twitterIdentity = await buildIdentityHelper('mock_user', 'Twitter', context);
        const twitterNonce = getNextNonce();
        const evmNonce = getNextNonce();
        const evmIdentity = await buildIdentityHelper(context.ethersWallet.alice.address, 'Evm', context);
        const [evmValidation] = await buildValidations(
            context,
            [aliceSubject],
            [evmIdentity],
            evmNonce,
            'ethereum',
            undefined,
            [context.ethersWallet.bob]
        );

        const evmNetworks = context.api.createType('Vec<Web3Network>', ['Ethereum', 'Bsc']);
        const requestIdentifier = `0x${randomBytes(32).toString('hex')}`;
        const eventsPromise = subscribeToEventsWithExtHash(requestIdentifier, context);
        const linkIdentityCall = await createSignedTrustedCallLinkIdentity(
            context.api,
            context.mrEnclave,
            context.api.createType('Index', twitterNonce),
            new PolkadotSigner(context.substrateWallet.bob),
            aliceSubject,
            twitterIdentity.toHex(),
            evmValidation.toHex(),
            evmNetworks.toHex(),
            keyNonce,
            requestIdentifier
        );

        const res = await sendRequestFromTrustedCall(
            context.tee,
            context.api,
            context.mrEnclave,
            teeShieldingKey,
            linkIdentityCall
        );

        assert.isTrue(res.do_watch.isFalse);
        assert.isTrue(res.status.asTrustedOperationStatus[0].isInvalid);
        assertWorkerError(
            context,
            requestIdentifier,
            (v) => {
                assert.isTrue(v.isLinkIdentityFailed, `expected LinkIdentityFailed, received ${v.type} instead`);
                assert.isTrue(
                    v.asLinkIdentityFailed.isInvalidIdentity,
                    `expected InvalidIdentity, received ${v.asLinkIdentityFailed.type} instead`
                );
            },
            res
        );
        const events = await eventsPromise;
        await assertFailedEvent(context, events, 'LinkIdentityFailed', 'InvalidIdentity');
    });

    step('linking identity with wrong signature', async function () {
        let currentNonce = (
            await getSidechainNonce(context.tee, context.api, context.mrEnclave, teeShieldingKey, aliceSubject)
        ).toNumber();
        const getNextNonce = () => currentNonce++;
        const evmIdentity = await buildIdentityHelper(context.ethersWallet.alice.address, 'Evm', context);
        const evmNetworks = context.api.createType('Vec<Web3Network>', ['Ethereum', 'Bsc']);

        const evmNonce = getNextNonce();
        // random wrong msg
        const wrongMsg = '0x693d9131808e7a8574c7ea5eb7813bdf356223263e61fa8fe2ee8e434508bc75';
        const ethereumSignature = (await context.ethersWallet.alice.signMessage(
            ethers.utils.arrayify(wrongMsg)
        )) as HexString;

        const ethereumValidationData = {
            Web3Validation: {
                Evm: {
                    message: wrongMsg as HexString,
                    signature: {
                        Ethereum: ethereumSignature as HexString,
                    },
                },
            },
        };
        const encodedVerifyIdentityValidation = context.api.createType(
            'LitentryValidationData',
            ethereumValidationData
        );
        const requestIdentifier = `0x${randomBytes(32).toString('hex')}`;
        const eventsPromise = subscribeToEventsWithExtHash(requestIdentifier, context);

        const linkIdentityCall = await createSignedTrustedCallLinkIdentity(
            context.api,
            context.mrEnclave,
            context.api.createType('Index', evmNonce),
            new PolkadotSigner(context.substrateWallet.alice),
            aliceSubject,
            evmIdentity.toHex(),
            encodedVerifyIdentityValidation.toHex(),
            evmNetworks.toHex(),
            keyNonce,
            requestIdentifier
        );
        const res = await sendRequestFromTrustedCall(
            context.tee,
            context.api,
            context.mrEnclave,
            teeShieldingKey,
            linkIdentityCall
        );

        assert.isTrue(res.do_watch.isFalse);
        assert.isTrue(res.status.asTrustedOperationStatus[0].isInvalid);
        assertWorkerError(
            context,
            requestIdentifier,
            (v) => {
                assert.isTrue(v.isLinkIdentityFailed, `expected LinkIdentityFailed, received ${v.type} instead`);
                assert.isTrue(
                    v.asLinkIdentityFailed.isVerifyEvmSignatureFailed,
                    `expected VerifyEvmSignatureFailed, received ${v.asLinkIdentityFailed.type} instead`
                );
            },
            res
        );
        const events = await eventsPromise;
<<<<<<< HEAD
        await assertFailedEvent(context, events, 'LinkIdentityFailed', 'VerifyEvmSignatureFailed');
=======

        await assertFailedEvent(context, events, 'LinkIdentityFailed', 'UnexpectedMessage');
>>>>>>> 9b4168f3
    });

    step('linking already linked identity', async function () {
        let currentNonce = (
            await getSidechainNonce(context.tee, context.api, context.mrEnclave, teeShieldingKey, aliceSubject)
        ).toNumber();
        const getNextNonce = () => currentNonce++;

        const twitterNonce = getNextNonce();
        const twitterIdentity = await buildIdentityHelper('mock_user', 'Twitter', context);
        const [twitterValidation] = await buildValidations(
            context,
            [aliceSubject],
            [twitterIdentity],
            twitterNonce,
            'twitter'
        );
        const twitterNetworks = context.api.createType('Vec<Web3Network>', []);

        const requestIdentifier = `0x${randomBytes(32).toString('hex')}`;
        const eventsPromise = subscribeToEventsWithExtHash(requestIdentifier, context);
        const linkIdentityCall = await createSignedTrustedCallLinkIdentity(
            context.api,
            context.mrEnclave,
            context.api.createType('Index', twitterNonce),
            new PolkadotSigner(context.substrateWallet.alice),
            aliceSubject,
            twitterIdentity.toHex(),
            twitterValidation.toHex(),
            twitterNetworks.toHex(),
            keyNonce,
            requestIdentifier
        );
        const res = await sendRequestFromTrustedCall(
            context.tee,
            context.api,
            context.mrEnclave,
            teeShieldingKey,
            linkIdentityCall
        );

        assert.isTrue(res.do_watch.isFalse);
        assert.isTrue(res.status.asTrustedOperationStatus[0].isInvalid);
        assertWorkerError(
            context,
            requestIdentifier,
            (v) => {
                assert.isTrue(v.isLinkIdentityFailed, `expected LinkIdentityFailed, received ${v.type} instead`);
                assert.isTrue(
                    v.asLinkIdentityFailed.isStfError,
                    `expected StfError, received ${v.asLinkIdentityFailed.type} instead`
                );
                assert.equal(u8aToString(v.asLinkIdentityFailed.asStfError), 'IdentityAlreadyLinked');
            },
            res
        );
        const events = await eventsPromise;
        await assertFailedEvent(context, events, 'LinkIdentityFailed', 'IdentityAlreadyLinked');
    });

    step('deactivating identity', async function () {
        let currentNonce = (
            await getSidechainNonce(context.tee, context.api, context.mrEnclave, teeShieldingKey, aliceSubject)
        ).toNumber();
        const getNextNonce = () => currentNonce++;

        const deactivateIdentityRequestParams: {
            nonce: number;
            identity: LitentryPrimitivesIdentity;
        }[] = [];

        const twitterNonce = getNextNonce();
        const twitterIdentity = await buildIdentityHelper('mock_user', 'Twitter', context);

        deactivateIdentityRequestParams.push({
            nonce: twitterNonce,
            identity: twitterIdentity,
        });

        const evmNonce = getNextNonce();
        const evmIdentity = await buildIdentityHelper(context.ethersWallet.alice.address, 'Evm', context);

        deactivateIdentityRequestParams.push({
            nonce: evmNonce,
            identity: evmIdentity,
        });

        const eveSubstrateNonce = getNextNonce();
        const eveSubstrateIdentity = await buildIdentityHelper(
            u8aToHex(context.substrateWallet.eve.addressRaw),
            'Substrate',
            context
        );
        deactivateIdentityRequestParams.push({
            nonce: eveSubstrateNonce,
            identity: eveSubstrateIdentity,
        });
        const deactivatedIdentityEvents: any[] = [];

        for (const { nonce, identity } of deactivateIdentityRequestParams) {
            const requestIdentifier = `0x${randomBytes(32).toString('hex')}`;
            const eventsPromise = subscribeToEventsWithExtHash(requestIdentifier, context);
            const deactivateIdentityCall = await createSignedTrustedCallDeactivateIdentity(
                context.api,
                context.mrEnclave,
                context.api.createType('Index', nonce),
                new PolkadotSigner(context.substrateWallet.alice),
                aliceSubject,
                identity.toHex(),
                requestIdentifier
            );

            const res = await sendRequestFromTrustedCall(
                context.tee,
                context.api,
                context.mrEnclave,
                teeShieldingKey,
                deactivateIdentityCall
            );

            await assertIsInSidechainBlock('deactivateIdentityCall', res);

            const events = (await eventsPromise).map(({ event }) => event);
            let isIdentityDeactivated = false;
            events.forEach((event) => {
                if (context.api.events.identityManagement.DeactivateIdentityFailed.is(event)) {
                    assert.fail(JSON.stringify(event.toHuman(), null, 4));
                }
                if (context.api.events.identityManagement.IdentityDeactivated.is(event)) {
                    isIdentityDeactivated = true;
                    deactivatedIdentityEvents.push(event);
                }
            });
            assert.isTrue(isIdentityDeactivated);
        }
    });

    step('check idgraph from sidechain storage after deactivating', async function () {
        const idgraphGetter = await createSignedTrustedGetterIdGraph(
            context.api,
            new PolkadotSigner(context.substrateWallet.alice),
            aliceSubject
        );
        const res = await sendRequestFromGetter(
            context.tee,
            context.api,
            context.mrEnclave,
            teeShieldingKey,
            idgraphGetter
        );
        const idGraph = decodeIdGraph(context.sidechainRegistry, res.value);

        for (const { identity } of linkIdentityRequestParams) {
            const identityDump = JSON.stringify(identity.toHuman(), null, 4);
            console.debug(`checking identity: ${identityDump}`);
            const idGraphNode = idGraph.find(([idGraphNodeIdentity]) => idGraphNodeIdentity.eq(identity));
            assert.isDefined(idGraphNode, `identity not found in idGraph: ${identityDump}`);
            const [, idGraphNodeContext] = idGraphNode!;

            assert.equal(
                idGraphNodeContext.status.toString(),
                'Inactive',
                `status should be Inactive for identity: ${identityDump}`
            );
            console.debug('inactive ✅');
        }
    });
    step('activating identity', async function () {
        let currentNonce = (
            await getSidechainNonce(context.tee, context.api, context.mrEnclave, teeShieldingKey, aliceSubject)
        ).toNumber();
        const getNextNonce = () => currentNonce++;

        const activateIdentityRequestParams: {
            nonce: number;
            identity: LitentryPrimitivesIdentity;
        }[] = [];

        const twitterNonce = getNextNonce();
        const twitterIdentity = await buildIdentityHelper('mock_user', 'Twitter', context);

        activateIdentityRequestParams.push({
            nonce: twitterNonce,
            identity: twitterIdentity,
        });

        const evmNonce = getNextNonce();
        const evmIdentity = await buildIdentityHelper(context.ethersWallet.alice.address, 'Evm', context);

        activateIdentityRequestParams.push({
            nonce: evmNonce,
            identity: evmIdentity,
        });

        const eveSubstrateNonce = getNextNonce();
        const eveSubstrateIdentity = await buildIdentityHelper(
            u8aToHex(context.substrateWallet.eve.addressRaw),
            'Substrate',
            context
        );
        activateIdentityRequestParams.push({
            nonce: eveSubstrateNonce,
            identity: eveSubstrateIdentity,
        });
        const activatedIdentityEvents: any[] = [];

        for (const { nonce, identity } of activateIdentityRequestParams) {
            const requestIdentifier = `0x${randomBytes(32).toString('hex')}`;
            const eventsPromise = subscribeToEventsWithExtHash(requestIdentifier, context);
            const deactivateIdentityCall = await createSignedTrustedCallActivateIdentity(
                context.api,
                context.mrEnclave,
                context.api.createType('Index', nonce),
                new PolkadotSigner(context.substrateWallet.alice),
                aliceSubject,
                identity.toHex(),
                requestIdentifier
            );

            const res = await sendRequestFromTrustedCall(
                context.tee,
                context.api,
                context.mrEnclave,
                teeShieldingKey,
                deactivateIdentityCall
            );

            await assertIsInSidechainBlock('activateIdentityCall', res);

            const events = (await eventsPromise).map(({ event }) => event);
            let isIdentityActivated = false;
            events.forEach((event) => {
                if (context.api.events.identityManagement.ActivateIdentityFailed.is(event)) {
                    assert.fail(JSON.stringify(event.toHuman(), null, 4));
                }
                if (context.api.events.identityManagement.IdentityActivated.is(event)) {
                    isIdentityActivated = true;
                    activatedIdentityEvents.push(event);
                }
            });
            assert.isTrue(isIdentityActivated);
        }
        assert.equal(activatedIdentityEvents.length, 3);
    });

    step('check idgraph from sidechain storage after activating', async function () {
        const idgraphGetter = await createSignedTrustedGetterIdGraph(
            context.api,
            new PolkadotSigner(context.substrateWallet.alice),
            aliceSubject
        );
        const res = await sendRequestFromGetter(
            context.tee,
            context.api,
            context.mrEnclave,
            teeShieldingKey,
            idgraphGetter
        );
        const idGraph = decodeIdGraph(context.sidechainRegistry, res.value);

        for (const { identity } of linkIdentityRequestParams) {
            const identityDump = JSON.stringify(identity.toHuman(), null, 4);
            console.debug(`checking identity: ${identityDump}`);
            const idGraphNode = idGraph.find(([idGraphNodeIdentity]) => idGraphNodeIdentity.eq(identity));
            assert.isDefined(idGraphNode, `identity not found in idGraph: ${identityDump}`);
            const [, idGraphNodeContext] = idGraphNode!;

            assert.equal(
                idGraphNodeContext.status.toString(),
                'Active',
                `status should be active for identity: ${identityDump}`
            );
            console.debug('active ✅');
        }
    });

    step('deactivating prime identity is disallowed', async function () {
        let currentNonce = (
            await getSidechainNonce(context.tee, context.api, context.mrEnclave, teeShieldingKey, aliceSubject)
        ).toNumber();
        const getNextNonce = () => currentNonce++;
        const nonce = getNextNonce();

        // prime identity
        const substratePrimeIdentity = await buildIdentityHelper(
            u8aToHex(context.substrateWallet.alice.addressRaw),
            'Substrate',
            context
        );

        const requestIdentifier = `0x${randomBytes(32).toString('hex')}`;
        const eventsPromise = subscribeToEventsWithExtHash(requestIdentifier, context);
        const deactivateIdentityCall = await createSignedTrustedCallDeactivateIdentity(
            context.api,
            context.mrEnclave,
            context.api.createType('Index', nonce),
            new PolkadotSigner(context.substrateWallet.alice),
            aliceSubject,
            substratePrimeIdentity.toHex(),
            requestIdentifier
        );

        const res = await sendRequestFromTrustedCall(
            context.tee,
            context.api,
            context.mrEnclave,
            teeShieldingKey,
            deactivateIdentityCall
        );
        assert.isTrue(res.do_watch.isFalse);
        assert.isTrue(res.status.asTrustedOperationStatus[0].isInvalid);
        assertWorkerError(
            context,
            requestIdentifier,
            (v) => {
                assert.isTrue(
                    v.isDeactivateIdentityFailed,
                    `expected DeactivateIdentityFailed, received ${v.type} instead`
                );
                assert.isTrue(
                    v.asDeactivateIdentityFailed.isStfError,
                    `expected StfError, received ${v.asDeactivateIdentityFailed.type} instead`
                );
                assert.equal(u8aToString(v.asDeactivateIdentityFailed.asStfError), 'DeactivatePrimeIdentityDisallowed');
            },
            res
        );
        const events = await eventsPromise;
        await assertFailedEvent(context, events, 'DeactivateIdentityFailed', 'DeactivatePrimeIdentityDisallowed');
    });
});<|MERGE_RESOLUTION|>--- conflicted
+++ resolved
@@ -525,12 +525,8 @@
             res
         );
         const events = await eventsPromise;
-<<<<<<< HEAD
-        await assertFailedEvent(context, events, 'LinkIdentityFailed', 'VerifyEvmSignatureFailed');
-=======
 
         await assertFailedEvent(context, events, 'LinkIdentityFailed', 'UnexpectedMessage');
->>>>>>> 9b4168f3
     });
 
     step('linking already linked identity', async function () {
