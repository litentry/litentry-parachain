import {
    describeLitentry,
    encryptWithTeeShieldingKey,
    generateVerificationMessage,
    checkErrorDetail,
    checkIdGraph,
    buildIdentityHelper,
    buildIdentityTxs,
    buildValidations,
    checkUserShieldingKeys,
    assertIdentityDeactivated,
    assertInitialIdGraphCreated,
    buildIdentityFromKeypair,
    assertIdentityActivated,
<<<<<<< HEAD
    assertLinkedEvent,
=======
    PolkadotSigner,
>>>>>>> 9b4168f3
} from './common/utils';
import { aesKey } from './common/call';
import { hexToU8a, u8aConcat, u8aToHex, u8aToU8a, stringToU8a } from '@polkadot/util';
import { step } from 'mocha-steps';
import { assert } from 'chai';
import { multiAccountTxSender, sendTxsWithUtility } from './common/transactions';
import type { LitentryPrimitivesIdentity } from 'sidechain-api';
import type { LitentryValidationData, Web3Network } from 'parachain-api';
import type { TransactionSubmit } from './common/type-definitions';
import type { HexString } from '@polkadot/util/types';
import { ethers } from 'ethers';

describeLitentry('Test Identity', 0, (context) => {
    const errorAesKey = '0xError';
    // random wrong msg
    const wrongMsg = '0x693d9131808e7a8574c7ea5eb7813bdf356223263e61fa8fe2ee8e434508bc75';
    let signatureSubstrate;
    let eveIdentities: LitentryPrimitivesIdentity[] = [];
    let charlieIdentities: LitentryPrimitivesIdentity[] = [];
    let eveValidations: LitentryValidationData[] = [];
    let bobValidations: LitentryValidationData[] = [];
    let web3networks: Web3Network[][] = [];

    step('check user sidechain storage before create', async function () {
        const aliceSubject = await buildIdentityFromKeypair(new PolkadotSigner(context.substrateWallet.alice), context);
        const respShieldingKey = await checkUserShieldingKeys(
            context,
            'IdentityManagement',
            'UserShieldingKeys',
            aliceSubject
        );
        assert.equal(respShieldingKey, '0x', 'shielding key should be empty before set');
    });
    step('Invalid user shielding key', async function () {
        const identity = await buildIdentityHelper(context.ethersWallet.alice.address, 'Evm', context);
        // use empty `eveValidations`, the `UserShieldingKeyNotFound` error should be emitted before verification
        const txs = await buildIdentityTxs(
            context,
            context.substrateWallet.alice,
            [identity],
            'linkIdentity',
            eveValidations,
            web3networks
        );

        const respEvents = await sendTxsWithUtility(context, context.substrateWallet.alice, txs, 'identityManagement', [
            'LinkIdentityFailed',
        ]);
        await checkErrorDetail(respEvents, 'UserShieldingKeyNotFound');
    });

    step('set user shielding key', async function () {
        const [aliceTxs] = (await buildIdentityTxs(
            context,
            [context.substrateWallet.alice],
            [],
            'setUserShieldingKey'
        )) as TransactionSubmit[];
        const [bobTxs] = (await buildIdentityTxs(
            context,
            [context.substrateWallet.bob],
            [],
            'setUserShieldingKey'
        )) as TransactionSubmit[];
        const respEvents = await multiAccountTxSender(
            context,
            [aliceTxs, bobTxs],
            [context.substrateWallet.alice, context.substrateWallet.bob],
            'identityManagement',
            ['UserShieldingKeySet']
        );

        // check alice
        await assertInitialIdGraphCreated(context, context.substrateWallet.alice, [respEvents[0]]);
        // check bob
        await assertInitialIdGraphCreated(context, context.substrateWallet.bob, [respEvents[1]]);
    });

    step('check user shielding key from sidechain storage after setUserShieldingKey', async function () {
        const aliceSubject = await buildIdentityFromKeypair(new PolkadotSigner(context.substrateWallet.alice), context);
        const respShieldingKey = await checkUserShieldingKeys(
            context,
            'IdentityManagement',
            'UserShieldingKeys',
            aliceSubject
        );
        assert.equal(respShieldingKey, aesKey, 'respShieldingKey should be equal aesKey after set');
    });

    step('check idgraph from sidechain storage before linking', async function () {
        const aliceSubject = await buildIdentityFromKeypair(new PolkadotSigner(context.substrateWallet.alice), context);

        // the main address should be already inside the IDGraph
        const mainIdentity = await buildIdentityHelper(
            u8aToHex(context.substrateWallet.alice.addressRaw),
            'Substrate',
            context
        );
        const identityHex = mainIdentity.toHex();
        const respIdGraph = await checkIdGraph(context, 'IdentityManagement', 'IDGraphs', aliceSubject, identityHex);
        assert.isTrue(respIdGraph.linkBlock.toNumber() > 0, 'linkBlock should be greater than 0 for main address');
        assert.isTrue(respIdGraph.status.isActive, 'status should be active for main address');
        // TODO: check IDGraph.length == 1 in the sidechain storage
    });

    step('link identities', async function () {
        // Alice links:
        // - a `mock_user` twitter
        // - alice's evm identity
        // - eve's substrate identity (as she can't link her own substrate again)
        const twitterIdentity = await buildIdentityHelper('mock_user', 'Twitter', context);
        const evmIdentity = await buildIdentityHelper(context.ethersWallet.alice.address, 'Evm', context);
        const eveSubstrateIdentity = await buildIdentityHelper(
            u8aToHex(context.substrateWallet.eve.addressRaw),
            'Substrate',
            context
        );

        // Bob links:
        // - charlie's substrate identity
        const charlieSubstrateIdentity = await buildIdentityHelper(
            u8aToHex(context.substrateWallet.charlie.addressRaw),
            'Substrate',
            context
        );

        eveIdentities = [twitterIdentity, evmIdentity, eveSubstrateIdentity];
        charlieIdentities = [charlieSubstrateIdentity];

        // TODO: #1899 being lazy - the nonce here is hardcoded
        //       it's better to retrieve the starting nonce from the sidechain and increment
        //       it for each such request, similar to the construction of substrate tx
        //       However, beware that we should query the nonce of the enclave-signer-account
        //       not alice or bob, as it's the indirect calls are signed by the enclave signer
        const aliceSubject = await buildIdentityFromKeypair(new PolkadotSigner(context.substrateWallet.alice), context);
        const twitterValidations = await buildValidations(context, [aliceSubject], [twitterIdentity], 3, 'twitter');

        const evmValidations = await buildValidations(
            context,
            [aliceSubject],
            [evmIdentity],
            4,
            'ethereum',
            undefined,
            [context.ethersWallet.alice]
        );

        const eveSubstrateValidations = await buildValidations(
            context,
            [aliceSubject],
            [eveSubstrateIdentity],
            5,
            'substrate',
            context.substrateWallet.eve
        );

        eveValidations = [...twitterValidations, ...evmValidations, ...eveSubstrateValidations];

        const twitterNetworks = context.api.createType('Vec<Web3Network>', []) as unknown as Web3Network[];
        const evmNetworks = context.api.createType('Vec<Web3Network>', ['Ethereum', 'Bsc']) as unknown as Web3Network[];
        const eveSubstrateNetworks = context.api.createType('Vec<Web3Network>', [
            'Litentry',
            'Polkadot',
        ]) as unknown as Web3Network[];

        web3networks = [twitterNetworks, evmNetworks, eveSubstrateNetworks];

        const aliceTxs = await buildIdentityTxs(
            context,
            context.substrateWallet.alice,
            eveIdentities,
            'linkIdentity',
            eveValidations,
            web3networks
        );

        const aliceRespEvents = await sendTxsWithUtility(
            context,
            context.substrateWallet.alice,
            aliceTxs,
            'identityManagement',
            ['IdentityLinked']
        );

        await assertLinkedEvent(context, context.substrateWallet.alice, aliceRespEvents, eveIdentities);

        // Bob check extension substrate identity
        // https://github.com/litentry/litentry-parachain/issues/1137
        const substrateExtensionValidationData = {
            Web3Validation: {
                Substrate: {
                    message: `0x${Buffer.from('mock_message', 'utf8').toString('hex')}`,
                    signature: {
                        Sr25519: '' as HexString,
                    },
                },
            },
        };
        const bobSubject = await buildIdentityFromKeypair(new PolkadotSigner(context.substrateWallet.bob), context);

        const msg = generateVerificationMessage(
            context,
            bobSubject,
            charlieSubstrateIdentity,
            // 9 because each previous linking of Alice's identity would trigger an additional nonce bump
            // due to the callback trustedCall
            9
        );
        console.log('post verification msg to substrate: ', msg);
        substrateExtensionValidationData.Web3Validation.Substrate.message = msg;
        // sign the wrapped version as in polkadot-extension
        signatureSubstrate = context.substrateWallet.charlie.sign(
            u8aConcat(stringToU8a('<Bytes>'), u8aToU8a(msg), stringToU8a('</Bytes>'))
        );
        substrateExtensionValidationData!.Web3Validation.Substrate.signature.Sr25519 = u8aToHex(signatureSubstrate);
        const bobSubstrateValidation = context.api.createType(
            'LitentryValidationData',
            substrateExtensionValidationData
        ) as unknown as LitentryValidationData;
        bobValidations = [bobSubstrateValidation];

        const bobSubstrateNetworks = context.api.createType('Vec<Web3Network>', [
            'Litentry',
            'Polkadot',
        ]) as unknown as Web3Network[];

        const bobTxs = await buildIdentityTxs(
            context,
            context.substrateWallet.bob,
            charlieIdentities,
            'linkIdentity',
            bobValidations,
            [bobSubstrateNetworks]
        );

        const bobRespEvents = await sendTxsWithUtility(
            context,
            context.substrateWallet.bob,
            bobTxs,
            'identityManagement',
            ['IdentityLinked']
        );
        await assertLinkedEvent(context, context.substrateWallet.bob, bobRespEvents, charlieIdentities);
    });

    step('check IDGraph after LinkIdentity', async function () {
        const twitterIdentity = await buildIdentityHelper('mock_user', 'Twitter', context);
        const identityHex = context.sidechainRegistry.createType('LitentryPrimitivesIdentity', twitterIdentity).toHex();
        const aliceSubject = await buildIdentityFromKeypair(new PolkadotSigner(context.substrateWallet.alice), context);

        const respIdGraph = await checkIdGraph(context, 'IdentityManagement', 'IDGraphs', aliceSubject, identityHex);
        assert.isTrue(respIdGraph.linkBlock.toNumber() > 0, 'linkBlock should be greater than 0');
        assert.isTrue(respIdGraph.status.isActive, 'status should be active');
    });

    step('link invalid identities', async function () {
        const twitterIdentity = eveIdentities[0];
        const ethereumValidation = eveValidations[1];

        // link twitter identity with ethereum validation data
        // the `InvalidIdentity` error should be emitted prior to `AlreadyLinked` error
        const aliceTxs = await buildIdentityTxs(
            context,
            context.substrateWallet.alice,
            [twitterIdentity],
            'linkIdentity',
            [ethereumValidation],
            []
        );
        const aliceRespEvents = await sendTxsWithUtility(
            context,
            context.substrateWallet.alice,
            aliceTxs,
            'identityManagement',
            ['LinkIdentityFailed']
        );
        await checkErrorDetail(aliceRespEvents, 'InvalidIdentity');
    });

    step('link identities with wrong signature', async function () {
        const evmIdentity = eveIdentities[1];

        // link evm identity with wrong validation data(raw message)
        const ethereumSignature = (await context.ethersWallet.alice.signMessage(
            ethers.utils.arrayify(wrongMsg)
        )) as HexString;

        const validation = {
            Web3Validation: {
                Evm: {
                    message: wrongMsg as HexString,
                    signature: {
                        Ethereum: ethereumSignature as HexString,
                    },
                },
            },
        };
        const ethereumValidationData: LitentryValidationData = context.api.createType(
            'LitentryValidationData',
            validation
        ) as unknown as LitentryValidationData;
        const aliceTxs = await buildIdentityTxs(
            context,
            context.substrateWallet.alice,
            [evmIdentity],
            'linkIdentity',
            [ethereumValidationData],
            []
        );
        const aliceRespEvents = await sendTxsWithUtility(
            context,
            context.substrateWallet.alice,
            aliceTxs,
            'identityManagement',
            ['LinkIdentityFailed']
        );

        await checkErrorDetail(aliceRespEvents, 'UnexpectedMessage');
    });

    step('link already linked identity', async function () {
        const twitterIdentity = await buildIdentityHelper('mock_user', 'Twitter', context);
        const aliceSubject = await buildIdentityFromKeypair(new PolkadotSigner(context.substrateWallet.alice), context);

        const aliceIdentities = [twitterIdentity];

        // TODO: being lazy - the nonce here is hardcoded
        //       it's better to retrieve the starting nonce from the sidechain and increment
        //       it for each such request, similar to the construction of substrate tx
        //       However, beware that we should query the nonce of the enclave-signer-account
        //       not alice or bob, as it's the indirect calls are signed by the enclave signer
        const aliceTwitterValidations = await buildValidations(
            context,
            [aliceSubject],
            [twitterIdentity],
            15,
            'twitter',
            context.substrateWallet.alice,
            []
        );

        const aliceValidations = [...aliceTwitterValidations];

        const aliceTxs = await buildIdentityTxs(
            context,
            context.substrateWallet.alice,
            aliceIdentities,
            'linkIdentity',
            aliceValidations,
            []
        );

        const aliceRespEvents = await sendTxsWithUtility(
            context,
            context.substrateWallet.alice,
            aliceTxs,
            'identityManagement',
            ['LinkIdentityFailed']
        );

        await checkErrorDetail(aliceRespEvents, 'IdentityAlreadyLinked');
    });

    // TODO: testcase for linking prime address

    step('deactivate identities', async function () {
        // Alice deactivate all identities
        const aliceTxs = await buildIdentityTxs(
            context,
            context.substrateWallet.alice,
            eveIdentities,
            'deactivateIdentity'
        );
        const aliceDeactivatedEvents = await sendTxsWithUtility(
            context,
            context.substrateWallet.alice,
            aliceTxs,
            'identityManagement',
            ['IdentityDeactivated']
        );

        // Bob deactivate substrate identities
        const bobTxs = await buildIdentityTxs(
            context,
            context.substrateWallet.bob,
            charlieIdentities,
            'deactivateIdentity'
        );
        const bobDeactivatedEvents = await sendTxsWithUtility(
            context,
            context.substrateWallet.bob,
            bobTxs,
            'identityManagement',
            ['IdentityDeactivated']
        );

        // Alice check identity
        assertIdentityDeactivated(context, context.substrateWallet.alice, aliceDeactivatedEvents);

        // Bob check identity
        assertIdentityDeactivated(context, context.substrateWallet.bob, bobDeactivatedEvents);
    });

    step('check IDGraph after deactivateIdentity', async function () {
        // TODO: we should verify the IDGraph is empty
    });

    step('activate identity', async () => {
        const evmIdentity = await buildIdentityHelper(context.ethersWallet.alice.address, 'Evm', context);
        // Alice activate all identities
        const aliceTxs = await buildIdentityTxs(
            context,
            context.substrateWallet.alice,
            [evmIdentity],
            'activateIdentity'
        );
        const aliceActivatedEvents = await sendTxsWithUtility(
            context,
            context.substrateWallet.alice,
            aliceTxs,
            'identityManagement',
            ['IdentityActivated']
        );
        // Alice check identity
        await assertIdentityActivated(context, context.substrateWallet.alice, aliceActivatedEvents);
    });

    step('deactivate prime identity is disallowed', async function () {
        // deactivate prime identity
        const substratePrimeIdentity = await buildIdentityHelper(
            u8aToHex(context.substrateWallet.alice.addressRaw),
            'Substrate',
            context
        );

        const primeTxs = await buildIdentityTxs(
            context,
            context.substrateWallet.alice,
            [substratePrimeIdentity],
            'deactivateIdentity'
        );
        const primeEvents = await sendTxsWithUtility(
            context,
            context.substrateWallet.alice,
            primeTxs,
            'identityManagement',
            ['DeactivateIdentityFailed']
        );

        await checkErrorDetail(primeEvents, 'DeactivatePrimeIdentityDisallowed');
    });

    step('deactivate error identities', async function () {
        // Deactivate a nonexistent identity
        // context.substrateWallet.alice has already deactivated all identities in step('deactivate identities')
        const notExistingIdentity = await buildIdentityHelper('new_mock_user', 'Twitter', context);
        const aliceDeactivateTxs = await buildIdentityTxs(
            context,
            context.substrateWallet.alice,
            [notExistingIdentity],
            'deactivateIdentity'
        );
        const aliceDeactivatedEvents = await sendTxsWithUtility(
            context,
            context.substrateWallet.alice,
            aliceDeactivateTxs,
            'identityManagement',
            ['DeactivateIdentityFailed']
        );

        await checkErrorDetail(aliceDeactivatedEvents, 'IdentityNotExist');

        // deactivate a wrong identity (alice) for charlie
        const charlieDeactivateTxs = await buildIdentityTxs(
            context,
            context.substrateWallet.charlie,
            eveIdentities,
            'deactivateIdentity'
        );
        const charlieDeactivateEvents = await sendTxsWithUtility(
            context,
            context.substrateWallet.charlie,
            charlieDeactivateTxs,
            'identityManagement',
            ['DeactivateIdentityFailed']
        );

        await checkErrorDetail(charlieDeactivateEvents, 'UserShieldingKeyNotFound');
    });

    step('set error user shielding key', async function () {
        const errorCiphertext = encryptWithTeeShieldingKey(context.teeShieldingKey, hexToU8a(errorAesKey)).toString(
            'hex'
        );
        const errorTx = context.api.tx.identityManagement.setUserShieldingKey(
            context.mrEnclave,
            `0x${errorCiphertext}`
        );

        const respErrorEvents = await sendTxsWithUtility(
            context,
            context.substrateWallet.alice,
            [{ tx: errorTx }] as any,
            'identityManagement',
            ['SetUserShieldingKeyFailed']
        );

        await checkErrorDetail(respErrorEvents, 'ImportError');
    });

    step('exceeding IDGraph limit not allowed', async function () {
        // TODO: this needs to be reworked
        //       we have to provide validation data when linking
    });
});<|MERGE_RESOLUTION|>--- conflicted
+++ resolved
@@ -12,11 +12,8 @@
     assertInitialIdGraphCreated,
     buildIdentityFromKeypair,
     assertIdentityActivated,
-<<<<<<< HEAD
     assertLinkedEvent,
-=======
     PolkadotSigner,
->>>>>>> 9b4168f3
 } from './common/utils';
 import { aesKey } from './common/call';
 import { hexToU8a, u8aConcat, u8aToHex, u8aToU8a, stringToU8a } from '@polkadot/util';
