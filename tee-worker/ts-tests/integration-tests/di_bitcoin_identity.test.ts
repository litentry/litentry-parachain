--- conflicted
+++ resolved
@@ -27,13 +27,9 @@
 import { aesKey } from './common/call';
 import { LitentryValidationData, Web3Network, CorePrimitivesIdentity } from 'parachain-api';
 import { Bytes, Vec } from '@polkadot/types';
-<<<<<<< HEAD
 import type { HexString } from '@polkadot/util/types';
 
-=======
-import { subscribeToEventsWithExtHash } from './common/transactions';
 import { u8aToHex } from '@polkadot/util';
->>>>>>> 744bc852
 describe('Test Identity (bitcoin direct invocation)', function () {
     let context: IntegrationTestContext = undefined as any;
     let teeShieldingKey: KeyObject = undefined as any;
