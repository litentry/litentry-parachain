--- conflicted
+++ resolved
@@ -346,19 +346,13 @@
         // sleep for a while to make sure the nonce is updated
         await sleep(10);
 
-        const currentNonce = await getSidechainNonce(context, aliceSubstrateIdentity);
+        const twitterNonce = await getSidechainNonce(context, aliceSubstrateIdentity);
         const twitterIdentity = await buildIdentityHelper('mock_user', 'Twitter', context);
         const twitterValidation = await buildValidations(
             context,
-<<<<<<< HEAD
             aliceSubstrateIdentity,
             twitterIdentity,
-            twitterNonce,
-=======
-            [aliceSubstrateIdentity],
-            [twitterIdentity],
-            currentNonce.toNumber(),
->>>>>>> 276564a1
+            twitterNonce.toNumber(),
             'twitter'
         );
         const twitterNetworks = context.api.createType('Vec<Web3Network>', []);
@@ -367,13 +361,8 @@
         const linkIdentityCall = await createSignedTrustedCallLinkIdentity(
             context.api,
             context.mrEnclave,
-<<<<<<< HEAD
             context.api.createType('Index', twitterNonce),
             context.web3Wallets.substrate.Alice,
-=======
-            currentNonce,
-            new PolkadotSigner(context.substrateWallet.alice),
->>>>>>> 276564a1
             aliceSubstrateIdentity,
             twitterIdentity.toHex(),
             twitterValidation.toHex(),
