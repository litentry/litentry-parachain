--- conflicted
+++ resolved
@@ -26,14 +26,9 @@
 import { generateChallengeCode, getSigner } from './web3/setup';
 import { ethers } from 'ethers';
 import { generateTestKeys } from './web3/functions';
-<<<<<<< HEAD
-import { Base64 } from 'js-base64';
-
-=======
 import { expect } from 'chai';
 import { Base64 } from 'js-base64';
 import * as ed from '@noble/ed25519';
->>>>>>> 7dd060ad
 const base58 = require('micro-base58');
 const crypto = require('crypto');
 // in order to handle self-signed certificates we need to turn off the validation
@@ -290,33 +285,6 @@
     return messgae;
 }
 
-<<<<<<< HEAD
-export function issuerAttestation(metadata: any) {
-    // 1. Decode Quote
-    const quote = JSON.parse(Base64.decode(metadata!['quote']));
-    console.log('quote: ', quote);
-
-    // 2. Verify status
-    const status = quote!['isvEnclaveQuoteStatus'];
-    console.log('status: ', status);
-    if (status == 'OK') {
-        console.log("QUOTE verified correctly");
-    } else if (status == 'GROUP_OUT_OF_DATE') {
-        console.log("GROUP_OUT_OF_DATE");
-    } else if (status == 'CONFIGURATION_AND_SW_HARDENING_NEEDED') {
-        console.log("CONFIGURATION_AND_SW_HARDENING_NEEDED");
-    }
-    
-    // 3. Check timestamp is within 24H (90day is recommended by Intel)
-    const timestamp = Date.parse(quote!['timestamp']);
-    console.log('timestamp: ', timestamp);
-    const now = Date.now();
-    console.log('now: ', now);
-    const dt = now - timestamp;
-    console.log('dt: ', dt);
-
-    // TODO: more check
-=======
 export async function getEnclave(api: ApiPromise): Promise<{
     mrEnclave: string;
     teeShieldingKey: KeyObject;
@@ -354,7 +322,7 @@
     const isValid = await ed.verify(
         Buffer.from(hexToU8a(`0x${signature}`)),
         Buffer.from(stringToU8a(JSON.stringify(message))),
-        Buffer.from(hexToU8a(`0x${res.vcPubkey}`))
+        Buffer.from(hexToU8a(`${res.vcPubkey}`))
     );
 
     //just for CI pass
@@ -420,5 +388,4 @@
     const now = Date.now();
     const dt = now - timestamp;
     console.log('dt: ', dt);
->>>>>>> 7dd060ad
 }