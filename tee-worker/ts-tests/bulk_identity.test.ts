--- conflicted
+++ resolved
@@ -1,17 +1,5 @@
 import { step } from 'mocha-steps';
-<<<<<<< HEAD
-import {
-    buildValidations,
-    describeLitentry,
-    buildIdentityTxs,
-    buildIdentityHelper,
-    assertIdentityLinked,
-    assertIdentityRemoved,
-    assertInitialIDGraphCreated,
-} from './common/utils';
-=======
 import { buildValidations, describeLitentry, buildIdentityTxs, buildIdentityHelper } from './common/utils';
->>>>>>> 97f80f71
 import { KeyringPair } from '@polkadot/keyring/types';
 import { ethers } from 'ethers';
 import type { BatchCall, IdentityGenericEvent } from './common/type-definitions';
@@ -32,12 +20,7 @@
     var substrateSigners: KeyringPair[] = [];
     var ethereumSigners: ethers.Wallet[] = [];
     var web3Validations: LitentryValidationData[] = [];
-<<<<<<< HEAD
-    var identities: LitentryIdentity[] = [];
-
-=======
     var identities: LitentryPrimitivesIdentity[] = [];
->>>>>>> 97f80f71
     step('setup signers', async () => {
         substrateSigners = context.web3Signers.map((web3Signer) => {
             return web3Signer.substrateWallet;
@@ -84,15 +67,6 @@
             identities.push(identity);
         }
 
-<<<<<<< HEAD
-=======
-        let txs = await buildIdentityTxs(context, substrateSigners, identities, 'createIdentity');
-
-        const resp_events = await multiAccountTxSender(context, txs, substrateSigners, 'identityManagement', [
-            'IdentityCreated',
-        ]);
-        const resp_events_datas = await handleIdentityEvents(context, aesKey, resp_events, 'IdentityCreated');
->>>>>>> 97f80f71
         const validations = await buildValidations(
             context,
             identities,
@@ -102,22 +76,12 @@
             ethereumSigners
         );
 
-        web3Validations = [...validations];
-
         let txs = await buildIdentityTxs(context, substrateSigners, identities, 'linkIdentity', validations);
 
         const resp_events = await multiAccountTxSender(context, txs, substrateSigners, 'identityManagement', [
             'IdentityLinked',
         ]);
-<<<<<<< HEAD
-        const [resp_events_datas] = await handleIdentityEvents(context, aesKey, resp_events, 'IdentityLinked');
-        for (let index = 0; index < resp_events_datas.length; index++) {
-            console.log('linkIdentity', index);
-            assertIdentityLinked(substrateSigners[index], resp_events_datas);
-        }
-=======
         assert.equal(resp_events.length, txs.length, 'verify identities with multiple accounts check fail');
->>>>>>> 97f80f71
     });
 
     step('test removeIdentity with multiple accounts', async () => {
@@ -126,14 +90,6 @@
         const resp_events = await multiAccountTxSender(context, txs, substrateSigners, 'identityManagement', [
             'IdentityRemoved',
         ]);
-<<<<<<< HEAD
-        const [resp_events_datas] = await handleIdentityEvents(context, aesKey, resp_events, 'IdentityRemoved');
-        for (let index = 0; index < resp_events_datas.length; index++) {
-            console.log('removeIdentity', index);
-            assertIdentityRemoved(substrateSigners[index], resp_events_datas);
-        }
-=======
         assert.equal(resp_events.length, txs.length, 'remove identities with multiple accounts check fail');
->>>>>>> 97f80f71
     });
 });