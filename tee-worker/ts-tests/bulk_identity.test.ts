--- conflicted
+++ resolved
@@ -16,11 +16,7 @@
 import { assert } from 'chai';
 import { multiAccountTxSender } from './common/transactions';
 import { u8aToHex } from '@polkadot/util';
-<<<<<<< HEAD
-import { SubmittableResult } from '@polkadot/api';
-=======
 import { ApiTypes, SubmittableExtrinsic } from '@polkadot/api/types';
->>>>>>> d3f6570b
 
 //Explain how to use this test, which has two important parameters:
 //1.The "number" parameter in describeLitentry represents the number of accounts generated, including Substrate wallets and Ethereum wallets.If you want to use a large number of accounts for testing, you can modify this parameter.
@@ -41,13 +37,8 @@
         });
     });
     step('send test token to each account', async () => {
-<<<<<<< HEAD
-        const txs: any = [];
+        const txs: SubmittableExtrinsic<ApiTypes>[] = [];
         for (let i = 0; i < substrateSigners.length; i++) {
-=======
-        const txs: SubmittableExtrinsic<ApiTypes>[] = [];
-        for (let i = 0; i < substraetSigners.length; i++) {
->>>>>>> d3f6570b
             //1 token
             const tx = context.api.tx.balances.transfer(substrateSigners[i].address, '1000000000000');
             txs.push(tx);
