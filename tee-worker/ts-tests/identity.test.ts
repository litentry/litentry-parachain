--- conflicted
+++ resolved
@@ -1,8 +1,5 @@
 import { describeLitentry, encryptWithTeeShieldingKey, generateVerificationMessage, listenEvent, sendTxUntilInBlock } from './utils';
 import { hexToU8a, u8aConcat, u8aToHex, u8aToU8a, stringToU8a } from '@polkadot/util';
-<<<<<<< HEAD
-import { setUserShieldingKey, createIdentities, verifyIdentities, removeIdentities } from './indirect_calls';
-=======
 import {
     setUserShieldingKey,
     createIdentities,
@@ -12,7 +9,6 @@
     assertIdentityVerified,
     assertIdentityRemoved,
 } from './indirect_calls';
->>>>>>> da69b42b
 import { step } from 'mocha-steps';
 import { assert, expect } from 'chai';
 import {
@@ -45,10 +41,6 @@
         network: 'Ethereum',
     },
 };
-<<<<<<< HEAD
-
-=======
->>>>>>> da69b42b
 const ethereumErrorIdentity = <LitentryIdentity>{
     Evm: <EvmIdentity>{
         address: '0xff93B45308FD417dF303D6515aB04D9e89a750Cb',
@@ -221,10 +213,6 @@
             assert.isNotEmpty(resp_extension_substrate.challengeCode, 'challengeCode empty');
         }
     });
-<<<<<<< HEAD
-=======
-
->>>>>>> da69b42b
     step('verify identities', async function () {
         //Alice verify all identities
         const [twitter_identity_verified, ethereum_identity_verified, substrate_identity_verified] =
@@ -252,7 +240,6 @@
         assertIdentityVerified(context.defaultSigner[0], substrate_identity_verified);
         //Bob
         assertIdentityVerified(context.defaultSigner[1], substrate_extension_identity_verified);
-<<<<<<< HEAD
     });
 
     step('verify error identities', async function () {
@@ -292,6 +279,7 @@
             );
         }
     });
+
     step('remove identities', async function () {
         // Alice remove all identities
         const [twitter_identity_removed, ethereum_identity_removed, substrate_identity_removed] =
@@ -303,58 +291,6 @@
 
         // Bob remove substrate identities
         const [substrate_extension_identity_removed] = (await removeIdentities(
-=======
-    });
-
-    step('verify error identities', async function () {
-        // verify same identities to one account
-        const resp_same_verify = (await verifyErrorIdentities(
-            context,
-            context.defaultSigner[0],
-            true,
-            [twitterIdentity, ethereumIdentity, substrateIdentity],
-            [twitterValidationData, ethereumValidationData, substrateValidationData]
-        )) as string[];
-
-        for (let k = 0; k < resp_same_verify.length; k++) {
-            const data = resp_same_verify[k];
-            assert.equal(
-                data,
-                'code not found',
-                'verify same identities to one account should fail with reason `code not found`'
-            );
-        }
-
-        //verify an identity to an account but it isn't created before
-        const resp_not_exist_verify = (await verifyErrorIdentities(
-            context,
-            context.defaultSigner[2],
-            true,
-            [twitterIdentity, ethereumIdentity, substrateIdentity],
-            [twitterValidationData, ethereumValidationData, substrateValidationData]
-        )) as string[];
-
-        for (let l = 0; l < resp_not_exist_verify.length; l++) {
-            const data = resp_not_exist_verify[l];
-            assert.equal(
-                data,
-                'code not found',
-                'verify nonexistent identity should fail with reason `code not found`'
-            );
-        }
-    });
-
-    step('remove identities', async function () {
-        // Alice remove all identities
-        const [twitter_identity_removed, ethereum_identity_removed, substrate_identity_removed] =
-            (await removeIdentities(context, context.defaultSigner[0], aesKey, true, [
-                twitterIdentity,
-                ethereumIdentity,
-                substrateIdentity,
-            ])) as IdentityGenericEvent[];
-
-        // Bob remove substrate identities
-        const [substrate_extension_identity_removed] = (await removeIdentities(
             context,
             context.defaultSigner[1],
             aesKey,
@@ -394,23 +330,10 @@
 
         // remove substrate identity
         const [substrate_identity_removed] = (await removeIdentities(
->>>>>>> da69b42b
             context,
             context.defaultSigner[1],
             aesKey,
             true,
-<<<<<<< HEAD
-            [substrateExtensionIdentity]
-        )) as IdentityGenericEvent[];
-
-        //Alice
-        assertIdentityRemoved(context.defaultSigner[0], twitter_identity_removed);
-        assertIdentityRemoved(context.defaultSigner[0], ethereum_identity_removed);
-        assertIdentityRemoved(context.defaultSigner[0], substrate_identity_removed);
-
-        // Bob
-        assertIdentityRemoved(context.defaultSigner[1], substrate_extension_identity_removed);
-=======
             [substrateIdentity]
         )) as IdentityGenericEvent[];
         assertIdentityRemoved(context.defaultSigner[0], substrate_identity_removed);
@@ -463,7 +386,6 @@
                 'remove twitter should fail with reason `IdentityNotExist`'
             );
         });
->>>>>>> da69b42b
     });
 
     step('remove error identities', async function () {
@@ -515,49 +437,6 @@
         for (let i = 0; i < resp_error_identities.length; i++) {
             const result = resp_error_identities[i];
             assert.equal(result, 'CreateIdentityHandlingFailed', 'result is not equal to CreateIdentityHandlingFailed');
-<<<<<<< HEAD
-        }
-    });
-});
-
-function assertIdentityCreated(signer: KeyringPair, identityEvent: IdentityGenericEvent | undefined) {
-    let idGraphExist = false;
-    if (identityEvent) {
-        for (let i = 0; i < identityEvent.idGraph.length; i++) {
-            if (JSON.stringify(identityEvent.idGraph[i][0]) == JSON.stringify(identityEvent.identity)) {
-                idGraphExist = true;
-                assert.isFalse(identityEvent.idGraph[i][1].is_verified, 'identity should not be verified');
-            }
-        }
-    }
-    assert.isTrue(idGraphExist, 'id_graph should exist');
-    assert.equal(identityEvent?.who, u8aToHex(signer.addressRaw), 'check caller error');
-}
-
-function assertIdentityVerified(signer: KeyringPair, identityEvent: IdentityGenericEvent | undefined) {
-    let idGraphExist = false;
-
-    if (identityEvent) {
-        for (let i = 0; i < identityEvent.idGraph.length; i++) {
-            if (JSON.stringify(identityEvent.idGraph[i][0]) == JSON.stringify(identityEvent.identity)) {
-                idGraphExist = true;
-                assert.isTrue(identityEvent.idGraph[i][1].is_verified, 'identity should be verified');
-            }
-        }
-    }
-    assert.isTrue(idGraphExist, 'id_graph should exist');
-    assert.equal(identityEvent?.who, u8aToHex(signer.addressRaw), 'check caller error');
-}
-
-function assertIdentityRemoved(signer: KeyringPair, identityEvent: IdentityGenericEvent | undefined) {
-    let idGraphExist = false;
-    if (identityEvent) {
-        for (let i = 0; i < identityEvent.idGraph.length; i++) {
-            if (JSON.stringify(identityEvent.idGraph[i][0]) == JSON.stringify(identityEvent.identity)) {
-                idGraphExist = true;
-            }
-=======
->>>>>>> da69b42b
         }
     });
 });