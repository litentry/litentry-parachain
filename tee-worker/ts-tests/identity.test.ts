<<<<<<< HEAD
import {describeLitentry, generateVerificationMessage,} from './utils'
import {hexToU8a, u8aToHex} from "@polkadot/util";
import {createIdentity, setUserShieldingKey, removeIdentity, verifyIdentity} from "./indirect_calls";
import {step} from "mocha-steps";
import {assert} from "chai";
import {LitentryIdentity, LitentryValidationData} from "./type-definitions";


=======
import { describeLitentry, generateVerificationMessage, getMessage } from "./utils";
import { hexToU8a, u8aToHex } from "@polkadot/util";
import {
    linkIdentity,
    setUserShieldingKey,
    unlinkIdentity,
    verifyIdentity,
} from "./indirect_calls";
import { step } from "mocha-steps";
import { assert } from "chai";
import { LitentryIdentity, LitentryValidationData } from "./type-definitions";
import { Sign } from "./web3/functions";
>>>>>>> 1c6980e9
const twitterIdentity = <LitentryIdentity>{
    handle: {
        PlainString: `0x${Buffer.from("mock_user", "utf8").toString("hex")}`,
    },
    web_type: {
        Web2Identity: "Twitter",
    },
};

const twitterValidationData = <LitentryValidationData>{
    Web2Validation: {
        Twitter: {
            tweet_id: `0x${Buffer.from("100", "utf8").toString("hex")}`,
        },
    },
};

const discordIdentity = <LitentryIdentity>{
    handle: {
        PlainString: `0x${Buffer.from("859641379851337798", "utf8").toString("hex")}`,
    },
    web_type: {
        Web2Identity: "Discord",
    },
};

const discordValidationData = <LitentryValidationData>{
    Web2Validation: {
        Discord: {
            channel_id: `0x${Buffer.from("919848392035794945", "utf8").toString("hex")}`,
            guild_id: `0x${Buffer.from("919848390156767232", "utf8").toString("hex")}`,
            message_id: `0x${Buffer.from("859641379851337798", "utf8").toString("hex")}`,
        },
    },
};

describeLitentry("Test Identity", (context) => {
    const aesKey = "0x22fc82db5b606998ad45099b7978b5b4f9dd4ea6017e57370ac56141caaabd12";

    step("set user shielding key", async function () {
        //get signature
        // const message = getMessage(context.defaultSigner.address, "polkadot-js");
        // const signature = await Sign(message, context.defaultSigner);

        const who = await setUserShieldingKey(context, context.defaultSigner, aesKey, true);
        assert.equal(who, u8aToHex(context.defaultSigner.addressRaw), "check caller error");
    });

<<<<<<< HEAD
    step('create twitter identity', async function () {
        const r = await createIdentity(context, context.defaultSigner, aesKey, true, twitterIdentity)
=======
    step("link twitter identity", async function () {
        const r = await linkIdentity(context, context.defaultSigner, aesKey, true, twitterIdentity);
>>>>>>> 1c6980e9
        if (r) {
            const [_who, challengeCode] = r;
            console.log("challengeCode: ", challengeCode);
            const msg = generateVerificationMessage(
                context,
                hexToU8a(challengeCode),
                context.defaultSigner.addressRaw,
                twitterIdentity
            );
            console.log("post verification msg to twitter: ", msg);
            assert.isNotEmpty(challengeCode, "challengeCode empty");
        }
    });

    step("verify twitter identity", async function () {
        const who = await verifyIdentity(
            context,
            context.defaultSigner,
            aesKey,
            true,
            twitterIdentity,
            twitterValidationData
        );
        assert.equal(who, u8aToHex(context.defaultSigner.addressRaw), "check caller error");
    });

<<<<<<< HEAD
    step('remove identity', async function () {
        const who = await removeIdentity(context, context.defaultSigner, aesKey, true, twitterIdentity)
        assert.equal(who, u8aToHex(context.defaultSigner.addressRaw), "check caller error")
    })
=======
    step("unlink identity", async function () {
        const who = await unlinkIdentity(
            context,
            context.defaultSigner,
            aesKey,
            true,
            twitterIdentity
        );
        assert.equal(who, u8aToHex(context.defaultSigner.addressRaw), "check caller error");
    });
>>>>>>> 1c6980e9
});<|MERGE_RESOLUTION|>--- conflicted
+++ resolved
@@ -1,13 +1,3 @@
-<<<<<<< HEAD
-import {describeLitentry, generateVerificationMessage,} from './utils'
-import {hexToU8a, u8aToHex} from "@polkadot/util";
-import {createIdentity, setUserShieldingKey, removeIdentity, verifyIdentity} from "./indirect_calls";
-import {step} from "mocha-steps";
-import {assert} from "chai";
-import {LitentryIdentity, LitentryValidationData} from "./type-definitions";
-
-
-=======
 import { describeLitentry, generateVerificationMessage, getMessage } from "./utils";
 import { hexToU8a, u8aToHex } from "@polkadot/util";
 import {
@@ -20,7 +10,6 @@
 import { assert } from "chai";
 import { LitentryIdentity, LitentryValidationData } from "./type-definitions";
 import { Sign } from "./web3/functions";
->>>>>>> 1c6980e9
 const twitterIdentity = <LitentryIdentity>{
     handle: {
         PlainString: `0x${Buffer.from("mock_user", "utf8").toString("hex")}`,
@@ -69,13 +58,8 @@
         assert.equal(who, u8aToHex(context.defaultSigner.addressRaw), "check caller error");
     });
 
-<<<<<<< HEAD
-    step('create twitter identity', async function () {
-        const r = await createIdentity(context, context.defaultSigner, aesKey, true, twitterIdentity)
-=======
     step("link twitter identity", async function () {
-        const r = await linkIdentity(context, context.defaultSigner, aesKey, true, twitterIdentity);
->>>>>>> 1c6980e9
+        const r = await createIdentity(context, context.defaultSigner, aesKey, true, twitterIdentity);
         if (r) {
             const [_who, challengeCode] = r;
             console.log("challengeCode: ", challengeCode);
@@ -102,14 +86,8 @@
         assert.equal(who, u8aToHex(context.defaultSigner.addressRaw), "check caller error");
     });
 
-<<<<<<< HEAD
-    step('remove identity', async function () {
-        const who = await removeIdentity(context, context.defaultSigner, aesKey, true, twitterIdentity)
-        assert.equal(who, u8aToHex(context.defaultSigner.addressRaw), "check caller error")
-    })
-=======
     step("unlink identity", async function () {
-        const who = await unlinkIdentity(
+        const who = await removeIdentity(
             context,
             context.defaultSigner,
             aesKey,
@@ -118,5 +96,4 @@
         );
         assert.equal(who, u8aToHex(context.defaultSigner.addressRaw), "check caller error");
     });
->>>>>>> 1c6980e9
 });