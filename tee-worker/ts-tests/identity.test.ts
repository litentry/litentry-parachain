--- conflicted
+++ resolved
@@ -98,22 +98,16 @@
             'identityManagement',
             ['UserShieldingKeySet']
         );
-<<<<<<< HEAD
         const [alice, bob] = (await handleIdentityEvents(
             context,
             aesKey,
             resp_events,
             'UserShieldingKeySet'
         )) as IdentityGenericEvent[];
+        await sleep(6000);
+
         await assertInitialIDGraphCreated(context, context.substrateWallet.alice, alice);
         await assertInitialIDGraphCreated(context, context.substrateWallet.bob, bob);
-=======
-        await sleep(6000);
-
-        const [alice, bob] = await handleIdentityEvents(context, aesKey, resp_events, 'UserShieldingKeySet');
-        await assertInitialIDGraphCreated(context.api, context.substrateWallet.alice, alice);
-        await assertInitialIDGraphCreated(context.api, context.substrateWallet.bob, bob);
->>>>>>> 48f097e4
     });
 
     step('check user shielding key from sidechain storage after setUserShieldingKey', async function () {
