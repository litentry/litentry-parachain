--- conflicted
+++ resolved
@@ -1,9 +1,5 @@
 import { describeLitentry, generateVerificationMessage, getMessage, listenEncryptedEvents } from './utils';
-<<<<<<< HEAD
-import { hexToU8a, u8aToHex } from '@polkadot/util';
-=======
 import { hexToU8a, u8aConcat, u8aToHex, u8aToU8a, stringToU8a } from '@polkadot/util';
->>>>>>> 2fc7dac1
 import { createIdentity, setUserShieldingKey, removeIdentity, verifyIdentity } from './indirect_calls';
 import { step } from 'mocha-steps';
 import { assert } from 'chai';
@@ -226,11 +222,10 @@
         // create substrate identity again
         const resp_substrate = await createIdentity(context, context.defaultSigner, aesKey, true, substrateIdentity);
         if (resp_substrate) {
-            const [_who, challengeCode] = resp_substrate;
-            console.log('substrateIdentity challengeCode: ', challengeCode);
-            const msg = generateVerificationMessage(
-                context,
-                hexToU8a(challengeCode),
+            console.log('substrateIdentity challengeCode: ', resp_substrate.challengeCode);
+            const msg = generateVerificationMessage(
+                context,
+                hexToU8a(resp_substrate.challengeCode),
                 context.defaultSigner.addressRaw,
                 substrateIdentity
             );
@@ -242,7 +237,7 @@
                 u8aConcat(stringToU8a('<Bytes>'), u8aToU8a(msg), stringToU8a('</Bytes>'))
             );
             substrateValidationData!.Web3Validation!.Substrate!.signature!.Sr25519 = u8aToHex(signature_substrate);
-            assert.isNotEmpty(challengeCode, 'challengeCode empty');
+            assert.isNotEmpty(resp_substrate.challengeCode, 'challengeCode empty');
         }
         //verify substrate identity
         const substrate_identity_verified = await verifyIdentity(
