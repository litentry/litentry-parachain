--- conflicted
+++ resolved
@@ -160,13 +160,7 @@
             [context.substrateWallet.alice.addressRaw],
             [twitterIdentity],
             3,
-<<<<<<< HEAD
-            'twitter',
-            context.substrateWallet.alice,
-            []
-=======
             'twitter'
->>>>>>> 501c8d6d
         );
 
         const evmValidations = await buildValidations(
@@ -185,12 +179,7 @@
             [eveSubstrateIdentity],
             5,
             'substrate',
-<<<<<<< HEAD
-            context.substrateWallet.alice,
-            []
-=======
             context.substrateWallet.eve
->>>>>>> 501c8d6d
         );
 
         eveValidations = [...twitterValidations, ...evmValidations, ...eveSubstrateValidations];
