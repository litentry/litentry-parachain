--- conflicted
+++ resolved
@@ -53,15 +53,9 @@
                 balance_shield: '(LitentryMultiAddress, AccountId, Balance)',
                 set_user_shielding_key: '(LitentryMultiAddress, LitentryMultiAddress, UserShieldingKeyType, H256)',
                 link_identity:
-<<<<<<< HEAD
                     '(LitentryMultiAddress, LitentryMultiAddress, LitentryIdentity, LitentryValidationData, UserShieldingKeyNonceType, H256)',
                 remove_identity: '(LitentryMultiAddress, LitentryMultiAddress, LitentryIdentity, H256)',
-                request_vc: '(LitentryMultiAddress, LitentryMultiAddress, Assertion, u32, H256)',
-=======
-                    '(AccountId, AccountId, LitentryIdentity, LitentryValidationData, UserShieldingKeyNonceType, H256)',
-                remove_identity: '(AccountId, AccountId, LitentryIdentity, H256)',
-                request_vc: '(AccountId, AccountId, Assertion, H256)',
->>>>>>> a7a459b8
+                request_vc: '(LitentryMultiAddress, LitentryMultiAddress, Assertion, H256)',
             },
         },
         UserShieldingKeyType: '[u8; 32]',
