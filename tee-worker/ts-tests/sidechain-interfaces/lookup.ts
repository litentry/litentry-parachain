// Auto-generated via `yarn polkadot-types-from-defs`, do not edit
/* eslint-disable */

/* eslint-disable sort-keys */

export default {
    /**
     * Lookup3: frame_system::AccountInfo<Index, pallet_balances::AccountData<Balance>>
     **/
    FrameSystemAccountInfo: {
        nonce: 'u32',
        consumers: 'u32',
        providers: 'u32',
        sufficients: 'u32',
        data: 'PalletBalancesAccountData',
    },
    /**
     * Lookup5: pallet_balances::AccountData<Balance>
     **/
    PalletBalancesAccountData: {
        free: 'u128',
        reserved: 'u128',
        miscFrozen: 'u128',
        feeFrozen: 'u128',
    },
    /**
     * Lookup7: frame_support::dispatch::PerDispatchClass<sp_weights::weight_v2::Weight>
     **/
    FrameSupportDispatchPerDispatchClassWeight: {
        normal: 'SpWeightsWeightV2Weight',
        operational: 'SpWeightsWeightV2Weight',
        mandatory: 'SpWeightsWeightV2Weight',
    },
    /**
     * Lookup8: sp_weights::weight_v2::Weight
     **/
    SpWeightsWeightV2Weight: {
        refTime: 'Compact<u64>',
        proofSize: 'Compact<u64>',
    },
    /**
     * Lookup13: sp_runtime::generic::digest::Digest
     **/
    SpRuntimeDigest: {
        logs: 'Vec<SpRuntimeDigestDigestItem>',
    },
    /**
     * Lookup15: sp_runtime::generic::digest::DigestItem
     **/
    SpRuntimeDigestDigestItem: {
        _enum: {
            Other: 'Bytes',
            __Unused1: 'Null',
            __Unused2: 'Null',
            __Unused3: 'Null',
            Consensus: '([u8;4],Bytes)',
            Seal: '([u8;4],Bytes)',
            PreRuntime: '([u8;4],Bytes)',
            __Unused7: 'Null',
            RuntimeEnvironmentUpdated: 'Null',
        },
    },
    /**
     * Lookup18: frame_system::EventRecord<ita_sgx_runtime::RuntimeEvent, primitive_types::H256>
     **/
    FrameSystemEventRecord: {
        phase: 'FrameSystemPhase',
        event: 'Event',
        topics: 'Vec<H256>',
    },
    /**
     * Lookup20: frame_system::pallet::Event<T>
     **/
    FrameSystemEvent: {
        _enum: {
            ExtrinsicSuccess: {
                dispatchInfo: 'FrameSupportDispatchDispatchInfo',
            },
            ExtrinsicFailed: {
                dispatchError: 'SpRuntimeDispatchError',
                dispatchInfo: 'FrameSupportDispatchDispatchInfo',
            },
            CodeUpdated: 'Null',
            NewAccount: {
                account: 'AccountId32',
            },
            KilledAccount: {
                account: 'AccountId32',
            },
            Remarked: {
                _alias: {
                    hash_: 'hash',
                },
                sender: 'AccountId32',
                hash_: 'H256',
            },
        },
    },
    /**
     * Lookup21: frame_support::dispatch::DispatchInfo
     **/
    FrameSupportDispatchDispatchInfo: {
        weight: 'SpWeightsWeightV2Weight',
        class: 'FrameSupportDispatchDispatchClass',
        paysFee: 'FrameSupportDispatchPays',
    },
    /**
     * Lookup22: frame_support::dispatch::DispatchClass
     **/
    FrameSupportDispatchDispatchClass: {
        _enum: ['Normal', 'Operational', 'Mandatory'],
    },
    /**
     * Lookup23: frame_support::dispatch::Pays
     **/
    FrameSupportDispatchPays: {
        _enum: ['Yes', 'No'],
    },
    /**
     * Lookup24: sp_runtime::DispatchError
     **/
    SpRuntimeDispatchError: {
        _enum: {
            Other: 'Null',
            CannotLookup: 'Null',
            BadOrigin: 'Null',
            Module: 'SpRuntimeModuleError',
            ConsumerRemaining: 'Null',
            NoProviders: 'Null',
            TooManyConsumers: 'Null',
            Token: 'SpRuntimeTokenError',
            Arithmetic: 'SpArithmeticArithmeticError',
            Transactional: 'SpRuntimeTransactionalError',
            Exhausted: 'Null',
            Corruption: 'Null',
            Unavailable: 'Null',
        },
    },
    /**
     * Lookup25: sp_runtime::ModuleError
     **/
    SpRuntimeModuleError: {
        index: 'u8',
        error: '[u8;4]',
    },
    /**
     * Lookup26: sp_runtime::TokenError
     **/
    SpRuntimeTokenError: {
        _enum: ['NoFunds', 'WouldDie', 'BelowMinimum', 'CannotCreate', 'UnknownAsset', 'Frozen', 'Unsupported'],
    },
    /**
     * Lookup27: sp_arithmetic::ArithmeticError
     **/
    SpArithmeticArithmeticError: {
        _enum: ['Underflow', 'Overflow', 'DivisionByZero'],
    },
    /**
     * Lookup28: sp_runtime::TransactionalError
     **/
    SpRuntimeTransactionalError: {
        _enum: ['LimitReached', 'NoLayer'],
    },
    /**
     * Lookup29: pallet_balances::pallet::Event<T, I>
     **/
    PalletBalancesEvent: {
        _enum: {
            Endowed: {
                account: 'AccountId32',
                freeBalance: 'u128',
            },
            DustLost: {
                account: 'AccountId32',
                amount: 'u128',
            },
            Transfer: {
                from: 'AccountId32',
                to: 'AccountId32',
                amount: 'u128',
            },
            BalanceSet: {
                who: 'AccountId32',
                free: 'u128',
                reserved: 'u128',
            },
            Reserved: {
                who: 'AccountId32',
                amount: 'u128',
            },
            Unreserved: {
                who: 'AccountId32',
                amount: 'u128',
            },
            ReserveRepatriated: {
                from: 'AccountId32',
                to: 'AccountId32',
                amount: 'u128',
                destinationStatus: 'FrameSupportTokensMiscBalanceStatus',
            },
            Deposit: {
                who: 'AccountId32',
                amount: 'u128',
            },
            Withdraw: {
                who: 'AccountId32',
                amount: 'u128',
            },
            Slashed: {
                who: 'AccountId32',
                amount: 'u128',
            },
        },
    },
    /**
     * Lookup30: frame_support::traits::tokens::misc::BalanceStatus
     **/
    FrameSupportTokensMiscBalanceStatus: {
        _enum: ['Free', 'Reserved'],
    },
    /**
     * Lookup31: pallet_transaction_payment::pallet::Event<T>
     **/
    PalletTransactionPaymentEvent: {
        _enum: {
            TransactionFeePaid: {
                who: 'AccountId32',
                actualFee: 'u128',
                tip: 'u128',
            },
        },
    },
    /**
     * Lookup32: pallet_sudo::pallet::Event<T>
     **/
    PalletSudoEvent: {
        _enum: {
            Sudid: {
                sudoResult: 'Result<Null, SpRuntimeDispatchError>',
            },
            KeyChanged: {
                oldSudoer: 'Option<AccountId32>',
            },
            SudoAsDone: {
                sudoResult: 'Result<Null, SpRuntimeDispatchError>',
            },
        },
    },
    /**
     * Lookup36: pallet_identity_management_tee::pallet::Event<T>
     **/
    PalletIdentityManagementTeeEvent: {
        _enum: {
            UserShieldingKeySet: {
                who: 'LitentryPrimitivesLitentryMultiAddress',
                key: '[u8;32]',
            },
            IdentityLinked: {
                who: 'LitentryPrimitivesLitentryMultiAddress',
                identity: 'LitentryPrimitivesIdentity',
            },
            IdentityRemoved: {
                who: 'LitentryPrimitivesLitentryMultiAddress',
                identity: 'LitentryPrimitivesIdentity',
            },
        },
    },
    /**
     * Lookup37: litentry_primitives::LitentryMultiAddress
     **/
    LitentryPrimitivesLitentryMultiAddress: {
        _enum: {
            Substrate: 'LitentryPrimitivesIdentityAddress32',
            Evm: 'LitentryPrimitivesIdentityAddress20',
        },
    },
    /**
     * Lookup38: litentry_primitives::identity::Address32
     **/
    LitentryPrimitivesIdentityAddress32: '[u8;32]',
    /**
     * Lookup39: litentry_primitives::identity::Address20
     **/
    LitentryPrimitivesIdentityAddress20: '[u8;20]',
    /**
     * Lookup41: litentry_primitives::identity::Identity
     **/
    LitentryPrimitivesIdentity: {
        _enum: {
            Twitter: 'Bytes',
            Discord: 'Bytes',
            Github: 'Bytes',
            Substrate: 'LitentryPrimitivesIdentityAddress32',
            Evm: 'LitentryPrimitivesIdentityAddress20',
        },
    },
    /**
<<<<<<< HEAD
     * Lookup42: litentry_primitives::identity::SubstrateNetwork
     **/
    LitentryPrimitivesIdentitySubstrateNetwork: {
        _enum: ['Polkadot', 'Kusama', 'Litentry', 'Litmus', 'LitentryRococo', 'Khala', 'TestNet'],
    },
    /**
     * Lookup43: litentry_primitives::identity::EvmNetwork
     **/
    LitentryPrimitivesIdentityEvmNetwork: {
        _enum: ['Ethereum', 'BSC'],
    },
    /**
     * Lookup44: litentry_primitives::identity::Web2Network
     **/
    LitentryPrimitivesIdentityWeb2Network: {
        _enum: ['Twitter', 'Discord', 'Github'],
    },
    /**
     * Lookup46: frame_system::Phase
=======
     * Lookup39: litentry_primitives::identity::Address32
     **/
    LitentryPrimitivesIdentityAddress32: '[u8;32]',
    /**
     * Lookup40: litentry_primitives::identity::Address20
     **/
    LitentryPrimitivesIdentityAddress20: '[u8;20]',
    /**
     * Lookup42: frame_system::Phase
>>>>>>> 501c8d6d
     **/
    FrameSystemPhase: {
        _enum: {
            ApplyExtrinsic: 'u32',
            Finalization: 'Null',
            Initialization: 'Null',
        },
    },
    /**
<<<<<<< HEAD
     * Lookup50: frame_system::LastRuntimeUpgradeInfo
=======
     * Lookup46: frame_system::LastRuntimeUpgradeInfo
>>>>>>> 501c8d6d
     **/
    FrameSystemLastRuntimeUpgradeInfo: {
        specVersion: 'Compact<u32>',
        specName: 'Text',
    },
    /**
<<<<<<< HEAD
     * Lookup54: frame_system::pallet::Call<T>
=======
     * Lookup50: frame_system::pallet::Call<T>
>>>>>>> 501c8d6d
     **/
    FrameSystemCall: {
        _enum: {
            remark: {
                remark: 'Bytes',
            },
            set_heap_pages: {
                pages: 'u64',
            },
            set_code: {
                code: 'Bytes',
            },
            set_code_without_checks: {
                code: 'Bytes',
            },
            set_storage: {
                items: 'Vec<(Bytes,Bytes)>',
            },
            kill_storage: {
                _alias: {
                    keys_: 'keys',
                },
                keys_: 'Vec<Bytes>',
            },
            kill_prefix: {
                prefix: 'Bytes',
                subkeys: 'u32',
            },
            remark_with_event: {
                remark: 'Bytes',
            },
        },
    },
    /**
<<<<<<< HEAD
     * Lookup58: frame_system::limits::BlockWeights
=======
     * Lookup54: frame_system::limits::BlockWeights
>>>>>>> 501c8d6d
     **/
    FrameSystemLimitsBlockWeights: {
        baseBlock: 'SpWeightsWeightV2Weight',
        maxBlock: 'SpWeightsWeightV2Weight',
        perClass: 'FrameSupportDispatchPerDispatchClassWeightsPerClass',
    },
    /**
<<<<<<< HEAD
     * Lookup59: frame_support::dispatch::PerDispatchClass<frame_system::limits::WeightsPerClass>
=======
     * Lookup55: frame_support::dispatch::PerDispatchClass<frame_system::limits::WeightsPerClass>
>>>>>>> 501c8d6d
     **/
    FrameSupportDispatchPerDispatchClassWeightsPerClass: {
        normal: 'FrameSystemLimitsWeightsPerClass',
        operational: 'FrameSystemLimitsWeightsPerClass',
        mandatory: 'FrameSystemLimitsWeightsPerClass',
    },
    /**
<<<<<<< HEAD
     * Lookup60: frame_system::limits::WeightsPerClass
=======
     * Lookup56: frame_system::limits::WeightsPerClass
>>>>>>> 501c8d6d
     **/
    FrameSystemLimitsWeightsPerClass: {
        baseExtrinsic: 'SpWeightsWeightV2Weight',
        maxExtrinsic: 'Option<SpWeightsWeightV2Weight>',
        maxTotal: 'Option<SpWeightsWeightV2Weight>',
        reserved: 'Option<SpWeightsWeightV2Weight>',
    },
    /**
<<<<<<< HEAD
     * Lookup62: frame_system::limits::BlockLength
=======
     * Lookup58: frame_system::limits::BlockLength
>>>>>>> 501c8d6d
     **/
    FrameSystemLimitsBlockLength: {
        max: 'FrameSupportDispatchPerDispatchClassU32',
    },
    /**
<<<<<<< HEAD
     * Lookup63: frame_support::dispatch::PerDispatchClass<T>
=======
     * Lookup59: frame_support::dispatch::PerDispatchClass<T>
>>>>>>> 501c8d6d
     **/
    FrameSupportDispatchPerDispatchClassU32: {
        normal: 'u32',
        operational: 'u32',
        mandatory: 'u32',
    },
    /**
<<<<<<< HEAD
     * Lookup64: sp_weights::RuntimeDbWeight
=======
     * Lookup60: sp_weights::RuntimeDbWeight
>>>>>>> 501c8d6d
     **/
    SpWeightsRuntimeDbWeight: {
        read: 'u64',
        write: 'u64',
    },
    /**
<<<<<<< HEAD
     * Lookup65: sp_version::RuntimeVersion
=======
     * Lookup61: sp_version::RuntimeVersion
>>>>>>> 501c8d6d
     **/
    SpVersionRuntimeVersion: {
        specName: 'Text',
        implName: 'Text',
        authoringVersion: 'u32',
        specVersion: 'u32',
        implVersion: 'u32',
        apis: 'Vec<([u8;8],u32)>',
        transactionVersion: 'u32',
        stateVersion: 'u8',
    },
    /**
<<<<<<< HEAD
     * Lookup71: frame_system::pallet::Error<T>
=======
     * Lookup67: frame_system::pallet::Error<T>
>>>>>>> 501c8d6d
     **/
    FrameSystemError: {
        _enum: [
            'InvalidSpecName',
            'SpecVersionNeedsToIncrease',
            'FailedToExtractRuntimeVersion',
            'NonDefaultComposite',
            'NonZeroRefCount',
            'CallFiltered',
        ],
    },
    /**
<<<<<<< HEAD
     * Lookup72: pallet_timestamp::pallet::Call<T>
=======
     * Lookup68: pallet_timestamp::pallet::Call<T>
>>>>>>> 501c8d6d
     **/
    PalletTimestampCall: {
        _enum: {
            set: {
                now: 'Compact<u64>',
            },
        },
    },
    /**
<<<<<<< HEAD
     * Lookup74: pallet_balances::BalanceLock<Balance>
=======
     * Lookup70: pallet_balances::BalanceLock<Balance>
>>>>>>> 501c8d6d
     **/
    PalletBalancesBalanceLock: {
        id: '[u8;8]',
        amount: 'u128',
        reasons: 'PalletBalancesReasons',
    },
    /**
<<<<<<< HEAD
     * Lookup75: pallet_balances::Reasons
=======
     * Lookup71: pallet_balances::Reasons
>>>>>>> 501c8d6d
     **/
    PalletBalancesReasons: {
        _enum: ['Fee', 'Misc', 'All'],
    },
    /**
<<<<<<< HEAD
     * Lookup78: pallet_balances::ReserveData<ReserveIdentifier, Balance>
=======
     * Lookup74: pallet_balances::ReserveData<ReserveIdentifier, Balance>
>>>>>>> 501c8d6d
     **/
    PalletBalancesReserveData: {
        id: '[u8;8]',
        amount: 'u128',
    },
    /**
<<<<<<< HEAD
     * Lookup80: pallet_balances::pallet::Call<T, I>
=======
     * Lookup76: pallet_balances::pallet::Call<T, I>
>>>>>>> 501c8d6d
     **/
    PalletBalancesCall: {
        _enum: {
            transfer: {
                dest: 'MultiAddress',
                value: 'Compact<u128>',
            },
            set_balance: {
                who: 'MultiAddress',
                newFree: 'Compact<u128>',
                newReserved: 'Compact<u128>',
            },
            force_transfer: {
                source: 'MultiAddress',
                dest: 'MultiAddress',
                value: 'Compact<u128>',
            },
            transfer_keep_alive: {
                dest: 'MultiAddress',
                value: 'Compact<u128>',
            },
            transfer_all: {
                dest: 'MultiAddress',
                keepAlive: 'bool',
            },
            force_unreserve: {
                who: 'MultiAddress',
                amount: 'u128',
            },
        },
    },
    /**
<<<<<<< HEAD
     * Lookup84: pallet_balances::pallet::Error<T, I>
=======
     * Lookup80: pallet_balances::pallet::Error<T, I>
>>>>>>> 501c8d6d
     **/
    PalletBalancesError: {
        _enum: [
            'VestingBalance',
            'LiquidityRestrictions',
            'InsufficientBalance',
            'ExistentialDeposit',
            'KeepAlive',
            'ExistingVestingSchedule',
            'DeadAccount',
            'TooManyReserves',
        ],
    },
    /**
<<<<<<< HEAD
     * Lookup86: pallet_transaction_payment::Releases
=======
     * Lookup82: pallet_transaction_payment::Releases
>>>>>>> 501c8d6d
     **/
    PalletTransactionPaymentReleases: {
        _enum: ['V1Ancient', 'V2'],
    },
    /**
<<<<<<< HEAD
     * Lookup87: pallet_sudo::pallet::Call<T>
=======
     * Lookup83: pallet_sudo::pallet::Call<T>
>>>>>>> 501c8d6d
     **/
    PalletSudoCall: {
        _enum: {
            sudo: {
                call: 'Call',
            },
            sudo_unchecked_weight: {
                call: 'Call',
                weight: 'SpWeightsWeightV2Weight',
            },
            set_key: {
                _alias: {
                    new_: 'new',
                },
                new_: 'MultiAddress',
            },
            sudo_as: {
                who: 'MultiAddress',
                call: 'Call',
            },
        },
    },
    /**
<<<<<<< HEAD
     * Lookup89: pallet_parentchain::pallet::Call<T>
=======
     * Lookup85: pallet_parentchain::pallet::Call<T>
>>>>>>> 501c8d6d
     **/
    PalletParentchainCall: {
        _enum: {
            set_block: {
                header: 'SpRuntimeHeader',
            },
        },
    },
    /**
<<<<<<< HEAD
     * Lookup90: sp_runtime::generic::header::Header<Number, sp_runtime::traits::BlakeTwo256>
=======
     * Lookup86: sp_runtime::generic::header::Header<Number, sp_runtime::traits::BlakeTwo256>
>>>>>>> 501c8d6d
     **/
    SpRuntimeHeader: {
        parentHash: 'H256',
        number: 'Compact<u32>',
        stateRoot: 'H256',
        extrinsicsRoot: 'H256',
        digest: 'SpRuntimeDigest',
    },
    /**
<<<<<<< HEAD
     * Lookup91: sp_runtime::traits::BlakeTwo256
     **/
    SpRuntimeBlakeTwo256: 'Null',
    /**
     * Lookup92: pallet_identity_management_tee::pallet::Call<T>
=======
     * Lookup87: sp_runtime::traits::BlakeTwo256
     **/
    SpRuntimeBlakeTwo256: 'Null',
    /**
     * Lookup88: pallet_identity_management_tee::pallet::Call<T>
>>>>>>> 501c8d6d
     **/
    PalletIdentityManagementTeeCall: {
        _enum: {
            set_user_shielding_key: {
                who: 'LitentryPrimitivesLitentryMultiAddress',
                key: '[u8;32]',
            },
            link_identity: {
                who: 'LitentryPrimitivesLitentryMultiAddress',
                identity: 'LitentryPrimitivesIdentity',
                web3networks: 'Vec<CorePrimitivesNetworkWeb3Network>',
            },
            remove_identity: {
                who: 'LitentryPrimitivesLitentryMultiAddress',
                identity: 'LitentryPrimitivesIdentity',
            },
        },
    },
    /**
<<<<<<< HEAD
     * Lookup93: pallet_sudo::pallet::Error<T>
=======
     * Lookup90: core_primitives::network::Web3Network
     **/
    CorePrimitivesNetworkWeb3Network: {
        _enum: [
            'Polkadot',
            'Kusama',
            'Litentry',
            'Litmus',
            'LitentryRococo',
            'Khala',
            'SubstrateTestnet',
            'Ethereum',
            'Polygon',
            'BSC',
        ],
    },
    /**
     * Lookup92: pallet_sudo::pallet::Error<T>
>>>>>>> 501c8d6d
     **/
    PalletSudoError: {
        _enum: ['RequireSudo'],
    },
    /**
     * Lookup95: pallet_identity_management_tee::identity_context::IdentityContext<T>
     **/
    PalletIdentityManagementTeeIdentityContext: {
        linkBlock: 'u32',
        web3networks: 'Vec<CorePrimitivesNetworkWeb3Network>',
        status: 'PalletIdentityManagementTeeIdentityContextIdentityStatus',
    },
    /**
     * Lookup96: pallet_identity_management_tee::identity_context::IdentityStatus
     **/
    PalletIdentityManagementTeeIdentityContextIdentityStatus: {
        _enum: ['Active', 'Inactive'],
    },
    /**
     * Lookup97: pallet_identity_management_tee::pallet::Error<T>
     **/
    PalletIdentityManagementTeeError: {
        _enum: [
            'IdentityAlreadyLinked',
            'IdentityNotExist',
            'LinkPrimeIdentityDisallowed',
            'RemovePrimeIdentityDisallowed',
            'IDGraphLenLimitReached',
            'Web3NetworkLenLimitReached',
        ],
    },
    /**
     * Lookup99: sp_runtime::MultiSignature
     **/
    SpRuntimeMultiSignature: {
        _enum: {
            Ed25519: 'SpCoreEd25519Signature',
            Sr25519: 'SpCoreSr25519Signature',
            Ecdsa: 'SpCoreEcdsaSignature',
        },
    },
    /**
     * Lookup100: sp_core::ed25519::Signature
     **/
    SpCoreEd25519Signature: '[u8;64]',
    /**
     * Lookup102: sp_core::sr25519::Signature
     **/
    SpCoreSr25519Signature: '[u8;64]',
    /**
     * Lookup103: sp_core::ecdsa::Signature
     **/
    SpCoreEcdsaSignature: '[u8;65]',
    /**
     * Lookup106: frame_system::extensions::check_non_zero_sender::CheckNonZeroSender<T>
     **/
    FrameSystemExtensionsCheckNonZeroSender: 'Null',
    /**
     * Lookup107: frame_system::extensions::check_spec_version::CheckSpecVersion<T>
     **/
    FrameSystemExtensionsCheckSpecVersion: 'Null',
    /**
     * Lookup108: frame_system::extensions::check_tx_version::CheckTxVersion<T>
     **/
    FrameSystemExtensionsCheckTxVersion: 'Null',
    /**
     * Lookup109: frame_system::extensions::check_genesis::CheckGenesis<T>
     **/
    FrameSystemExtensionsCheckGenesis: 'Null',
    /**
     * Lookup112: frame_system::extensions::check_nonce::CheckNonce<T>
     **/
    FrameSystemExtensionsCheckNonce: 'Compact<u32>',
    /**
     * Lookup113: frame_system::extensions::check_weight::CheckWeight<T>
     **/
    FrameSystemExtensionsCheckWeight: 'Null',
    /**
     * Lookup114: pallet_transaction_payment::ChargeTransactionPayment<T>
     **/
    PalletTransactionPaymentChargeTransactionPayment: 'Compact<u128>',
    /**
     * Lookup115: ita_sgx_runtime::Runtime
     **/
    ItaSgxRuntimeRuntime: 'Null',
};<|MERGE_RESOLUTION|>--- conflicted
+++ resolved
@@ -295,37 +295,7 @@
         },
     },
     /**
-<<<<<<< HEAD
-     * Lookup42: litentry_primitives::identity::SubstrateNetwork
-     **/
-    LitentryPrimitivesIdentitySubstrateNetwork: {
-        _enum: ['Polkadot', 'Kusama', 'Litentry', 'Litmus', 'LitentryRococo', 'Khala', 'TestNet'],
-    },
-    /**
-     * Lookup43: litentry_primitives::identity::EvmNetwork
-     **/
-    LitentryPrimitivesIdentityEvmNetwork: {
-        _enum: ['Ethereum', 'BSC'],
-    },
-    /**
-     * Lookup44: litentry_primitives::identity::Web2Network
-     **/
-    LitentryPrimitivesIdentityWeb2Network: {
-        _enum: ['Twitter', 'Discord', 'Github'],
-    },
-    /**
-     * Lookup46: frame_system::Phase
-=======
-     * Lookup39: litentry_primitives::identity::Address32
-     **/
-    LitentryPrimitivesIdentityAddress32: '[u8;32]',
-    /**
-     * Lookup40: litentry_primitives::identity::Address20
-     **/
-    LitentryPrimitivesIdentityAddress20: '[u8;20]',
-    /**
-     * Lookup42: frame_system::Phase
->>>>>>> 501c8d6d
+     * Lookup43: frame_system::Phase
      **/
     FrameSystemPhase: {
         _enum: {
@@ -335,22 +305,14 @@
         },
     },
     /**
-<<<<<<< HEAD
-     * Lookup50: frame_system::LastRuntimeUpgradeInfo
-=======
-     * Lookup46: frame_system::LastRuntimeUpgradeInfo
->>>>>>> 501c8d6d
+     * Lookup47: frame_system::LastRuntimeUpgradeInfo
      **/
     FrameSystemLastRuntimeUpgradeInfo: {
         specVersion: 'Compact<u32>',
         specName: 'Text',
     },
     /**
-<<<<<<< HEAD
-     * Lookup54: frame_system::pallet::Call<T>
-=======
-     * Lookup50: frame_system::pallet::Call<T>
->>>>>>> 501c8d6d
+     * Lookup51: frame_system::pallet::Call<T>
      **/
     FrameSystemCall: {
         _enum: {
@@ -385,11 +347,7 @@
         },
     },
     /**
-<<<<<<< HEAD
-     * Lookup58: frame_system::limits::BlockWeights
-=======
-     * Lookup54: frame_system::limits::BlockWeights
->>>>>>> 501c8d6d
+     * Lookup55: frame_system::limits::BlockWeights
      **/
     FrameSystemLimitsBlockWeights: {
         baseBlock: 'SpWeightsWeightV2Weight',
@@ -397,11 +355,7 @@
         perClass: 'FrameSupportDispatchPerDispatchClassWeightsPerClass',
     },
     /**
-<<<<<<< HEAD
-     * Lookup59: frame_support::dispatch::PerDispatchClass<frame_system::limits::WeightsPerClass>
-=======
-     * Lookup55: frame_support::dispatch::PerDispatchClass<frame_system::limits::WeightsPerClass>
->>>>>>> 501c8d6d
+     * Lookup56: frame_support::dispatch::PerDispatchClass<frame_system::limits::WeightsPerClass>
      **/
     FrameSupportDispatchPerDispatchClassWeightsPerClass: {
         normal: 'FrameSystemLimitsWeightsPerClass',
@@ -409,11 +363,7 @@
         mandatory: 'FrameSystemLimitsWeightsPerClass',
     },
     /**
-<<<<<<< HEAD
-     * Lookup60: frame_system::limits::WeightsPerClass
-=======
-     * Lookup56: frame_system::limits::WeightsPerClass
->>>>>>> 501c8d6d
+     * Lookup57: frame_system::limits::WeightsPerClass
      **/
     FrameSystemLimitsWeightsPerClass: {
         baseExtrinsic: 'SpWeightsWeightV2Weight',
@@ -422,21 +372,13 @@
         reserved: 'Option<SpWeightsWeightV2Weight>',
     },
     /**
-<<<<<<< HEAD
-     * Lookup62: frame_system::limits::BlockLength
-=======
-     * Lookup58: frame_system::limits::BlockLength
->>>>>>> 501c8d6d
+     * Lookup59: frame_system::limits::BlockLength
      **/
     FrameSystemLimitsBlockLength: {
         max: 'FrameSupportDispatchPerDispatchClassU32',
     },
     /**
-<<<<<<< HEAD
-     * Lookup63: frame_support::dispatch::PerDispatchClass<T>
-=======
-     * Lookup59: frame_support::dispatch::PerDispatchClass<T>
->>>>>>> 501c8d6d
+     * Lookup60: frame_support::dispatch::PerDispatchClass<T>
      **/
     FrameSupportDispatchPerDispatchClassU32: {
         normal: 'u32',
@@ -444,22 +386,14 @@
         mandatory: 'u32',
     },
     /**
-<<<<<<< HEAD
-     * Lookup64: sp_weights::RuntimeDbWeight
-=======
-     * Lookup60: sp_weights::RuntimeDbWeight
->>>>>>> 501c8d6d
+     * Lookup61: sp_weights::RuntimeDbWeight
      **/
     SpWeightsRuntimeDbWeight: {
         read: 'u64',
         write: 'u64',
     },
     /**
-<<<<<<< HEAD
-     * Lookup65: sp_version::RuntimeVersion
-=======
-     * Lookup61: sp_version::RuntimeVersion
->>>>>>> 501c8d6d
+     * Lookup62: sp_version::RuntimeVersion
      **/
     SpVersionRuntimeVersion: {
         specName: 'Text',
@@ -472,11 +406,7 @@
         stateVersion: 'u8',
     },
     /**
-<<<<<<< HEAD
-     * Lookup71: frame_system::pallet::Error<T>
-=======
-     * Lookup67: frame_system::pallet::Error<T>
->>>>>>> 501c8d6d
+     * Lookup68: frame_system::pallet::Error<T>
      **/
     FrameSystemError: {
         _enum: [
@@ -489,11 +419,7 @@
         ],
     },
     /**
-<<<<<<< HEAD
-     * Lookup72: pallet_timestamp::pallet::Call<T>
-=======
-     * Lookup68: pallet_timestamp::pallet::Call<T>
->>>>>>> 501c8d6d
+     * Lookup69: pallet_timestamp::pallet::Call<T>
      **/
     PalletTimestampCall: {
         _enum: {
@@ -503,11 +429,7 @@
         },
     },
     /**
-<<<<<<< HEAD
-     * Lookup74: pallet_balances::BalanceLock<Balance>
-=======
-     * Lookup70: pallet_balances::BalanceLock<Balance>
->>>>>>> 501c8d6d
+     * Lookup71: pallet_balances::BalanceLock<Balance>
      **/
     PalletBalancesBalanceLock: {
         id: '[u8;8]',
@@ -515,32 +437,20 @@
         reasons: 'PalletBalancesReasons',
     },
     /**
-<<<<<<< HEAD
-     * Lookup75: pallet_balances::Reasons
-=======
-     * Lookup71: pallet_balances::Reasons
->>>>>>> 501c8d6d
+     * Lookup72: pallet_balances::Reasons
      **/
     PalletBalancesReasons: {
         _enum: ['Fee', 'Misc', 'All'],
     },
     /**
-<<<<<<< HEAD
-     * Lookup78: pallet_balances::ReserveData<ReserveIdentifier, Balance>
-=======
-     * Lookup74: pallet_balances::ReserveData<ReserveIdentifier, Balance>
->>>>>>> 501c8d6d
+     * Lookup75: pallet_balances::ReserveData<ReserveIdentifier, Balance>
      **/
     PalletBalancesReserveData: {
         id: '[u8;8]',
         amount: 'u128',
     },
     /**
-<<<<<<< HEAD
-     * Lookup80: pallet_balances::pallet::Call<T, I>
-=======
-     * Lookup76: pallet_balances::pallet::Call<T, I>
->>>>>>> 501c8d6d
+     * Lookup77: pallet_balances::pallet::Call<T, I>
      **/
     PalletBalancesCall: {
         _enum: {
@@ -573,11 +483,7 @@
         },
     },
     /**
-<<<<<<< HEAD
-     * Lookup84: pallet_balances::pallet::Error<T, I>
-=======
-     * Lookup80: pallet_balances::pallet::Error<T, I>
->>>>>>> 501c8d6d
+     * Lookup81: pallet_balances::pallet::Error<T, I>
      **/
     PalletBalancesError: {
         _enum: [
@@ -592,21 +498,13 @@
         ],
     },
     /**
-<<<<<<< HEAD
-     * Lookup86: pallet_transaction_payment::Releases
-=======
-     * Lookup82: pallet_transaction_payment::Releases
->>>>>>> 501c8d6d
+     * Lookup83: pallet_transaction_payment::Releases
      **/
     PalletTransactionPaymentReleases: {
         _enum: ['V1Ancient', 'V2'],
     },
     /**
-<<<<<<< HEAD
-     * Lookup87: pallet_sudo::pallet::Call<T>
-=======
-     * Lookup83: pallet_sudo::pallet::Call<T>
->>>>>>> 501c8d6d
+     * Lookup84: pallet_sudo::pallet::Call<T>
      **/
     PalletSudoCall: {
         _enum: {
@@ -630,11 +528,7 @@
         },
     },
     /**
-<<<<<<< HEAD
-     * Lookup89: pallet_parentchain::pallet::Call<T>
-=======
-     * Lookup85: pallet_parentchain::pallet::Call<T>
->>>>>>> 501c8d6d
+     * Lookup86: pallet_parentchain::pallet::Call<T>
      **/
     PalletParentchainCall: {
         _enum: {
@@ -644,11 +538,7 @@
         },
     },
     /**
-<<<<<<< HEAD
-     * Lookup90: sp_runtime::generic::header::Header<Number, sp_runtime::traits::BlakeTwo256>
-=======
-     * Lookup86: sp_runtime::generic::header::Header<Number, sp_runtime::traits::BlakeTwo256>
->>>>>>> 501c8d6d
+     * Lookup87: sp_runtime::generic::header::Header<Number, sp_runtime::traits::BlakeTwo256>
      **/
     SpRuntimeHeader: {
         parentHash: 'H256',
@@ -658,19 +548,11 @@
         digest: 'SpRuntimeDigest',
     },
     /**
-<<<<<<< HEAD
-     * Lookup91: sp_runtime::traits::BlakeTwo256
+     * Lookup88: sp_runtime::traits::BlakeTwo256
      **/
     SpRuntimeBlakeTwo256: 'Null',
     /**
-     * Lookup92: pallet_identity_management_tee::pallet::Call<T>
-=======
-     * Lookup87: sp_runtime::traits::BlakeTwo256
-     **/
-    SpRuntimeBlakeTwo256: 'Null',
-    /**
-     * Lookup88: pallet_identity_management_tee::pallet::Call<T>
->>>>>>> 501c8d6d
+     * Lookup89: pallet_identity_management_tee::pallet::Call<T>
      **/
     PalletIdentityManagementTeeCall: {
         _enum: {
@@ -690,10 +572,7 @@
         },
     },
     /**
-<<<<<<< HEAD
-     * Lookup93: pallet_sudo::pallet::Error<T>
-=======
-     * Lookup90: core_primitives::network::Web3Network
+     * Lookup91: core_primitives::network::Web3Network
      **/
     CorePrimitivesNetworkWeb3Network: {
         _enum: [
@@ -710,8 +589,7 @@
         ],
     },
     /**
-     * Lookup92: pallet_sudo::pallet::Error<T>
->>>>>>> 501c8d6d
+     * Lookup93: pallet_sudo::pallet::Error<T>
      **/
     PalletSudoError: {
         _enum: ['RequireSudo'],
@@ -741,6 +619,7 @@
             'RemovePrimeIdentityDisallowed',
             'IDGraphLenLimitReached',
             'Web3NetworkLenLimitReached',
+            'WrongWeb3NetworkTypes',
         ],
     },
     /**
