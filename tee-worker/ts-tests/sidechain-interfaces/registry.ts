// Auto-generated via `yarn polkadot-types-from-defs`, do not edit
/* eslint-disable */

// import type lookup before we augment - in some environments
// this is required to allow for ambient/previous definitions
import '@polkadot/types/types/registry';

import type {
    CorePrimitivesNetworkWeb3Network,
    FrameSupportDispatchDispatchClass,
    FrameSupportDispatchDispatchInfo,
    FrameSupportDispatchPays,
    FrameSupportDispatchPerDispatchClassU32,
    FrameSupportDispatchPerDispatchClassWeight,
    FrameSupportDispatchPerDispatchClassWeightsPerClass,
    FrameSupportTokensMiscBalanceStatus,
    FrameSystemAccountInfo,
    FrameSystemCall,
    FrameSystemError,
    FrameSystemEvent,
    FrameSystemEventRecord,
    FrameSystemExtensionsCheckGenesis,
    FrameSystemExtensionsCheckNonZeroSender,
    FrameSystemExtensionsCheckNonce,
    FrameSystemExtensionsCheckSpecVersion,
    FrameSystemExtensionsCheckTxVersion,
    FrameSystemExtensionsCheckWeight,
    FrameSystemLastRuntimeUpgradeInfo,
    FrameSystemLimitsBlockLength,
    FrameSystemLimitsBlockWeights,
    FrameSystemLimitsWeightsPerClass,
    FrameSystemPhase,
    ItaSgxRuntimeRuntime,
    LitentryPrimitivesIdentity,
    LitentryPrimitivesIdentityAddress20,
    LitentryPrimitivesIdentityAddress32,
<<<<<<< HEAD
    LitentryPrimitivesIdentityEvmNetwork,
    LitentryPrimitivesIdentitySubstrateNetwork,
    LitentryPrimitivesIdentityWeb2Network,
    LitentryPrimitivesLitentryMultiAddress,
=======
>>>>>>> 501c8d6d
    PalletBalancesAccountData,
    PalletBalancesBalanceLock,
    PalletBalancesCall,
    PalletBalancesError,
    PalletBalancesEvent,
    PalletBalancesReasons,
    PalletBalancesReserveData,
    PalletIdentityManagementTeeCall,
    PalletIdentityManagementTeeError,
    PalletIdentityManagementTeeEvent,
    PalletIdentityManagementTeeIdentityContext,
    PalletIdentityManagementTeeIdentityContextIdentityStatus,
    PalletParentchainCall,
    PalletSudoCall,
    PalletSudoError,
    PalletSudoEvent,
    PalletTimestampCall,
    PalletTransactionPaymentChargeTransactionPayment,
    PalletTransactionPaymentEvent,
    PalletTransactionPaymentReleases,
    SpArithmeticArithmeticError,
    SpCoreEcdsaSignature,
    SpCoreEd25519Signature,
    SpCoreSr25519Signature,
    SpRuntimeBlakeTwo256,
    SpRuntimeDigest,
    SpRuntimeDigestDigestItem,
    SpRuntimeDispatchError,
    SpRuntimeHeader,
    SpRuntimeModuleError,
    SpRuntimeMultiSignature,
    SpRuntimeTokenError,
    SpRuntimeTransactionalError,
    SpVersionRuntimeVersion,
    SpWeightsRuntimeDbWeight,
    SpWeightsWeightV2Weight,
} from '@polkadot/types/lookup';

declare module '@polkadot/types/types/registry' {
    interface InterfaceTypes {
        CorePrimitivesNetworkWeb3Network: CorePrimitivesNetworkWeb3Network;
        FrameSupportDispatchDispatchClass: FrameSupportDispatchDispatchClass;
        FrameSupportDispatchDispatchInfo: FrameSupportDispatchDispatchInfo;
        FrameSupportDispatchPays: FrameSupportDispatchPays;
        FrameSupportDispatchPerDispatchClassU32: FrameSupportDispatchPerDispatchClassU32;
        FrameSupportDispatchPerDispatchClassWeight: FrameSupportDispatchPerDispatchClassWeight;
        FrameSupportDispatchPerDispatchClassWeightsPerClass: FrameSupportDispatchPerDispatchClassWeightsPerClass;
        FrameSupportTokensMiscBalanceStatus: FrameSupportTokensMiscBalanceStatus;
        FrameSystemAccountInfo: FrameSystemAccountInfo;
        FrameSystemCall: FrameSystemCall;
        FrameSystemError: FrameSystemError;
        FrameSystemEvent: FrameSystemEvent;
        FrameSystemEventRecord: FrameSystemEventRecord;
        FrameSystemExtensionsCheckGenesis: FrameSystemExtensionsCheckGenesis;
        FrameSystemExtensionsCheckNonZeroSender: FrameSystemExtensionsCheckNonZeroSender;
        FrameSystemExtensionsCheckNonce: FrameSystemExtensionsCheckNonce;
        FrameSystemExtensionsCheckSpecVersion: FrameSystemExtensionsCheckSpecVersion;
        FrameSystemExtensionsCheckTxVersion: FrameSystemExtensionsCheckTxVersion;
        FrameSystemExtensionsCheckWeight: FrameSystemExtensionsCheckWeight;
        FrameSystemLastRuntimeUpgradeInfo: FrameSystemLastRuntimeUpgradeInfo;
        FrameSystemLimitsBlockLength: FrameSystemLimitsBlockLength;
        FrameSystemLimitsBlockWeights: FrameSystemLimitsBlockWeights;
        FrameSystemLimitsWeightsPerClass: FrameSystemLimitsWeightsPerClass;
        FrameSystemPhase: FrameSystemPhase;
        ItaSgxRuntimeRuntime: ItaSgxRuntimeRuntime;
        LitentryPrimitivesIdentity: LitentryPrimitivesIdentity;
        LitentryPrimitivesIdentityAddress20: LitentryPrimitivesIdentityAddress20;
        LitentryPrimitivesIdentityAddress32: LitentryPrimitivesIdentityAddress32;
<<<<<<< HEAD
        LitentryPrimitivesIdentityEvmNetwork: LitentryPrimitivesIdentityEvmNetwork;
        LitentryPrimitivesIdentitySubstrateNetwork: LitentryPrimitivesIdentitySubstrateNetwork;
        LitentryPrimitivesIdentityWeb2Network: LitentryPrimitivesIdentityWeb2Network;
        LitentryPrimitivesLitentryMultiAddress: LitentryPrimitivesLitentryMultiAddress;
=======
>>>>>>> 501c8d6d
        PalletBalancesAccountData: PalletBalancesAccountData;
        PalletBalancesBalanceLock: PalletBalancesBalanceLock;
        PalletBalancesCall: PalletBalancesCall;
        PalletBalancesError: PalletBalancesError;
        PalletBalancesEvent: PalletBalancesEvent;
        PalletBalancesReasons: PalletBalancesReasons;
        PalletBalancesReserveData: PalletBalancesReserveData;
        PalletIdentityManagementTeeCall: PalletIdentityManagementTeeCall;
        PalletIdentityManagementTeeError: PalletIdentityManagementTeeError;
        PalletIdentityManagementTeeEvent: PalletIdentityManagementTeeEvent;
        PalletIdentityManagementTeeIdentityContext: PalletIdentityManagementTeeIdentityContext;
        PalletIdentityManagementTeeIdentityContextIdentityStatus: PalletIdentityManagementTeeIdentityContextIdentityStatus;
        PalletParentchainCall: PalletParentchainCall;
        PalletSudoCall: PalletSudoCall;
        PalletSudoError: PalletSudoError;
        PalletSudoEvent: PalletSudoEvent;
        PalletTimestampCall: PalletTimestampCall;
        PalletTransactionPaymentChargeTransactionPayment: PalletTransactionPaymentChargeTransactionPayment;
        PalletTransactionPaymentEvent: PalletTransactionPaymentEvent;
        PalletTransactionPaymentReleases: PalletTransactionPaymentReleases;
        SpArithmeticArithmeticError: SpArithmeticArithmeticError;
        SpCoreEcdsaSignature: SpCoreEcdsaSignature;
        SpCoreEd25519Signature: SpCoreEd25519Signature;
        SpCoreSr25519Signature: SpCoreSr25519Signature;
        SpRuntimeBlakeTwo256: SpRuntimeBlakeTwo256;
        SpRuntimeDigest: SpRuntimeDigest;
        SpRuntimeDigestDigestItem: SpRuntimeDigestDigestItem;
        SpRuntimeDispatchError: SpRuntimeDispatchError;
        SpRuntimeHeader: SpRuntimeHeader;
        SpRuntimeModuleError: SpRuntimeModuleError;
        SpRuntimeMultiSignature: SpRuntimeMultiSignature;
        SpRuntimeTokenError: SpRuntimeTokenError;
        SpRuntimeTransactionalError: SpRuntimeTransactionalError;
        SpVersionRuntimeVersion: SpVersionRuntimeVersion;
        SpWeightsRuntimeDbWeight: SpWeightsRuntimeDbWeight;
        SpWeightsWeightV2Weight: SpWeightsWeightV2Weight;
    } // InterfaceTypes
} // declare module<|MERGE_RESOLUTION|>--- conflicted
+++ resolved
@@ -34,13 +34,7 @@
     LitentryPrimitivesIdentity,
     LitentryPrimitivesIdentityAddress20,
     LitentryPrimitivesIdentityAddress32,
-<<<<<<< HEAD
-    LitentryPrimitivesIdentityEvmNetwork,
-    LitentryPrimitivesIdentitySubstrateNetwork,
-    LitentryPrimitivesIdentityWeb2Network,
     LitentryPrimitivesLitentryMultiAddress,
-=======
->>>>>>> 501c8d6d
     PalletBalancesAccountData,
     PalletBalancesBalanceLock,
     PalletBalancesCall,
@@ -109,13 +103,7 @@
         LitentryPrimitivesIdentity: LitentryPrimitivesIdentity;
         LitentryPrimitivesIdentityAddress20: LitentryPrimitivesIdentityAddress20;
         LitentryPrimitivesIdentityAddress32: LitentryPrimitivesIdentityAddress32;
-<<<<<<< HEAD
-        LitentryPrimitivesIdentityEvmNetwork: LitentryPrimitivesIdentityEvmNetwork;
-        LitentryPrimitivesIdentitySubstrateNetwork: LitentryPrimitivesIdentitySubstrateNetwork;
-        LitentryPrimitivesIdentityWeb2Network: LitentryPrimitivesIdentityWeb2Network;
         LitentryPrimitivesLitentryMultiAddress: LitentryPrimitivesLitentryMultiAddress;
-=======
->>>>>>> 501c8d6d
         PalletBalancesAccountData: PalletBalancesAccountData;
         PalletBalancesBalanceLock: PalletBalancesBalanceLock;
         PalletBalancesCall: PalletBalancesCall;
