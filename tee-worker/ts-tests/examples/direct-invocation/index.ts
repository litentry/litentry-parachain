--- conflicted
+++ resolved
@@ -36,20 +36,13 @@
 
 const webSocketAsPromised = require('websocket-as-promised');
 const webSocket = require('ws');
-const keyring = new Keyring({ type: 'sr25519' });
 
 const PARACHAIN_WS_ENDPINT = 'ws://localhost:9944';
 const WORKER_TRUSTED_WS_ENDPOINT = 'wss://localhost:2000';
 
-<<<<<<< HEAD
 async function runDirectCall(keyPairType: KeypairType) {
     const keyring = new Keyring({ type: keyPairType });
-
-    const parachain_ws = new WsProvider(PARACHAIN_WS_ENDPINT);
-=======
-async function runDirectCall() {
     const parachainWs = new WsProvider(PARACHAIN_WS_ENDPINT);
->>>>>>> 5f0fe98b
     const sidechainRegistry = new TypeRegistry();
     const metaData = new Metadata(sidechainRegistry, sidechainMetaData.result as HexString);
     sidechainRegistry.setMetadata(metaData);
@@ -73,10 +66,9 @@
 
     const key = await getTeeShieldingKey(wsp, parachainApi);
 
-<<<<<<< HEAD
     const alice: KeyringPair = getKeyPair('Alice', keyring);
     const bob: KeyringPair = getKeyPair('Bob', keyring);
-    const mrenclave = (await getEnclave(parachain_api)).mrEnclave;
+    const mrenclave = (await getEnclave(parachainApi)).mrEnclave;
 
     let aliceAddress = await buildAddressHelper(alice);
     let bobAddress = await buildAddressHelper(bob);
@@ -84,14 +76,7 @@
     let aliceIdGraphIdentifier = await buildIdGraphIdentityHelper(alice);
     let bobIdGraphIdentifier = await buildIdGraphIdentityHelper(bob);
 
-    let nonce = await getSidechainNonce(wsp, parachain_api, mrenclave, key, aliceAddress);
-=======
-    const alice: KeyringPair = keyring.addFromUri('//Alice', { name: 'Alice' });
-    const bob: KeyringPair = keyring.addFromUri('//Bob', { name: 'Bob' });
-    const mrenclave = (await getEnclave(parachainApi)).mrEnclave;
-
-    let nonce = await getSidechainNonce(wsp, parachainApi, mrenclave, key, alice.address);
->>>>>>> 5f0fe98b
+    let nonce = await getSidechainNonce(wsp, parachainApi, mrenclave, key, aliceAddress);
 
     // similar to `reqExtHash` in indirect calls, we need some "identifiers" to pair the response
     // with the request. Ideally it's the hash of the trusted operation, but we need it before constructing
@@ -114,11 +99,7 @@
     await sleep(10);
 
     hash = `0x${require('crypto').randomBytes(32).toString('hex')}`;
-<<<<<<< HEAD
-    nonce = await getSidechainNonce(wsp, parachain_api, mrenclave, key, aliceAddress);
-=======
-    nonce = await getSidechainNonce(wsp, parachainApi, mrenclave, key, alice.address);
->>>>>>> 5f0fe98b
+    nonce = await getSidechainNonce(wsp, parachainApi, mrenclave, key, aliceAddress);
 
     console.log('Send direct linkIdentity call... hash:', hash);
     const twitterIdentity = await buildIdentityHelper('mock_user', 'Twitter', 'Web2', context);
@@ -127,15 +108,10 @@
         mrenclave,
         nonce,
         alice,
-<<<<<<< HEAD
         aliceAddress,
         aliceIdGraphIdentifier,
-        sidechainRegistry.createType('LitentryPrimitivesIdentity', twitter_identity).toHex(),
-        parachain_api
-=======
         sidechainRegistry.createType('LitentryPrimitivesIdentity', twitterIdentity).toHex(),
         parachainApi
->>>>>>> 5f0fe98b
             .createType('LitentryValidationData', {
                 Web2Validation: {
                     Twitter: {
@@ -178,13 +154,8 @@
     assert.isTrue(idgraphArray[1][1].status.isActive);
 
     console.log('Send UserShieldingKey getter for alice ...');
-<<<<<<< HEAD
-    let UserShieldingKeyGetter = createSignedTrustedGetterUserShieldingKey(parachain_api, alice, aliceAddress);
-    res = await sendRequestFromGetter(wsp, parachain_api, mrenclave, key, UserShieldingKeyGetter);
-=======
-    let UserShieldingKeyGetter = createSignedTrustedGetterUserShieldingKey(parachainApi, alice);
+    let UserShieldingKeyGetter = createSignedTrustedGetterUserShieldingKey(parachainApi, aliceAddress);
     res = await sendRequestFromGetter(wsp, parachainApi, mrenclave, key, UserShieldingKeyGetter);
->>>>>>> 5f0fe98b
     console.log('UserShieldingKey getter returned', res.toHuman());
     // the returned res.value of the trustedGetter is of Option<> type
     // res.value should be `0x018022fc82db5b606998ad45099b7978b5b4f9dd4ea6017e57370ac56141caaabd12`
@@ -198,24 +169,15 @@
 
     // bob's shielding key should be none
     console.log('Send UserShieldingKey getter for bob ...');
-<<<<<<< HEAD
-    UserShieldingKeyGetter = createSignedTrustedGetterUserShieldingKey(parachain_api, bob, bobAddress);
-    res = await sendRequestFromGetter(wsp, parachain_api, mrenclave, key, UserShieldingKeyGetter);
-=======
-    UserShieldingKeyGetter = createSignedTrustedGetterUserShieldingKey(parachainApi, bob);
+    UserShieldingKeyGetter = createSignedTrustedGetterUserShieldingKey(parachainApi, bobAddress);
     res = await sendRequestFromGetter(wsp, parachainApi, mrenclave, key, UserShieldingKeyGetter);
->>>>>>> 5f0fe98b
     console.log('UserShieldingKey getter returned', res.toHuman());
     k = parachainApi.createType('Option<Bytes>', hexToU8a(res.value.toHex()));
     assert.isTrue(k.isNone);
 
     await sleep(10);
 
-<<<<<<< HEAD
-    nonce = await getSidechainNonce(wsp, parachain_api, mrenclave, key, bobAddress);
-=======
-    nonce = await getSidechainNonce(wsp, parachainApi, mrenclave, key, bob.address);
->>>>>>> 5f0fe98b
+    nonce = await getSidechainNonce(wsp, parachainApi, mrenclave, key, bobAddress);
 
     // set bob's shielding key, with wrapped bytes
     const keyBob = '0x8378193a4ce64180814bd60591d1054a04dbc4da02afde453799cd6888ee0c6c';
@@ -226,13 +188,9 @@
         mrenclave,
         nonce,
         bob,
-<<<<<<< HEAD
         bobAddress,
         bobIdGraphIdentifier,
-        key_bob,
-=======
         keyBob,
->>>>>>> 5f0fe98b
         hash,
         true // with wrapped bytes
     );
@@ -241,13 +199,8 @@
 
     // verify that bob's key is set
     console.log('Send UserShieldingKey getter for bob ...');
-<<<<<<< HEAD
-    UserShieldingKeyGetter = createSignedTrustedGetterUserShieldingKey(parachain_api, bob, bobAddress);
-    res = await sendRequestFromGetter(wsp, parachain_api, mrenclave, key, UserShieldingKeyGetter);
-=======
-    UserShieldingKeyGetter = createSignedTrustedGetterUserShieldingKey(parachainApi, bob);
+    UserShieldingKeyGetter = createSignedTrustedGetterUserShieldingKey(parachainApi, bobAddress);
     res = await sendRequestFromGetter(wsp, parachainApi, mrenclave, key, UserShieldingKeyGetter);
->>>>>>> 5f0fe98b
     console.log('UserShieldingKey getter returned', res.toHuman());
     k = parachainApi.createType('Option<Bytes>', hexToU8a(res.value.toHex()));
     assert.isTrue(k.isSome);
