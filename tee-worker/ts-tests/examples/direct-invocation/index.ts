import { cryptoWaitReady } from '@polkadot/util-crypto';
import { KeyringPair } from '@polkadot/keyring/types';
import { ApiPromise, Keyring, WsProvider } from '@polkadot/api';
import { default as teeTypes } from '../../parachain-interfaces/identity/definitions';
import { HexString } from '@polkadot/util/types';
import {
    createSignedTrustedCallSetUserShieldingKey,
    sendRequestFromTrustedCall,
    getTEEShieldingKey,
    createSignedTrustedCallLinkIdentity,
    createSignedTrustedGetterUserShieldingKey,
<<<<<<< HEAD
    sendRequestFromGetter,
    createPublicGetterAccountNonce,
    decodeNonce,
=======
    sendRequestFromTrustedGetter,
    getSidechainNonce,
>>>>>>> 4f275d5f
} from './util';
import { getEnclave, sleep, buildIdentityHelper, initIntegrationTestContext } from '../../common/utils';
import { aesKey, keyNonce } from '../../common/call';
import { Metadata, TypeRegistry } from '@polkadot/types';
import sidechainMetaData from '../../litentry-sidechain-metadata.json';
import { hexToU8a } from '@polkadot/util';
<<<<<<< HEAD
import type { LitentryPrimitivesIdentity } from '@polkadot/types/lookup';
import type { LitentryValidationData } from '../../parachain-interfaces/identity/types';
=======
>>>>>>> 4f275d5f
import { assert } from 'chai';

// in order to handle self-signed certificates we need to turn off the validation
// TODO add self signed certificate
process.env.NODE_TLS_REJECT_UNAUTHORIZED = '0';

const WebSocketAsPromised = require('websocket-as-promised');
const WebSocket = require('ws');
const keyring = new Keyring({ type: 'sr25519' });

const PARACHAIN_WS_ENDPINT = 'ws://localhost:9944';
const WORKER_TRUSTED_WS_ENDPOINT = 'wss://localhost:2000';

async function runDirectCall() {
    const parachain_ws = new WsProvider(PARACHAIN_WS_ENDPINT);
    const sidechainRegistry = new TypeRegistry();
    const metaData = new Metadata(sidechainRegistry, sidechainMetaData.result as HexString);
    sidechainRegistry.setMetadata(metaData);
    const { types } = teeTypes;
    const parachain_api = await ApiPromise.create({
        provider: parachain_ws,
        types,
    });
    const context = await initIntegrationTestContext(WORKER_TRUSTED_WS_ENDPOINT, PARACHAIN_WS_ENDPINT, 0);

    await cryptoWaitReady();
    const wsp = new WebSocketAsPromised(WORKER_TRUSTED_WS_ENDPOINT, {
        createWebSocket: (url: any) => new WebSocket(url),
        extractMessageData: (event: any) => event,
        packMessage: (data: any) => JSON.stringify(data),
        unpackMessage: (data: string) => JSON.parse(data),
        attachRequestId: (data: any, requestId: string | number) => Object.assign({ id: requestId }, data),
        extractRequestId: (data: any) => data && data.id,
    });
    await wsp.open();

    let key = await getTEEShieldingKey(wsp, parachain_api);

    const alice: KeyringPair = keyring.addFromUri('//Alice', { name: 'Alice' });
    const bob: KeyringPair = keyring.addFromUri('//Bob', { name: 'Bob' });
    const mrenclave = (await getEnclave(parachain_api)).mrEnclave;

<<<<<<< HEAD
    const NonceGetter = createPublicGetterAccountNonce(parachain_api, alice);
    const noncex = await sendRequestFromGetter(wsp, parachain_api, mrenclave, key, NonceGetter);
    const NonceValue = decodeNonce(noncex.value.toHex());
    let nonce = parachain_api.createType('Index', NonceValue);

=======
    let nonce = await getSidechainNonce(wsp, parachain_api, mrenclave, key, alice.address);

    // a hardcoded AES key which is used overall in tests - maybe we need to put it in a common place
    const key_alice = '0x22fc82db5b606998ad45099b7978b5b4f9dd4ea6017e57370ac56141caaabd12';
>>>>>>> 4f275d5f
    // similar to `reqExtHash` in indirect calls, we need some "identifiers" to pair the response
    // with the request. Ideally it's the hash of the trusted operation, but we need it before constructing
    // a trusted call, hence a random number is used here - better ideas are welcome
    let hash = `0x${require('crypto').randomBytes(32).toString('hex')}`;
    console.log('Send direct setUserShieldingKey call for alice ... hash:', hash);
    let setUserShieldingKeyCall = createSignedTrustedCallSetUserShieldingKey(
        parachain_api,
        mrenclave,
        nonce,
        alice,
        aesKey,
        hash
    );
    let res = await sendRequestFromTrustedCall(wsp, parachain_api, mrenclave, key, setUserShieldingKeyCall);
    console.log('setUserShieldingKey call returned', res.toHuman());

    sleep(10);

    hash = `0x${require('crypto').randomBytes(32).toString('hex')}`;

<<<<<<< HEAD
    const noncex1 = await sendRequestFromGetter(wsp, parachain_api, mrenclave, key, NonceGetter);
    const NonceValue1 = decodeNonce(noncex1.value.toHex());

    nonce = parachain_api.createType('Index', NonceValue1);
    console.log('Send direct linkIdentity call... hash:', hash);
=======
    nonce = await getSidechainNonce(wsp, parachain_api, mrenclave, key, alice.address);

    console.log('Send direct createIdentity call... hash:', hash);
>>>>>>> 4f275d5f
    const twitter_identity = await buildIdentityHelper('mock_user', 'Twitter', 'Web2', context);
    let linkIdentityCall = createSignedTrustedCallLinkIdentity(
        parachain_api,
        mrenclave,
        nonce,
        alice,
        sidechainRegistry.createType('LitentryPrimitivesIdentity', twitter_identity).toHex(),
        parachain_api
            .createType('LitentryValidationData', {
                Web2Validation: {
                    Twitter: {
                        tweet_id: `0x${Buffer.from('100', 'utf8').toString('hex')}`,
                    },
                },
            })
            .toHex(),
        keyNonce,
        hash
    );
    res = await sendRequestFromTrustedCall(wsp, parachain_api, mrenclave, key, linkIdentityCall);
    console.log('linkIdentity call returned', res.toHuman());

    sleep(10);

    console.log('Send UserShieldingKey getter for alice ...');
    let UserShieldingKeyGetter = createSignedTrustedGetterUserShieldingKey(parachain_api, alice);
    res = await sendRequestFromGetter(wsp, parachain_api, mrenclave, key, UserShieldingKeyGetter);
    console.log('UserShieldingKey getter returned', res.toHuman());
    // the returned res.value of the trustedGetter is of Option<> type
    // res.value should be `0x018022fc82db5b606998ad45099b7978b5b4f9dd4ea6017e57370ac56141caaabd12`
    // TODO: why `createType` must accept an Uint8Array here? The following still prints the unwrapped value
    //       let k = parachain_api.createType('Option<Bytes>', res.value.toHex());
    //       console.log("k.isSome", k.isSome); // true
    //       console.log("k.unwrap", k.unwrap().toHex()); // still 0x018022fc82db5b606998ad45099b7978b5b4f9dd4ea6017e57370ac56141caaabd12
    let k = parachain_api.createType('Option<Bytes>', hexToU8a(res.value.toHex()));
    assert.isTrue(k.isSome);
    assert.equal(k.unwrap().toHex(), aesKey);

    // bob's shielding key should be none
    console.log('Send UserShieldingKey getter for bob ...');
    UserShieldingKeyGetter = createSignedTrustedGetterUserShieldingKey(parachain_api, bob);
    res = await sendRequestFromGetter(wsp, parachain_api, mrenclave, key, UserShieldingKeyGetter);
    console.log('UserShieldingKey getter returned', res.toHuman());
    k = parachain_api.createType('Option<Bytes>', hexToU8a(res.value.toHex()));
    assert.isTrue(k.isNone);

    sleep(10);

    nonce = await getSidechainNonce(wsp, parachain_api, mrenclave, key, bob.address);

    // set bob's shielding key, with wrapped bytes
    let key_bob = '0x8378193a4ce64180814bd60591d1054a04dbc4da02afde453799cd6888ee0c6c';
    hash = `0x${require('crypto').randomBytes(32).toString('hex')}`;
    console.log('Send direct setUserShieldingKey call for bob, with wrapped bytes... hash:', hash);
    setUserShieldingKeyCall = createSignedTrustedCallSetUserShieldingKey(
        parachain_api,
        mrenclave,
        nonce,
        bob,
        key_bob,
        hash,
        true // with wrapped bytes
    );
    res = await sendRequestFromTrustedCall(wsp, parachain_api, mrenclave, key, setUserShieldingKeyCall);
    console.log('setUserShieldingKey call returned', res.toHuman());

    // verify that bob's key is set
    console.log('Send UserShieldingKey getter for bob ...');
    UserShieldingKeyGetter = createSignedTrustedGetterUserShieldingKey(parachain_api, bob);
    res = await sendRequestFromTrustedGetter(wsp, parachain_api, mrenclave, key, UserShieldingKeyGetter);
    console.log('UserShieldingKey getter returned', res.toHuman());
    k = parachain_api.createType('Option<Bytes>', hexToU8a(res.value.toHex()));
    assert.isTrue(k.isSome);
    assert.equal(k.unwrap().toHex(), key_bob);
}

(async () => {
    await runDirectCall().catch((e) => {
        console.error(e);
    });
    process.exit(0);
})();<|MERGE_RESOLUTION|>--- conflicted
+++ resolved
@@ -9,25 +9,16 @@
     getTEEShieldingKey,
     createSignedTrustedCallLinkIdentity,
     createSignedTrustedGetterUserShieldingKey,
-<<<<<<< HEAD
     sendRequestFromGetter,
-    createPublicGetterAccountNonce,
-    decodeNonce,
-=======
-    sendRequestFromTrustedGetter,
     getSidechainNonce,
->>>>>>> 4f275d5f
 } from './util';
 import { getEnclave, sleep, buildIdentityHelper, initIntegrationTestContext } from '../../common/utils';
 import { aesKey, keyNonce } from '../../common/call';
 import { Metadata, TypeRegistry } from '@polkadot/types';
 import sidechainMetaData from '../../litentry-sidechain-metadata.json';
 import { hexToU8a } from '@polkadot/util';
-<<<<<<< HEAD
 import type { LitentryPrimitivesIdentity } from '@polkadot/types/lookup';
 import type { LitentryValidationData } from '../../parachain-interfaces/identity/types';
-=======
->>>>>>> 4f275d5f
 import { assert } from 'chai';
 
 // in order to handle self-signed certificates we need to turn off the validation
@@ -70,18 +61,10 @@
     const bob: KeyringPair = keyring.addFromUri('//Bob', { name: 'Bob' });
     const mrenclave = (await getEnclave(parachain_api)).mrEnclave;
 
-<<<<<<< HEAD
-    const NonceGetter = createPublicGetterAccountNonce(parachain_api, alice);
-    const noncex = await sendRequestFromGetter(wsp, parachain_api, mrenclave, key, NonceGetter);
-    const NonceValue = decodeNonce(noncex.value.toHex());
-    let nonce = parachain_api.createType('Index', NonceValue);
-
-=======
     let nonce = await getSidechainNonce(wsp, parachain_api, mrenclave, key, alice.address);
 
     // a hardcoded AES key which is used overall in tests - maybe we need to put it in a common place
     const key_alice = '0x22fc82db5b606998ad45099b7978b5b4f9dd4ea6017e57370ac56141caaabd12';
->>>>>>> 4f275d5f
     // similar to `reqExtHash` in indirect calls, we need some "identifiers" to pair the response
     // with the request. Ideally it's the hash of the trusted operation, but we need it before constructing
     // a trusted call, hence a random number is used here - better ideas are welcome
@@ -102,17 +85,9 @@
 
     hash = `0x${require('crypto').randomBytes(32).toString('hex')}`;
 
-<<<<<<< HEAD
-    const noncex1 = await sendRequestFromGetter(wsp, parachain_api, mrenclave, key, NonceGetter);
-    const NonceValue1 = decodeNonce(noncex1.value.toHex());
-
-    nonce = parachain_api.createType('Index', NonceValue1);
-    console.log('Send direct linkIdentity call... hash:', hash);
-=======
     nonce = await getSidechainNonce(wsp, parachain_api, mrenclave, key, alice.address);
 
     console.log('Send direct createIdentity call... hash:', hash);
->>>>>>> 4f275d5f
     const twitter_identity = await buildIdentityHelper('mock_user', 'Twitter', 'Web2', context);
     let linkIdentityCall = createSignedTrustedCallLinkIdentity(
         parachain_api,
@@ -182,7 +157,7 @@
     // verify that bob's key is set
     console.log('Send UserShieldingKey getter for bob ...');
     UserShieldingKeyGetter = createSignedTrustedGetterUserShieldingKey(parachain_api, bob);
-    res = await sendRequestFromTrustedGetter(wsp, parachain_api, mrenclave, key, UserShieldingKeyGetter);
+    res = await sendRequestFromGetter(wsp, parachain_api, mrenclave, key, UserShieldingKeyGetter);
     console.log('UserShieldingKey getter returned', res.toHuman());
     k = parachain_api.createType('Option<Bytes>', hexToU8a(res.value.toHex()));
     assert.isTrue(k.isSome);
