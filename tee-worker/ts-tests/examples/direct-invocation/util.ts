import { ApiPromise } from '@polkadot/api';
import { KeyringPair } from '@polkadot/keyring/types';
import { BN, u8aToHex, hexToU8a, compactAddLength, bufferToU8a } from '@polkadot/util';
import { Codec } from '@polkadot/types/types';
import { PubicKeyJson } from '../../common/type-definitions';
import { WorkerRpcReturnValue } from '../../interfaces/identity';
import { encryptWithTeeShieldingKey } from '../../common/utils';
import { decodeRpcBytesAsString } from '../../common/call';
import { createPublicKey, KeyObject } from 'crypto';
import WebSocketAsPromised from 'websocket-as-promised';
import { TrustedGetterSigned } from '../../interfaces/identity';

export function toBalance(amountInt: number) {
    return new BN(amountInt).mul(new BN(10).pow(new BN(12)));
}

// Send the request to worker ws
// we should perform different actions based on the returned status:
//
// `Submitted`:
// the request is submitted to the top pool, we should start to subscribe to parachain headers to wait for async parachain event
//
// `InSidechainBlock`
// the request is included in a sidechain block: the state mutation of sidechain is done, the promise is resolved
// the corresponding parachain event should be emitted **around** that, it's not guaranteed if it's before or after this status
// due to block inclusion delays from the parachain
//
async function sendRequest(
    wsClient: WebSocketAsPromised,
    request: any,
    api: ApiPromise
): Promise<WorkerRpcReturnValue> {
    const p = new Promise<WorkerRpcReturnValue>((resolve) =>
        wsClient.onMessage.addListener((data) => {
            let result = JSON.parse(data.toString()).result;
<<<<<<< HEAD
            const res = api.createType('WorkerRpcReturnValue', result).toJSON() as WorkerRpcReturnValue;
            console.log('res', res)
            console.log('response value', Buffer.from(res.value.slice(2), 'hex').toString('hex'));
            if (res.status === 'Error') {
                throw new Error('ws response error: ' + Buffer.from(res.value.slice(2), 'hex').toString('utf-8'));
=======
            const res: WorkerRpcReturnValue = api.createType('WorkerRpcReturnValue', result) as any;

            if (res.status.isError) {
                console.log('Rpc response error: ' + decodeRpcBytesAsString(res.value));
            }

            // unfortunately, the res.value only contains the hash of top
            if (res.status.isTrustedOperationStatus && res.status.asTrustedOperationStatus.isInvalid) {
                console.log('Rpc trusted operation execution failed, hash: ', res.value.toHex());
>>>>>>> 695bca61
            }

            // resolve it once `do_watch` is false, meaning it's the final response
            if (res.do_watch.isFalse) {
                // TODO: maybe only remove this listener
                wsClient.onMessage.removeAllListeners();
                resolve(res);
            } else {
                // TODO: subscribe to parachain headers if the status is `Submitted`
            }
        })
    );

    wsClient.sendRequest(request);
    return p;
}

// TrustedCalls are defined in:
// https://github.com/litentry/litentry-parachain/blob/d4be11716fdb46021194bbe9fe791b15249a369e/tee-worker/app-libs/stf/src/trusted_call.rs#L61
//
// About the signature, it's signed with `KeyringPair` here.
// In reality we need to get the user's signature on the `payload`.
export const createSignedTrustedCall = (
    parachain_api: ApiPromise,
    trustedCall: [string, string],
    account: KeyringPair,
    // hex-encoded mrenclave, retrieveable from parachain enclave registry
    // TODO: do we have a RPC getter from the enclave?
    mrenclave: string,
    nonce: Codec,
    params: Array<any>
) => {
    const [variant, argType] = trustedCall;
    const call = parachain_api.createType('TrustedCall', {
        [variant]: parachain_api.createType(argType, params.length == 1 ? params[0] : params),
    });
    const payload = Uint8Array.from([
        ...call.toU8a(),
        ...nonce.toU8a(),
        ...hexToU8a(mrenclave),
        ...hexToU8a(mrenclave), // should be shard, but it's the same as MRENCLAVE in our case
    ]);
    const signature = parachain_api.createType('MultiSignature', {
        Sr25519: u8aToHex(account.sign(payload)),
    });
    return parachain_api.createType('TrustedCallSigned', {
        call: call,
        index: nonce,
        signature: signature,
    });
};

export const createSignedTrustedGetter = (
    parachain_api: ApiPromise,
    trustedGetter: [string, string],
    account: KeyringPair,
    params: Array<any>
) => {
    const [variant, argType] = trustedGetter;
    const getter = parachain_api
        .createType('TrustedGetter', {
            [variant]: parachain_api.createType(argType, params.length == 1 ? params[0] : params),
        });
    const payload = getter.toU8a();
    const signature = parachain_api
        .createType('MultiSignature', {
            Sr25519: account.sign(payload),
        });
    return parachain_api.createType('TrustedGetterSigned', {
        getter: getter,
        signature: signature,
    });
};

export function createSignedTrustedCallBalanceTransfer(
    parachain_api: ApiPromise,
    mrenclave: string,
    nonce: Codec,
    from: KeyringPair,
    to: string,
    amount: BN
) {
    return createSignedTrustedCall(
        parachain_api,
        ['balance_transfer', '(AccountId, AccountId, Balance)'],
        from,
        mrenclave,
        nonce,
        [from.address, to, amount]
    );
}

// TODO: maybe use HexString?
export function createSignedTrustedCallSetUserShieldingKey(
    parachain_api: ApiPromise,
    mrenclave: string,
    nonce: Codec,
    who: KeyringPair,
    key: string,
    hash: string
) {
    return createSignedTrustedCall(
        parachain_api,
        ['set_user_shielding_key', '(AccountId, AccountId, UserShieldingKeyType, H256)'],
        who,
        mrenclave,
        nonce,
        [who.address, who.address, key, hash]
    );
}

export function createSignedTrustedCallCreateIdentity(
    parachain_api: ApiPromise,
    mrenclave: string,
    nonce: Codec,
    who: KeyringPair,
    identity: string,
    metadata: string,
    bn: string,
    hash: string
) {
    return createSignedTrustedCall(
        parachain_api,
        ['create_identity', '(AccountId, AccountId, LitentryIdentity, Option<Vec<u8>>, u32, H256)'],
        who,
        mrenclave,
        nonce,
        [who.address, who.address, identity, metadata, bn, hash]
    );
}

export function createSignedTrustedGetterUserShieldingKey(parachain_api: ApiPromise, who: KeyringPair) {
    let getterSigned = createSignedTrustedGetter(parachain_api, ['user_shielding_key', '(AccountId)'], who, [
        who.address,
    ]);
    return parachain_api.createType('Getter', { trusted: getterSigned });
}

export const sendRequestFromTrustedCall = async (
    wsp: any,
    parachain_api: ApiPromise,
    mrenclave: string,
    teeShieldingKey: KeyObject,
    call: Codec
) => {
    // construct trusted operation
    const trustedOperation = parachain_api.createType('TrustedOperation', { direct_call: call });
    console.log('top: ', trustedOperation.toJSON());
    // create the request parameter
    let requestParam = await createRequest(wsp, parachain_api, mrenclave, teeShieldingKey, false, trustedOperation.toU8a());
    let request = {
        jsonrpc: '2.0',
        method: 'author_submitAndWatchExtrinsic',
        params: [u8aToHex(requestParam)],
        id: 1,
    };
    return sendRequest(wsp, request, parachain_api);
};

export const sendRequestFromTrustedGetter = async (
    wsp: any,
    parachain_api: ApiPromise,
    mrenclave: string,
    teeShieldingKey: KeyObject,
    getter: Codec
): Promise<WorkerRpcReturnValue> => {
    // important: we don't create the `TrustedOperation` type here, but use `Getter` type directly
    // create the request parameter
    let requestParam = await createRequest(wsp, parachain_api, mrenclave, teeShieldingKey, true, getter.toU8a());
    let request = {
        jsonrpc: '2.0',
        method: 'state_executeGetter',
        params: [u8aToHex(requestParam)],
        id: 1,
    };
    return sendRequest(wsp, request, parachain_api);
};

// get TEE's shielding key directly via RPC
export const getTEEShieldingKey = async (wsp: WebSocketAsPromised, parachain_api: ApiPromise) => {
    let request = { jsonrpc: '2.0', method: 'author_getShieldingKey', params: [], id: 1 };
    let res = await sendRequest(wsp, request, parachain_api);
    const k = JSON.parse(decodeRpcBytesAsString(res.value)) as PubicKeyJson;

    return createPublicKey({
        key: {
            alg: 'RSA-OAEP-256',
            kty: 'RSA',
            use: 'enc',
            n: Buffer.from(k.n.reverse()).toString('base64url'),
            e: Buffer.from(k.e.reverse()).toString('base64url'),
        },
        format: 'jwk',
    });
};

// given an encoded trusted operation, construct a request bytes that are sent in RPC request parameters
export const createRequest = async (
    wsp: WebSocketAsPromised,
    parachain_api: ApiPromise,
    mrenclave: string,
    teeShieldingKey: KeyObject,
    isGetter: boolean,
    top: Uint8Array
) => {
    console.log("top len ", top.length);
    console.log("top ", top);
    let cyphertext;
    if (isGetter) {
        cyphertext = compactAddLength(top);
    } else {
        cyphertext = compactAddLength(bufferToU8a(encryptWithTeeShieldingKey(teeShieldingKey, top)));
    }
    return parachain_api.createType('Request', { shard: hexToU8a(mrenclave), cyphertext }).toU8a();
};<|MERGE_RESOLUTION|>--- conflicted
+++ resolved
@@ -33,13 +33,6 @@
     const p = new Promise<WorkerRpcReturnValue>((resolve) =>
         wsClient.onMessage.addListener((data) => {
             let result = JSON.parse(data.toString()).result;
-<<<<<<< HEAD
-            const res = api.createType('WorkerRpcReturnValue', result).toJSON() as WorkerRpcReturnValue;
-            console.log('res', res)
-            console.log('response value', Buffer.from(res.value.slice(2), 'hex').toString('hex'));
-            if (res.status === 'Error') {
-                throw new Error('ws response error: ' + Buffer.from(res.value.slice(2), 'hex').toString('utf-8'));
-=======
             const res: WorkerRpcReturnValue = api.createType('WorkerRpcReturnValue', result) as any;
 
             if (res.status.isError) {
@@ -49,7 +42,6 @@
             // unfortunately, the res.value only contains the hash of top
             if (res.status.isTrustedOperationStatus && res.status.asTrustedOperationStatus.isInvalid) {
                 console.log('Rpc trusted operation execution failed, hash: ', res.value.toHex());
->>>>>>> 695bca61
             }
 
             // resolve it once `do_watch` is false, meaning it's the final response
