import { ApiPromise } from '@polkadot/api';
import { Event, EventRecord } from '@polkadot/types/interfaces';
import { hexToU8a, u8aToHex } from '@polkadot/util';
import Ajv from 'ajv';
import { assert, expect } from 'chai';
import * as ed from '@noble/ed25519';
<<<<<<< HEAD
import { EnclaveResult, IdentityGenericEvent, JsonSchema, LitentryIdentity, IdentityStatus } from '../type-definitions';
import { buildIdentityHelper } from './identity-helper';
import { isEqual, isArrayEqual } from './common';

export async function assertInitialIDGraphCreated(api: ApiPromise, signer: KeyringPair, event: IdentityGenericEvent) {
    assert.equal(event.who, u8aToHex(signer.addressRaw));
    assert.equal(event.idGraph.length, 1);
    // check identity in idgraph
    const expected_identity = api.createType(
        'LitentryIdentity',
        await buildIdentityHelper(u8aToHex(signer.addressRaw), 'LitentryRococo', 'Substrate')
    ) as LitentryIdentity;
    assert.equal(JSON.stringify(event.idGraph[0][0]), JSON.stringify(expected_identity));
    // check identityContext in idgraph
    assert.isAbove(event.idGraph[0][1].link_block, 0);
    assert.equal(event.idGraph[0][1].status, IdentityStatus.Active);
}

export function assertIdentityLinked(signer: KeyringPair, eventDatas: IdentityGenericEvent[]) {
    let event_identities: LitentryIdentity[] = [];
    let idgraph_identities: LitentryIdentity[] = [];
    for (let index = 0; index < eventDatas.length; index++) {
        event_identities.push(eventDatas[index].identity);
    }
    for (let i = 0; i < eventDatas[eventDatas.length - 1].idGraph.length; i++) {
        idgraph_identities.push(eventDatas[eventDatas.length - 1].idGraph[i][0]);
    }
    // idgraph_identities[idgraph_identities.length - 1] is prime identity,don't need to compare
    assert.isTrue(
        isArrayEqual(event_identities, idgraph_identities.slice(0, idgraph_identities.length - 1)),
        'event identities should be equal to idgraph identities'
    );

    const data = eventDatas[eventDatas.length - 1];
    for (let i = 0; i < eventDatas[eventDatas.length - 1].idGraph.length; i++) {
        if (isEqual(data.idGraph[i][0], data.identity)) {
            assert.isAbove(data.idGraph[i][1].link_block, 0, 'identity link_block should be greater than 0');
        }
=======
import { buildIdentityHelper, parseIdGraph, createIdentityEvent, parseIdentity } from './identity-helper';
import type { LitentryPrimitivesIdentity } from '@polkadot/types/lookup';
import type { EnclaveResult, IntegrationTestContext } from '../type-definitions';
import type { KeyringPair } from '@polkadot/keyring/types';
import type { HexString } from '@polkadot/util/types';
import { JsonSchema } from '../type-definitions';
import { env_network } from '../../common/helpers';
import colors from 'colors';

export async function assertInitialIDGraphCreated(
    context: IntegrationTestContext,
    signer: KeyringPair[],
    events: any[],
    aesKey: HexString
) {
    for (let index = 0; index < events.length; index++) {
        const event_data = events[index].data;

        const who = event_data.account.toHex();
        const idGraph_data = parseIdGraph(context.sidechainRegistry, event_data.idGraph, aesKey);
        assert.equal(idGraph_data.length, 1);
        assert.equal(who, u8aToHex(signer[index].addressRaw));

        // Check identity in idgraph
        const expected_identity = await buildIdentityHelper(
            u8aToHex(signer[index].addressRaw),
            env_network,
            'Substrate',
            context
        );
        const expected_target = expected_identity[`as${expected_identity.type}`];
        const idGraph_target = idGraph_data[0][0][`as${idGraph_data[0][0].type}`];
        assert.equal(expected_target.toString(), idGraph_target.toString());

        // Check identityContext in idgraph
        const idGraph_context = idGraph_data[0][1].toHuman();
        const creation_request_block = idGraph_context.creationRequestBlock;
        const verification_request_block = idGraph_context.verificationRequestBlock;
        assert.equal(creation_request_block, 0, 'Check InitialIDGraph error: creation_request_block should be 0');
        assert.equal(
            verification_request_block,
            0,
            'Check InitialIDGraph error: verification_request_block should be 0'
        );
        assert.isTrue(idGraph_context.isVerified, 'Check InitialIDGraph error: isVerified should be true');
    }
    console.log(colors.green('assertInitialIDGraphCreated complete'));
}

export async function assertIdentityVerified(
    context: IntegrationTestContext,
    signers: KeyringPair | KeyringPair[],
    events: any[],
    aesKey: HexString,
    expected_identities: LitentryPrimitivesIdentity[]
) {
    // We should parse idGraph from the last event, because the last event updates the verification status of all identities.
    const event_idGraph = parseIdGraph(context.sidechainRegistry, events[events.length - 1].data.idGraph, aesKey);

    for (let index = 0; index < events.length; index++) {
        const signer = Array.isArray(signers) ? signers[index] : signers;
        const expected_identity = expected_identities[index];
        const expected_identity_target = expected_identity[`as${expected_identity.type}`];

        const event_data = events[index].data;
        const who = event_data.account.toHex();

        // Check prime identity in idGraph
        const expected_prime_identity = await buildIdentityHelper(
            u8aToHex(signer.addressRaw),
            env_network,
            'Substrate',
            context
        );
        assert.equal(
            expected_prime_identity.toString(),
            event_idGraph[events.length][0].toString(),
            'Check IdentityVerified error: event_idGraph prime identity should be equal to expected_prime_identity'
        );

        // Check event identity with expected identity
        const event_identity = parseIdentity(context.sidechainRegistry, event_data.identity, aesKey);
        const event_identity_target = event_identity[`as${event_identity.type}`];
        assert.equal(
            expected_identity_target.toString(),
            event_identity_target.toString(),
            'Check IdentityVerified error: event_identity_target should be equal to expected_identity_target'
        );

        // Check identityContext in idGraph
        assert.isTrue(
            event_idGraph[index][1].isVerified.toHuman(),
            'Check IdentityVerified error: event_idGraph identity should be verified'
        );
        assert(
            Number(event_idGraph[index][1].verificationRequestBlock.toHuman()) > 0,
            'Check IdentityVerified error: event_idGraph verificationRequestBlock should be greater than 0'
        );
        assert(
            Number(event_idGraph[index][1].creationRequestBlock.toHuman()) > 0,
            'Check IdentityVerified error: event_idGraph creationRequestBlock should be greater than 0'
        );

        assert.equal(who, u8aToHex(signer.addressRaw), 'Check IdentityCreated error: signer should be equal to who');
>>>>>>> 97f80f71
    }
    console.log(colors.green('assertIdentityVerified complete'));
}

<<<<<<< HEAD
export function assertIdentityRemoved(signer: KeyringPair, identityEvent: IdentityGenericEvent | undefined) {
    assert.equal(identityEvent?.who, u8aToHex(signer.addressRaw), 'check caller error');
=======
export async function assertIdentityCreated(
    context: IntegrationTestContext,
    signers: KeyringPair | KeyringPair[],
    events: any[],
    aesKey: HexString,
    expected_identities: LitentryPrimitivesIdentity[]
) {
    for (let index = 0; index < events.length; index++) {
        const signer = Array.isArray(signers) ? signers[index] : signers;
        const expected_identity = expected_identities[index];
        const expected_identity_target = expected_identity[`as${expected_identity.type}`];
        const event_data = events[index].data;
        const who = event_data.account.toHex();
        const event_identity = parseIdentity(context.sidechainRegistry, event_data.identity, aesKey);
        const event_identity_target = event_identity[`as${event_identity.type}`];
        // Check identity caller
        assert.equal(who, u8aToHex(signer.addressRaw), 'Check IdentityCreated error: signer should be equal to who');

        // Check identity type
        assert.equal(
            expected_identity.type,
            event_identity.type,
            'Check IdentityCreated error: event_identity type should be equal to expected_identity type'
        );
        // Check identity in event
        assert.equal(
            expected_identity_target.toString(),
            event_identity_target.toString(),
            'Check IdentityCreated error: event_identity_target should be equal to expected_identity_target'
        );
    }
    console.log(colors.green('assertIdentityCreated complete'));
}

export async function assertIdentityRemoved(
    context: IntegrationTestContext,
    signers: KeyringPair | KeyringPair[],
    events: any[]
) {
    for (let index = 0; index < events.length; index++) {
        const signer = Array.isArray(signers) ? signers[index] : signers;

        const event_data = events[index].data;
        const who = event_data.account.toHex();

        // Check idGraph
        assert.equal(
            event_data.idGraph,
            null,
            'check IdentityRemoved error: event idGraph should be null after removed identity'
        );

        assert.equal(who, u8aToHex(signer.addressRaw), 'Check IdentityRemoved error: signer should be equal to who');
    }

    console.log(colors.green('assertIdentityRemoved complete'));
>>>>>>> 97f80f71
}

export async function checkErrorDetail(events: Event[], expectedDetail: string) {
    // TODO: sometimes `item.data.detail.toHuman()` or `item` is treated as object (why?)
    //       I have to JSON.stringify it to assign it to a string
    events.map((item: any) => {
        console.log('error detail: ', item.data.detail.toHuman());
        const detail = JSON.stringify(item.data.detail.toHuman());

        assert.isTrue(
            detail.includes(expectedDetail),
            `check error detail failed, expected detail is ${expectedDetail}, but got ${detail}`
        );
    });
}

export async function verifySignature(data: any, index: HexString, proofJson: any, api: ApiPromise) {
    const count = await api.query.teerex.enclaveCount();
    const res = (await api.query.teerex.enclaveRegistry(count)).toHuman() as EnclaveResult;
    //check vc index
    expect(index).to.be.eq(data.id);

    const signature = Buffer.from(hexToU8a(`0x${proofJson.proofValue}`));
    const message = Buffer.from(JSON.stringify(data));
    const vcPubkey = Buffer.from(hexToU8a(`${res.vcPubkey}`));

    const isValid = await ed.verify(signature, message, vcPubkey);

    expect(isValid).to.be.true;
    return true;
}

export async function checkVc(vcObj: any, index: HexString, proof: any, api: ApiPromise): Promise<boolean> {
    const vc = JSON.parse(JSON.stringify(vcObj));
    delete vc.proof;
    const signatureValid = await verifySignature(vc, index, proof, api);
    expect(signatureValid).to.be.true;

    const jsonValid = await checkJSON(vcObj, proof);
    expect(jsonValid).to.be.true;
    return true;
}

//Check VC json fields
export async function checkJSON(vc: any, proofJson: any): Promise<boolean> {
    //check JsonSchema
    const ajv = new Ajv();
    const validate = ajv.compile(JsonSchema);
    const isValid = validate(vc);
    expect(isValid).to.be.true;
    expect(
        vc.type[0] === 'VerifiableCredential' &&
            vc.issuer.id === proofJson.verificationMethod &&
            proofJson.type === 'Ed25519Signature2020'
    ).to.be.true;
    return true;
}<|MERGE_RESOLUTION|>--- conflicted
+++ resolved
@@ -4,46 +4,6 @@
 import Ajv from 'ajv';
 import { assert, expect } from 'chai';
 import * as ed from '@noble/ed25519';
-<<<<<<< HEAD
-import { EnclaveResult, IdentityGenericEvent, JsonSchema, LitentryIdentity, IdentityStatus } from '../type-definitions';
-import { buildIdentityHelper } from './identity-helper';
-import { isEqual, isArrayEqual } from './common';
-
-export async function assertInitialIDGraphCreated(api: ApiPromise, signer: KeyringPair, event: IdentityGenericEvent) {
-    assert.equal(event.who, u8aToHex(signer.addressRaw));
-    assert.equal(event.idGraph.length, 1);
-    // check identity in idgraph
-    const expected_identity = api.createType(
-        'LitentryIdentity',
-        await buildIdentityHelper(u8aToHex(signer.addressRaw), 'LitentryRococo', 'Substrate')
-    ) as LitentryIdentity;
-    assert.equal(JSON.stringify(event.idGraph[0][0]), JSON.stringify(expected_identity));
-    // check identityContext in idgraph
-    assert.isAbove(event.idGraph[0][1].link_block, 0);
-    assert.equal(event.idGraph[0][1].status, IdentityStatus.Active);
-}
-
-export function assertIdentityLinked(signer: KeyringPair, eventDatas: IdentityGenericEvent[]) {
-    let event_identities: LitentryIdentity[] = [];
-    let idgraph_identities: LitentryIdentity[] = [];
-    for (let index = 0; index < eventDatas.length; index++) {
-        event_identities.push(eventDatas[index].identity);
-    }
-    for (let i = 0; i < eventDatas[eventDatas.length - 1].idGraph.length; i++) {
-        idgraph_identities.push(eventDatas[eventDatas.length - 1].idGraph[i][0]);
-    }
-    // idgraph_identities[idgraph_identities.length - 1] is prime identity,don't need to compare
-    assert.isTrue(
-        isArrayEqual(event_identities, idgraph_identities.slice(0, idgraph_identities.length - 1)),
-        'event identities should be equal to idgraph identities'
-    );
-
-    const data = eventDatas[eventDatas.length - 1];
-    for (let i = 0; i < eventDatas[eventDatas.length - 1].idGraph.length; i++) {
-        if (isEqual(data.idGraph[i][0], data.identity)) {
-            assert.isAbove(data.idGraph[i][1].link_block, 0, 'identity link_block should be greater than 0');
-        }
-=======
 import { buildIdentityHelper, parseIdGraph, createIdentityEvent, parseIdentity } from './identity-helper';
 import type { LitentryPrimitivesIdentity } from '@polkadot/types/lookup';
 import type { EnclaveResult, IntegrationTestContext } from '../type-definitions';
@@ -93,7 +53,7 @@
     console.log(colors.green('assertInitialIDGraphCreated complete'));
 }
 
-export async function assertIdentityVerified(
+export async function assertIdentityLinked(
     context: IntegrationTestContext,
     signers: KeyringPair | KeyringPair[],
     events: any[],
@@ -148,15 +108,10 @@
         );
 
         assert.equal(who, u8aToHex(signer.addressRaw), 'Check IdentityCreated error: signer should be equal to who');
->>>>>>> 97f80f71
     }
     console.log(colors.green('assertIdentityVerified complete'));
 }
 
-<<<<<<< HEAD
-export function assertIdentityRemoved(signer: KeyringPair, identityEvent: IdentityGenericEvent | undefined) {
-    assert.equal(identityEvent?.who, u8aToHex(signer.addressRaw), 'check caller error');
-=======
 export async function assertIdentityCreated(
     context: IntegrationTestContext,
     signers: KeyringPair | KeyringPair[],
@@ -213,7 +168,6 @@
     }
 
     console.log(colors.green('assertIdentityRemoved complete'));
->>>>>>> 97f80f71
 }
 
 export async function checkErrorDetail(events: Event[], expectedDetail: string) {
