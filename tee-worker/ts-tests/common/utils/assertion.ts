--- conflicted
+++ resolved
@@ -10,12 +10,8 @@
 import type { KeyringPair } from '@polkadot/keyring/types';
 import type { HexString } from '@polkadot/util/types';
 import { JsonSchema } from '../type-definitions';
-<<<<<<< HEAD
-import { env_network } from '../../common/helpers';
 import { aesKey } from '../../common/call';
-=======
 import { SubstrateNetworkMapping } from '../../common/helpers';
->>>>>>> 84df1c6b
 import colors from 'colors';
 
 export async function assertInitialIDGraphCreated(
