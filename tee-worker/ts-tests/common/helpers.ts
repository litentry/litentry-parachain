--- conflicted
+++ resolved
@@ -4,11 +4,8 @@
 import type { KeyringPair } from '@polkadot/keyring/types';
 import type { HexString } from '@polkadot/util/types';
 import './config';
-<<<<<<< HEAD
+import { SubstrateNetwork } from '../parachain-interfaces/identity/types';
 
-=======
-import { SubstrateNetwork } from '../parachain-interfaces/identity/types';
->>>>>>> 84df1c6b
 // format and setup
 const keyring = new Keyring({ type: 'sr25519' });
 export function getSubstrateSigner(): {
@@ -59,13 +56,6 @@
     return u8aToU8a(data);
 }
 
-<<<<<<< HEAD
-// TODO: the parentchain network type has nothing to do with `local` or not
-//       as I could launch a local parachain network with `LitentryRococo` or `Litmus`,
-//       depending on which chain spec I use.
-//       It should be retrieved from the parentchain SS58Prefix and set in initialisation
-export const env_network = 'LitentryRococo';
-=======
 // see https://github.com/litentry/litentry-parachain/blob/97f80f711e8ec308cbf230b9b35cd40b191d8217/tee-worker/litentry/primitives/src/identity.rs#L80
 export const SubstrateNetworkMapping: Record<number, SubstrateNetwork['type']> = {
     0: 'Polkadot',
@@ -75,5 +65,4 @@
     42: 'LitentryRococo',
     30: 'Khala',
     13: 'TestNet',
-};
->>>>>>> 84df1c6b
+};