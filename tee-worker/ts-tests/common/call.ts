--- conflicted
+++ resolved
@@ -1,11 +1,7 @@
 import { ApiPromise } from '@polkadot/api';
 import { Metadata, TypeRegistry } from '@polkadot/types';
 import type { Bytes } from '@polkadot/types-codec';
-<<<<<<< HEAD
-import { hexToU8a, compactAddLength, compactStripLength, u8aToString } from '@polkadot/util';
-=======
 import { hexToU8a, compactStripLength, u8aToString } from '@polkadot/util';
->>>>>>> 77041c93
 import WebSocketAsPromised from 'websocket-as-promised';
 import { HexString } from '@polkadot/util/types';
 import { RequestBody } from '../common/type-definitions';
