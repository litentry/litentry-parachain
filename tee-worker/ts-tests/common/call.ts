--- conflicted
+++ resolved
@@ -4,16 +4,9 @@
 import { u8aToHex, hexToU8a, compactAddLength, compactStripLength, u8aToString, bufferToU8a } from '@polkadot/util';
 import WebSocketAsPromised from 'websocket-as-promised';
 import { HexString } from '@polkadot/util/types';
-<<<<<<< HEAD
 import { RequestBody, WorkerRpcReturnValue } from '../common/type-definitions';
-import sidechainMetaData from '../litentry-sidechain-metadata.json'
-//rpc call
-=======
-import { RequestBody } from './type-definitions';
-import { WorkerRpcReturnValue } from '../interfaces/identity';
-
+import sidechainMetaData from '../litentry-sidechain-metadata.json';
 // send RPC request
->>>>>>> 7c0acdc1
 export async function sendRequest(
     wsClient: WebSocketAsPromised,
     request: RequestBody,
@@ -21,14 +14,13 @@
 ): Promise<WorkerRpcReturnValue> {
     const rawRes = await wsClient.sendRequest(request, { requestId: 1, timeout: 6000 });
     const res: WorkerRpcReturnValue = api.createType('WorkerRpcReturnValue', rawRes.result) as any;
-
     if (res.status.isError) {
         console.log('Rpc response error: ' + decodeRpcBytesAsString(res.value));
     }
 
     // unfortunately, the res.value only contains the hash of top
     if (res.status.isTrustedOperationStatus && res.status.asTrustedOperationStatus.isInvalid) {
-        console.log('Rpc trusted operation execution failed, hash: ', res.value.toHex());
+        console.log('Rpc trusted operation execution failed, hash: ', res.value);
     }
 
     return res;
@@ -36,25 +28,20 @@
 
 // decode the returned bytes as string
 // please note we shouldn't use toU8a(), which encodes the Bytes instead of converting
-export function decodeRpcBytesAsString(value: Bytes): string {
-    return u8aToString(compactStripLength(hexToU8a(value.toHex()))[1]);
+export function decodeRpcBytesAsString(value: HexString): string {
+    return u8aToString(compactStripLength(hexToU8a(value))[1]);
 }
 
-export async function getSidechainMetadata(wsClient: WebSocketAsPromised, api: ApiPromise): Promise<{ metaData: Metadata, sidechainRegistry: TypeRegistry }> {
+export async function getSidechainMetadata(
+    wsClient: WebSocketAsPromised,
+    api: ApiPromise
+): Promise<{ metaData: Metadata; sidechainRegistry: TypeRegistry }> {
     let request = { jsonrpc: '2.0', method: 'state_getMetadata', params: [], id: 1 };
-<<<<<<< HEAD
     let respJSON = await sendRequest(wsClient, request, api);
     const sidechainRegistry = new TypeRegistry();
     const metaData = new Metadata(sidechainRegistry, respJSON.value);
     sidechainRegistry.setMetadata(metaData);
     return { metaData, sidechainRegistry };
-=======
-    let res = await sendRequest(wsClient, request, api);
-    const registry = new TypeRegistry();
-    const metadata = new Metadata(registry, res.value);
-    registry.setMetadata(metadata);
-    return metadata;
->>>>>>> 7c0acdc1
 }
 
 export async function getSideChainStorage(
