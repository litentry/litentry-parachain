--- conflicted
+++ resolved
@@ -66,9 +66,8 @@
 
 export type IdentityGenericEvent = {
     who: HexString;
-<<<<<<< HEAD
-    identity: LitentryIdentity;
-    idGraph: [LitentryIdentity, IdentityContext][];
+    identity: LitentryPrimitivesIdentity;
+    idGraph: [LitentryPrimitivesIdentity, PalletIdentityManagementTeeIdentityContext][];
 };
 
 export enum IdentityStatus {
@@ -81,13 +80,6 @@
     status: IdentityStatus;
 };
 
-=======
-    identity: LitentryPrimitivesIdentity;
-    idGraph: [LitentryPrimitivesIdentity, PalletIdentityManagementTeeIdentityContext][];
-    challengeCode?: HexString;
-};
-
->>>>>>> 97f80f71
 //vc types
 export type VCRequested = {
     account: HexString;
