import { ApiPromise } from '@polkadot/api';
import { ApiTypes, SubmittableExtrinsic } from '@polkadot/api/types';
import { IntegrationTestContext, TransactionSubmit } from './type-definitions';
import { KeyringPair } from '@polkadot/keyring/types';
import { getListenTimeoutInBlocks } from './utils';
import { EventRecord, Event } from '@polkadot/types/interfaces';
import { HexString } from '@polkadot/util/types';
import { u8aToHex } from '@polkadot/util';
import { expect } from 'chai';
//transactions utils
export async function sendTxUntilInBlock(api: ApiPromise, tx: SubmittableExtrinsic<ApiTypes>, signer: KeyringPair) {
    return new Promise<{ block: string; txHash: string }>(async (resolve, reject) => {
        const nonce = await api.rpc.system.accountNextIndex(signer.address);
        await tx.signAndSend(signer, { nonce }, (result) => {
            if (result.status.isInBlock) {
                console.log(`Transaction included at blockHash ${result.status.asInBlock}`);
                resolve({
                    block: result.status.asInBlock.toString(),
                    txHash: result.txHash.toHex(),
                });
            } else if (result.status.isInvalid) {
                reject(`Transaction is ${result.status}`);
            }
        });
    });
}

export async function sendTxUntilInBlockList(
    api: ApiPromise,
    txs: TransactionSubmit[],
    signer: KeyringPair | KeyringPair[]
) {
    const signers = Array.isArray(signer) ? signer : [signer];
    return Promise.all(
        txs.map(async ({ tx, nonce }, index) => {
            const s = signers[index % signers.length];
            // The purpose of paymentInfo is to check whether the version of polkadot/api is suitable for the current test and to determine whether the transaction is successful.
            await tx.paymentInfo(s);
            const result = await new Promise((resolve, reject) => {
                tx.signAndSend(s, { nonce }, (result) => {
                    if (result.status.isInBlock) {
                        //catch error
                        if (result.dispatchError) {
                            if (result.dispatchError.isModule) {
                                const decoded = api.registry.findMetaError(result.dispatchError.asModule);
                                const { docs, name, section } = decoded;

                                console.log(`${section}.${name}: ${docs.join(' ')}`);
                                resolve(`${section}.${name}`);
                            } else {
                                console.log(result.dispatchError.toString());
                                resolve(result.dispatchError.toString());
                            }
                        } else {
                            console.log(`Transaction included at blockHash ${result.status.asInBlock}`);
                            resolve({
                                block: result.status.asInBlock.toString(),
                                txHash: result.status.hash.toString(),
                            });
                        }
                    } else if (result.status.isInvalid) {
                        reject(`Transaction is ${result.status}`);
                    }
                });
            });
            return result;
        })
    );
}

// Subscribe to the chain until we get the first specified event with given `section` and `methods`.
// We can listen to multiple `methods` as long as they are emitted in the same block.
// The event consumer should do the decryption optionaly as it's event specific
export async function listenEvent(
    api: ApiPromise,
    section: string,
    methods: string[],
    txsLength: number,
    signers: HexString[]
) {
    return new Promise<Event[]>(async (resolve, reject) => {
        let startBlock = 0;
        let events: EventRecord[] = [];
<<<<<<< HEAD
=======
        const signerToIndexMap: Record<string, number> = {};
        for (let i = 0; i < signers.length; i++) {
            signerToIndexMap[signers[i]] = i;
        }
>>>>>>> 45658432
        const unsubscribe = await api.rpc.chain.subscribeNewHeads(async (header) => {
            const currentBlockNumber = header.number.toNumber();
            if (startBlock == 0) startBlock = currentBlockNumber;
            const timeout = await getListenTimeoutInBlocks(api);
            if (currentBlockNumber > startBlock + timeout) {
                reject('timeout');
                return;
            }
            console.log(`\n--------- block #${header.number}, hash ${header.hash} ---------\n`);
            const apiAt = await api.at(header.hash);

            const records: EventRecord[] = (await apiAt.query.system.events()) as any;
            records.forEach((e, i) => {
                const s = e.event.section;
                const m = e.event.method;
                const d = e.event.data;
                console.log(`Event[${i}]: ${s}.${m} ${d}`);
            });

            const filtered_events = records.filter(({ phase, event }) => {
                return phase.isApplyExtrinsic && section === event.section && methods.includes(event.method);
            });

            //We're going to have to filter by signer, because multiple txs is going to mix
<<<<<<< HEAD
            const filtered_events_with_signer = filtered_events.filter((event) => {
=======
            const filtered_events_with_signer = filtered_events
            .filter((event) => {
>>>>>>> 45658432
                const signerDatas = event.event.data.find((d) => {
                    if (Array.isArray(d)) {
                        return d.find((v) => signers.includes(v.toHex()));
                    } else {
                        return signers.includes(d.toHex());
                    }
                });
                return !!signerDatas;
<<<<<<< HEAD
=======
            })
            .sort((a, b) => {
                // We need sort by signers order
                // First convert the signers array into an object signerToIndexMap, where the keys are each element in the signers array and the values are the index of that element in the array.
                // Then, for each of the filtered events that match the given section and methods, the function uses the find function to locate the index of a specific parameter in the signers array.
                // Then, it sorts the events based on this index so that the resulting event array is sorted according to the order of the signers array.
                const signerIndexA =
                    signerToIndexMap[
                        a.event.data
                            .find((d) => {
                                if (Array.isArray(d)) {
                                    return d.find((v) => signers.includes(v.toHex()));
                                } else {
                                    return signers.includes(d.toHex());
                                }
                            })!
                            .toHex()
                    ];
                const signerIndexB =
                    signerToIndexMap[
                        b.event.data
                            .find((d) => {
                                if (Array.isArray(d)) {
                                    return d.find((v) => signers.includes(v.toHex()));
                                } else {
                                    return signers.includes(d.toHex());
                                }
                            })!
                            .toHex()
                    ];
                return signerIndexA - signerIndexB;
>>>>>>> 45658432
            });

            // There is no good compatibility method here.Only successful and failed events can be filtered normally, but it cannot filter error + successful events, which may need further optimization
            const eventsToUse = filtered_events_with_signer.length > 0 ? filtered_events_with_signer : filtered_events;

            events = [...eventsToUse];

            if (events.length === txsLength) {
                resolve(events.map((e) => e.event));

                unsubscribe();

                return;
            }
        });
    });
}

export async function sendTxsWithUtility(
    context: IntegrationTestContext,
    signer: KeyringPair,
    txs: TransactionSubmit[],
    pallet: string,
    events: string[]
): Promise<string[] | Event[]> {
    await context.api.tx.utility.batchAll(txs.map(({ tx }) => tx)).signAndSend(signer, async (result) => {
        if (result.status.isInBlock) {
            console.log(`Transaction included at blockHash ${result.status.asInBlock}`);
        } else if (result.status.isInvalid) {
            console.log(`Transaction is ${result.status}`);
        }
    });

    const resp_events = (await listenEvent(context.api, pallet, events, txs.length, [
        u8aToHex(signer.addressRaw),
    ])) as any;

    expect(resp_events.length).to.be.equal(txs.length);
    return resp_events;
}

export async function multiAccountTxSender(
    context: IntegrationTestContext,
    txs: TransactionSubmit[],
    signers: KeyringPair | KeyringPair[],
    pallet: string,
    events: string[]
): Promise<Event[]> {
    let signers_hex: HexString[] = [];
    if (Array.isArray(signers)) {
        for (let index = 0; index < signers.length; index++) {
            signers_hex.push(u8aToHex(signers[index].addressRaw));
        }
    } else {
        signers_hex.push(u8aToHex(signers.addressRaw));
    }

    await sendTxUntilInBlockList(context.api, txs, signers);
    const resp_events = await listenEvent(context.api, pallet, events, txs.length, signers_hex);
    expect(resp_events.length).to.be.equal(txs.length);
    return resp_events;
}<|MERGE_RESOLUTION|>--- conflicted
+++ resolved
@@ -81,13 +81,10 @@
     return new Promise<Event[]>(async (resolve, reject) => {
         let startBlock = 0;
         let events: EventRecord[] = [];
-<<<<<<< HEAD
-=======
         const signerToIndexMap: Record<string, number> = {};
         for (let i = 0; i < signers.length; i++) {
             signerToIndexMap[signers[i]] = i;
         }
->>>>>>> 45658432
         const unsubscribe = await api.rpc.chain.subscribeNewHeads(async (header) => {
             const currentBlockNumber = header.number.toNumber();
             if (startBlock == 0) startBlock = currentBlockNumber;
@@ -112,12 +109,7 @@
             });
 
             //We're going to have to filter by signer, because multiple txs is going to mix
-<<<<<<< HEAD
             const filtered_events_with_signer = filtered_events.filter((event) => {
-=======
-            const filtered_events_with_signer = filtered_events
-            .filter((event) => {
->>>>>>> 45658432
                 const signerDatas = event.event.data.find((d) => {
                     if (Array.isArray(d)) {
                         return d.find((v) => signers.includes(v.toHex()));
@@ -126,43 +118,29 @@
                     }
                 });
                 return !!signerDatas;
-<<<<<<< HEAD
-=======
-            })
-            .sort((a, b) => {
-                // We need sort by signers order
-                // First convert the signers array into an object signerToIndexMap, where the keys are each element in the signers array and the values are the index of that element in the array.
-                // Then, for each of the filtered events that match the given section and methods, the function uses the find function to locate the index of a specific parameter in the signers array.
-                // Then, it sorts the events based on this index so that the resulting event array is sorted according to the order of the signers array.
-                const signerIndexA =
-                    signerToIndexMap[
-                        a.event.data
-                            .find((d) => {
-                                if (Array.isArray(d)) {
-                                    return d.find((v) => signers.includes(v.toHex()));
-                                } else {
-                                    return signers.includes(d.toHex());
-                                }
-                            })!
-                            .toHex()
-                    ];
-                const signerIndexB =
-                    signerToIndexMap[
-                        b.event.data
-                            .find((d) => {
-                                if (Array.isArray(d)) {
-                                    return d.find((v) => signers.includes(v.toHex()));
-                                } else {
-                                    return signers.includes(d.toHex());
-                                }
-                            })!
-                            .toHex()
-                    ];
+            }).sort((a, b) => {
+                //We need sort by signers order
+                //First convert the signers array into an object signerToIndexMap, where the keys are each element in the signers array and the values are the index of that element in the array.
+                //Then, for each of the filtered events that match the given section and methods, the function uses the find function to locate the index of a specific parameter in the signers array. 
+                //Then, it sorts the events based on this index so that the resulting event array is sorted according to the order of the signers array.
+                const signerIndexA = signerToIndexMap[a.event.data.find((d) => {
+                    if (Array.isArray(d)) {
+                        return d.find((v) => signers.includes(v.toHex()));
+                    } else {
+                        return signers.includes(d.toHex());
+                    }
+                })!.toHex()];
+                const signerIndexB = signerToIndexMap[b.event.data.find((d) => {
+                    if (Array.isArray(d)) {
+                        return d.find((v) => signers.includes(v.toHex()));
+                    } else {
+                        return signers.includes(d.toHex());
+                    }
+                })!.toHex()];
                 return signerIndexA - signerIndexB;
->>>>>>> 45658432
-            });
-
-            // There is no good compatibility method here.Only successful and failed events can be filtered normally, but it cannot filter error + successful events, which may need further optimization
+            });;
+
+            //There is no good compatibility method here.Only successful and failed events can be filtered normally, but it cannot filter error + successful events, which may need further optimization
             const eventsToUse = filtered_events_with_signer.length > 0 ? filtered_events_with_signer : filtered_events;
 
             events = [...eventsToUse];
