--- conflicted
+++ resolved
@@ -55,11 +55,7 @@
                             console.log(`Transaction included at blockHash ${result.status.asInBlock}`);
                             resolve({
                                 block: result.status.asInBlock.toString(),
-<<<<<<< HEAD
                                 txHash: result.status.hash.toString(),
-=======
-                                txHash: result.txHash.toHex(),
->>>>>>> 946683c5
                             });
                         }
                     } else if (result.status.isInvalid) {
