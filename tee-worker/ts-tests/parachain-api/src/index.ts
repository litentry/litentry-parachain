--- conflicted
+++ resolved
@@ -19,13 +19,10 @@
     WorkerRpcReturnValue,
     TrustedCallSigned,
     Getter,
-<<<<<<< HEAD
     PublicGetter,
-=======
     TrustedOperationResponse,
     StfError,
     LinkIdentityResult,
->>>>>>> d4643228
 } from "../build/interfaces";
 
 export type { Codec } from "@polkadot/types/types";
