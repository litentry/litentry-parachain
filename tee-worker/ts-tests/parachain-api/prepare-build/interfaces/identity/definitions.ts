export default {
    types: {
        WorkerRpcReturnValue: {
            value: "Vec<u8>",
            do_watch: "bool",
            status: "DirectRequestStatus",
        },
        TrustedOperation: {
            _enum: {
                indirect_call: "(TrustedCallSigned)",
                direct_call: "(TrustedCallSigned)",
                get: "(Getter)",
            },
        },
        TrustedCallSigned: {
            call: "TrustedCall",
            index: "u32",
            signature: "LitentryMultiSignature",
        },
        Getter: {
            _enum: {
                public: "(PublicGetter)",
                trusted: "(TrustedGetterSigned)",
            },
        },
        PublicGetter: {
            _enum: {
                some_value: "u32",
                nonce: "(LitentryIdentity)",
            },
        },
        TrustedGetterSigned: {
            getter: "TrustedGetter",
            signature: "LitentryMultiSignature",
        },

        //important
        TrustedGetter: {
            _enum: {
                free_balance: "(LitentryIdentity)",
                reserved_balance: "(LitentryIdentity)",
                user_shielding_key: "(LitentryIdentity)",
                id_graph: "(LitentryIdentity)",
                id_graph_stats: "(LitentryIdentity)",
            },
        },
        //important
        TrustedCall: {
            _enum: {
                balance_set_balance: "(LitentryIdentity, LitentryIdentity, Balance, Balance)",
                balance_transfer: "(LitentryIdentity, LitentryIdentity, Balance)",
                balance_unshield: "(LitentryIdentity, LitentryIdentity, Balance, ShardIdentifier)",
                balance_shield: "(LitentryIdentity, LitentryIdentity, Balance)",
                set_user_shielding_key:
                    "(LitentryIdentity, LitentryIdentity, UserShieldingKeyType, H256)",
                link_identity:
                    "(LitentryIdentity, LitentryIdentity, LitentryIdentity, LitentryValidationData, Vec<Web3Network>, UserShieldingKeyNonceType, H256)",
                activate_identity: "(LitentryIdentity, LitentryIdentity, LitentryIdentity, H256)",
                deactivate_identity: "(LitentryIdentity, LitentryIdentity, LitentryIdentity, H256)",
                request_vc: "(LitentryIdentity, LitentryIdentity, Assertion, H256)",
                set_identity_networks:
                    "(LitentryIdentity, LitentryIdentity, LitentryIdentity, Vec<Web3Network>)",
            },
        },
        UserShieldingKeyType: "[u8; 32]",
        UserShieldingKeyNonceType: "[u8; 12]",
        DirectRequestStatus: {
            _enum: {
                Ok: null,
                TrustedOperationStatus: "(TrustedOperationStatus, H256)",
                Error: null,
            },
        },
        TrustedOperationStatus: {
            _enum: {
                Submitted: null,
                Future: null,
                Ready: null,
                Broadcast: null,
                InSidechainBlock: "H256",
                Retracted: null,
                FinalityTimeout: null,
                Finalized: null,
                Usurped: null,
                Dropped: null,
                Invalid: null,
            },
        },

        // identity management
        LitentryIdentity: {
            _enum: {
                Twitter: "IdentityString",
                Discord: "IdentityString",
                Github: "IdentityString",
                Substrate: "Address32",
                Evm: "Address20",
            },
        },
        Address32: "[u8;32]",
        Address20: "[u8;20]",
        IdentityString: "Vec<u8>",
        Web3Network: {
            _enum: [
                "Polkadot",
                "Kusama",
                "Litentry",
                "Litmus",
                "LitentryRococo",
                "Khala",
                "SubstrateTestnet",
                "Ethereum",
                "Polygon",
                "BSC",
            ],
        },
        LitentryValidationData: {
            _enum: {
                Web2Validation: "Web2ValidationData",
                Web3Validation: "Web3ValidationData",
            },
        },
        Web2ValidationData: {
            _enum: {
                Twitter: "TwitterValidationData",
                Discord: "DiscordValidationData",
            },
        },
        TwitterValidationData: {
            tweet_id: "Vec<u8>",
        },
        DiscordValidationData: {
            channel_id: "Vec<u8>",
            message_id: "Vec<u8>",
            guild_id: "Vec<u8>",
        },
        Web3ValidationData: {
            _enum: {
                Substrate: "Web3CommonValidationData",
                Evm: "Web3CommonValidationData",
            },
        },
        Web3CommonValidationData: {
            message: "Vec<u8>",
            signature: "LitentryMultiSignature",
        },

        LitentryMultiSignature: {
            _enum: {
                Ed25519: "ed25519::Signature",
                Sr25519: "sr25519::Signature",
                Ecdsa: "ecdsa::Signature",
                Ethereum: "EthereumSignature",
            },
        },
        EthereumSignature: "([u8; 65])",

        IdentityGenericEvent: {
            who: "AccountId",
            identity: "LitentryIdentity",
            id_graph: "Vec<(LitentryIdentity, IdentityContext)>",
        },

        IdentityStatus: {
            _enum: ["Active", "Inactive"],
        },

        IdentityContext: {
            link_block: "BlockNumber",
            web3networks: "BoundedWeb3Network",
            status: "IdentityStatus",
        },
        BoundedWeb3Network: "BoundedVec<Web3Network, ConstU32<128>>",

        // teerex
        ShardIdentifier: "H256",
        Request: {
            shard: "ShardIdentifier",
            cyphertext: "Vec<u8>",
        },

        // vc management
        VCRequested: {
            account: "AccountId",
            mrEnclave: "ShardIdentifier",
            assertion: "Assertion",
        },
        Assertion: {
            _enum: {
                A1: "Null",
                A2: "Bytes",
                A3: "(Bytes,Bytes,Bytes)",
                A4: "u128",
                A5: "(Bytes,Bytes)",
                A6: "Null",
                A7: "u128",
                A8: "Vec<Bytes>",
                A9: "Null",
                A10: "u128",
                A11: "u128",
                A13: "u32",
            },
        },
        GenericEventWithAccount: {
            account: "AccountId",
        },
<<<<<<< HEAD
        SetUserShieldingKeyResponse: {
            account: "AccountId",
            id_graph: "AesOutput",
            req_ext_hash: "H256",
        },
        AesOutput: {
            ciphertext: "Vec<u8>",
            aad: "Vec<u8>",
            nonce: "[u8; 12]",
        },
    },
=======
    },D
>>>>>>> f63d9d6c
};<|MERGE_RESOLUTION|>--- conflicted
+++ resolved
@@ -204,7 +204,6 @@
         GenericEventWithAccount: {
             account: "AccountId",
         },
-<<<<<<< HEAD
         SetUserShieldingKeyResponse: {
             account: "AccountId",
             id_graph: "AesOutput",
@@ -216,7 +215,4 @@
             nonce: "[u8; 12]",
         },
     },
-=======
-    },D
->>>>>>> f63d9d6c
 };