--- conflicted
+++ resolved
@@ -3,17 +3,15 @@
 import { ApiOptions } from "@polkadot/api/types";
 import { ApiPromise, Keyring, WsProvider } from "@polkadot/api";
 export type { ApiTypes, SubmittableExtrinsic } from "@polkadot/api/types";
-<<<<<<< HEAD
 export type {
     Assertion,
     LitentryIdentity,
     LitentryValidationData,
     Web3Network,
     WorkerRpcReturnValue,
+    TrustedCallSigned,
+    Getter
 } from "parachain-api/interfaces";
-=======
-export type { Assertion, LitentryIdentity, LitentryValidationData, Web3Network, WorkerRpcReturnValue, TrustedCallSigned, Getter, } from "parachain-api/interfaces";
->>>>>>> d1e01d52
 export type { Codec } from "@polkadot/types/types";
 export type { Bytes } from "@polkadot/types-codec";
 export { ApiPromise, Keyring, WsProvider };
