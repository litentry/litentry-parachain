--- conflicted
+++ resolved
@@ -2141,11 +2141,8 @@
             A11: string;
             A13: string;
             A14: string;
-<<<<<<< HEAD
-=======
             Achainable: string;
             A20: string;
->>>>>>> d4643228
         };
     };
     /**
