import type {
    Bytes,
    Enum,
    Struct,
    Text,
    U8aFixed,
    Vec,
    bool,
    u128,
    u32,
} from "@polkadot/types-codec";
import type { ITuple } from "@polkadot/types-codec/types";
import type { Signature } from "@polkadot/types/interfaces/extrinsics";
import type {
    AccountId,
    Balance,
    BlockNumber,
    H256,
    Index,
} from "@polkadot/types/interfaces/runtime";
/** @name ActivateIdentityResult */
export interface ActivateIdentityResult extends Struct {
    readonly account: AccountId;
    readonly identity: AesOutput;
}
/** @name Address20 */
export interface Address20 extends U8aFixed {}
/** @name Address32 */
export interface Address32 extends U8aFixed {}
/** @name AesOutput */
export interface AesOutput extends Struct {
    readonly ciphertext: Bytes;
    readonly aad: Bytes;
    readonly nonce: U8aFixed;
}
/** @name Assertion */
export interface Assertion extends Enum {
    readonly isA1: boolean;
    readonly isA2: boolean;
    readonly asA2: Bytes;
    readonly isA3: boolean;
    readonly asA3: ITuple<[Bytes, Bytes, Bytes]>;
    readonly isA4: boolean;
    readonly asA4: u128;
    readonly isA5: boolean;
    readonly asA5: ITuple<[Bytes, Bytes]>;
    readonly isA6: boolean;
    readonly isA7: boolean;
    readonly asA7: u128;
    readonly isA8: boolean;
    readonly asA8: Vec<Bytes>;
    readonly isA9: boolean;
    readonly isA10: boolean;
    readonly asA10: u128;
    readonly isA11: boolean;
    readonly asA11: u128;
    readonly isA13: boolean;
    readonly asA13: u32;
    readonly type:
        | "A1"
        | "A2"
        | "A3"
        | "A4"
        | "A5"
        | "A6"
        | "A7"
        | "A8"
        | "A9"
        | "A10"
        | "A11"
        | "A13";
}
/** @name BoundedWeb3Network */
export interface BoundedWeb3Network extends Vec<Web3Network> {}
<<<<<<< HEAD
/** @name DeactivateIdentityResult */
export interface DeactivateIdentityResult extends Struct {
=======
/** @name DeactivateIdentityResponse */
export interface DeactivateIdentityResponse extends Struct {
>>>>>>> 33319119
    readonly account: AccountId;
    readonly identity: AesOutput;
}
/** @name DirectRequestStatus */
export interface DirectRequestStatus extends Enum {
    readonly isOk: boolean;
    readonly isTrustedOperationStatus: boolean;
    readonly asTrustedOperationStatus: ITuple<[TrustedOperationStatus, H256]>;
    readonly isError: boolean;
    readonly type: "Ok" | "TrustedOperationStatus" | "Error";
}
/** @name DiscordValidationData */
export interface DiscordValidationData extends Struct {
    readonly channel_id: Bytes;
    readonly message_id: Bytes;
    readonly guild_id: Bytes;
}
<<<<<<< HEAD
/** @name ErrorDetail */
export interface ErrorDetail extends Enum {
    readonly isImportError: boolean;
    readonly isUnauthorizedSigner: boolean;
    readonly isStfError: boolean;
    readonly asStfError: Bytes;
    readonly isSendStfRequestFailed: boolean;
    readonly isUserShieldingKeyNotFound: boolean;
    readonly isParseError: boolean;
    readonly isDataProviderError: boolean;
    readonly asDataProviderError: Bytes;
    readonly isInvalidIdentity: boolean;
    readonly isWrongWeb2Handle: boolean;
    readonly isUnexpectedMessage: boolean;
    readonly isWrongSignatureType: boolean;
    readonly isVerifySubstrateSignatureFailed: boolean;
    readonly isVerifyEvmSignatureFailed: boolean;
    readonly isRecoverEvmAddressFailed: boolean;
    readonly isWeb3NetworkOutOfBounds: boolean;
    readonly type:
        | "ImportError"
        | "UnauthorizedSigner"
        | "StfError"
        | "SendStfRequestFailed"
        | "UserShieldingKeyNotFound"
        | "ParseError"
        | "DataProviderError"
        | "InvalidIdentity"
        | "WrongWeb2Handle"
        | "UnexpectedMessage"
        | "WrongSignatureType"
        | "VerifySubstrateSignatureFailed"
        | "VerifyEvmSignatureFailed"
        | "RecoverEvmAddressFailed"
        | "Web3NetworkOutOfBounds";
}
=======
>>>>>>> 33319119
/** @name EthereumSignature */
export interface EthereumSignature extends U8aFixed {}
/** @name GenericEventWithAccount */
export interface GenericEventWithAccount extends Struct {
    readonly account: AccountId;
}
/** @name Getter */
export interface Getter extends Enum {
    readonly isPublic: boolean;
    readonly asPublic: PublicGetter;
    readonly isTrusted: boolean;
    readonly asTrusted: TrustedGetterSigned;
    readonly type: "Public" | "Trusted";
}
/** @name IdentityContext */
export interface IdentityContext extends Struct {
    readonly link_block: BlockNumber;
    readonly web3networks: BoundedWeb3Network;
    readonly status: IdentityStatus;
}
/** @name IdentityGenericEvent */
export interface IdentityGenericEvent extends Struct {
    readonly who: AccountId;
    readonly identity: LitentryIdentity;
    readonly id_graph: Vec<ITuple<[LitentryIdentity, IdentityContext]>>;
}
/** @name IdentityStatus */
export interface IdentityStatus extends Enum {
    readonly isActive: boolean;
    readonly isInactive: boolean;
    readonly type: "Active" | "Inactive";
}
/** @name IdentityString */
export interface IdentityString extends Bytes {}
<<<<<<< HEAD
/** @name LinkIdentityResult */
export interface LinkIdentityResult extends Struct {
=======
/** @name LinkIdentityResponse */
export interface LinkIdentityResponse extends Struct {
>>>>>>> 33319119
    readonly account: AccountId;
    readonly identity: AesOutput;
    readonly id_graph: AesOutput;
}
/** @name LitentryIdentity */
export interface LitentryIdentity extends Enum {
    readonly isTwitter: boolean;
    readonly asTwitter: IdentityString;
    readonly isDiscord: boolean;
    readonly asDiscord: IdentityString;
    readonly isGithub: boolean;
    readonly asGithub: IdentityString;
    readonly isSubstrate: boolean;
    readonly asSubstrate: Address32;
    readonly isEvm: boolean;
    readonly asEvm: Address20;
    readonly type: "Twitter" | "Discord" | "Github" | "Substrate" | "Evm";
}
/** @name LitentryMultiSignature */
export interface LitentryMultiSignature extends Enum {
    readonly isEd25519: boolean;
    readonly asEd25519: Signature;
    readonly isSr25519: boolean;
    readonly asSr25519: Signature;
    readonly isEcdsa: boolean;
    readonly asEcdsa: Signature;
    readonly isEthereum: boolean;
    readonly asEthereum: EthereumSignature;
    readonly isEthereumPrettified: boolean;
    readonly asEthereumPrettified: EthereumSignature;
    readonly type: "Ed25519" | "Sr25519" | "Ecdsa" | "Ethereum" | "EthereumPrettified";
}
/** @name LitentryValidationData */
export interface LitentryValidationData extends Enum {
    readonly isWeb2Validation: boolean;
    readonly asWeb2Validation: Web2ValidationData;
    readonly isWeb3Validation: boolean;
    readonly asWeb3Validation: Web3ValidationData;
    readonly type: "Web2Validation" | "Web3Validation";
}
/** @name PublicGetter */
export interface PublicGetter extends Enum {
    readonly isSomeValue: boolean;
    readonly asSomeValue: u32;
    readonly isNonce: boolean;
    readonly asNonce: LitentryIdentity;
    readonly type: "SomeValue" | "Nonce";
}
/** @name Request */
export interface Request extends Struct {
    readonly shard: ShardIdentifier;
    readonly cyphertext: Bytes;
}
/** @name RequestVCResult */
export interface RequestVCResult extends Struct {
    readonly account: AccountId;
    readonly assertion: Assertion;
    readonly vc_index: H256;
    readonly vc_hash: H256;
    readonly vc_payload: AesOutput;
}
/** @name SetUserShieldingKeyResult */
export interface SetUserShieldingKeyResult extends Struct {
    readonly account: AccountId;
    readonly id_graph: AesOutput;
}
/** @name ShardIdentifier */
export interface ShardIdentifier extends H256 {}
<<<<<<< HEAD
/** @name StfError */
export interface StfError extends Enum {
    readonly isMissingPrivileges: boolean;
    readonly asMissingPrivileges: LitentryIdentity;
    readonly isRequireEnclaveSignerAccount: boolean;
    readonly isDispatch: boolean;
    readonly asDispatch: Text;
    readonly isMissingFunds: boolean;
    readonly isInvalidNonce: boolean;
    readonly asInvalidNonce: ITuple<[Index, Index]>;
    readonly isStorageHashMismatch: boolean;
    readonly isInvalidStorageDiff: boolean;
    readonly isInvalidMetadata: boolean;
    readonly isSetUserShieldingKeyFailed: boolean;
    readonly asSetUserShieldingKeyFailed: ErrorDetail;
    readonly isLinkIdentityFailed: boolean;
    readonly asLinkIdentityFailed: ErrorDetail;
    readonly isDeactivateIdentityFailed: boolean;
    readonly asDeactivateIdentityFailed: ErrorDetail;
    readonly isActivateIdentityFailed: boolean;
    readonly asActivateIdentityFailed: ErrorDetail;
    readonly isRequestVCFailed: boolean;
    readonly asRequestVCFailed: ITuple<[Assertion, ErrorDetail]>;
    readonly isSetScheduledMrEnclaveFailed: boolean;
    readonly isSetIdentityNetworksFailed: boolean;
    readonly asSetIdentityNetworksFailed: ErrorDetail;
    readonly isInvalidAccount: boolean;
    readonly isUnclassifiedError: boolean;
    readonly type:
        | "MissingPrivileges"
        | "RequireEnclaveSignerAccount"
        | "Dispatch"
        | "MissingFunds"
        | "InvalidNonce"
        | "StorageHashMismatch"
        | "InvalidStorageDiff"
        | "InvalidMetadata"
        | "SetUserShieldingKeyFailed"
        | "LinkIdentityFailed"
        | "DeactivateIdentityFailed"
        | "ActivateIdentityFailed"
        | "RequestVCFailed"
        | "SetScheduledMrEnclaveFailed"
        | "SetIdentityNetworksFailed"
        | "InvalidAccount"
        | "UnclassifiedError";
}
=======
>>>>>>> 33319119
/** @name TrustedCall */
export interface TrustedCall extends Enum {
    readonly isBalanceSetBalance: boolean;
    readonly asBalanceSetBalance: ITuple<[LitentryIdentity, LitentryIdentity, Balance, Balance]>;
    readonly isBalanceTransfer: boolean;
    readonly asBalanceTransfer: ITuple<[LitentryIdentity, LitentryIdentity, Balance]>;
    readonly isBalanceUnshield: boolean;
    readonly asBalanceUnshield: ITuple<
        [LitentryIdentity, LitentryIdentity, Balance, ShardIdentifier]
    >;
    readonly isBalanceShield: boolean;
    readonly asBalanceShield: ITuple<[LitentryIdentity, LitentryIdentity, Balance]>;
    readonly isSetUserShieldingKey: boolean;
    readonly asSetUserShieldingKey: ITuple<
        [LitentryIdentity, LitentryIdentity, UserShieldingKeyType, H256]
    >;
    readonly isLinkIdentity: boolean;
    readonly asLinkIdentity: ITuple<
        [
            LitentryIdentity,
            LitentryIdentity,
            LitentryIdentity,
            LitentryValidationData,
            Vec<Web3Network>,
            UserShieldingKeyNonceType,
            H256
        ]
    >;
    readonly isDeactivateIdentity: boolean;
    readonly asDeactivateIdentity: ITuple<
        [LitentryIdentity, LitentryIdentity, LitentryIdentity, H256]
    >;
    readonly isActivateIdentity: boolean;
    readonly asActivateIdentity: ITuple<
        [LitentryIdentity, LitentryIdentity, LitentryIdentity, H256]
    >;
    readonly isRequestVc: boolean;
    readonly asRequestVc: ITuple<[LitentryIdentity, LitentryIdentity, Assertion, H256]>;
    readonly isSetIdentityNetworks: boolean;
    readonly asSetIdentityNetworks: ITuple<
        [LitentryIdentity, LitentryIdentity, LitentryIdentity, Vec<Web3Network>, H256]
    >;
    readonly isSetUserShieldingKeyWithNetworks: boolean;
    readonly asSetUserShieldingKeyWithNetworks: ITuple<
        [LitentryIdentity, LitentryIdentity, UserShieldingKeyType, Vec<Web3Network>, H256]
    >;
    readonly type:
        | "BalanceSetBalance"
        | "BalanceTransfer"
        | "BalanceUnshield"
        | "BalanceShield"
        | "SetUserShieldingKey"
        | "LinkIdentity"
        | "DeactivateIdentity"
        | "ActivateIdentity"
        | "RequestVc"
        | "SetIdentityNetworks"
        | "SetUserShieldingKeyWithNetworks";
}
/** @name TrustedCallSigned */
export interface TrustedCallSigned extends Struct {
    readonly call: TrustedCall;
    readonly index: u32;
    readonly signature: LitentryMultiSignature;
}
/** @name TrustedGetter */
export interface TrustedGetter extends Enum {
    readonly isFreeBalance: boolean;
    readonly asFreeBalance: LitentryIdentity;
    readonly isReservedBalance: boolean;
    readonly asReservedBalance: LitentryIdentity;
    readonly isUserShieldingKey: boolean;
    readonly asUserShieldingKey: LitentryIdentity;
    readonly isIdGraph: boolean;
    readonly asIdGraph: LitentryIdentity;
    readonly isIdGraphStats: boolean;
    readonly asIdGraphStats: LitentryIdentity;
    readonly type:
        | "FreeBalance"
        | "ReservedBalance"
        | "UserShieldingKey"
        | "IdGraph"
        | "IdGraphStats";
}
/** @name TrustedGetterSigned */
export interface TrustedGetterSigned extends Struct {
    readonly getter: TrustedGetter;
    readonly signature: LitentryMultiSignature;
}
/** @name TrustedOperation */
export interface TrustedOperation extends Enum {
    readonly isIndirectCall: boolean;
    readonly asIndirectCall: TrustedCallSigned;
    readonly isDirectCall: boolean;
    readonly asDirectCall: TrustedCallSigned;
    readonly isGet: boolean;
    readonly asGet: Getter;
    readonly type: "IndirectCall" | "DirectCall" | "Get";
}
/** @name TrustedOperationResult */
export interface TrustedOperationResult extends Struct {
    readonly req_ext_hash: H256;
    readonly value: Bytes;
}
/** @name TrustedOperationStatus */
export interface TrustedOperationStatus extends Enum {
    readonly isSubmitted: boolean;
    readonly isFuture: boolean;
    readonly isReady: boolean;
    readonly isBroadcast: boolean;
    readonly isInSidechainBlock: boolean;
    readonly asInSidechainBlock: H256;
    readonly isRetracted: boolean;
    readonly isFinalityTimeout: boolean;
    readonly isFinalized: boolean;
    readonly isUsurped: boolean;
    readonly isDropped: boolean;
    readonly isInvalid: boolean;
    readonly type:
        | "Submitted"
        | "Future"
        | "Ready"
        | "Broadcast"
        | "InSidechainBlock"
        | "Retracted"
        | "FinalityTimeout"
        | "Finalized"
        | "Usurped"
        | "Dropped"
        | "Invalid";
}
/** @name TwitterValidationData */
export interface TwitterValidationData extends Struct {
    readonly tweet_id: Bytes;
}
/** @name UserShieldingKeyNonceType */
export interface UserShieldingKeyNonceType extends U8aFixed {}
/** @name UserShieldingKeyType */
export interface UserShieldingKeyType extends U8aFixed {}
/** @name VCRequested */
export interface VCRequested extends Struct {
    readonly account: AccountId;
    readonly mrEnclave: ShardIdentifier;
    readonly assertion: Assertion;
}
/** @name Web2ValidationData */
export interface Web2ValidationData extends Enum {
    readonly isTwitter: boolean;
    readonly asTwitter: TwitterValidationData;
    readonly isDiscord: boolean;
    readonly asDiscord: DiscordValidationData;
    readonly type: "Twitter" | "Discord";
}
/** @name Web3CommonValidationData */
export interface Web3CommonValidationData extends Struct {
    readonly message: Bytes;
    readonly signature: LitentryMultiSignature;
}
/** @name Web3Network */
export interface Web3Network extends Enum {
    readonly isPolkadot: boolean;
    readonly isKusama: boolean;
    readonly isLitentry: boolean;
    readonly isLitmus: boolean;
    readonly isLitentryRococo: boolean;
    readonly isKhala: boolean;
    readonly isSubstrateTestnet: boolean;
    readonly isEthereum: boolean;
    readonly isBsc: boolean;
    readonly type:
        | "Polkadot"
        | "Kusama"
        | "Litentry"
        | "Litmus"
        | "LitentryRococo"
        | "Khala"
        | "SubstrateTestnet"
        | "Ethereum"
        | "Bsc";
}
/** @name Web3ValidationData */
export interface Web3ValidationData extends Enum {
    readonly isSubstrate: boolean;
    readonly asSubstrate: Web3CommonValidationData;
    readonly isEvm: boolean;
    readonly asEvm: Web3CommonValidationData;
    readonly type: "Substrate" | "Evm";
}
/** @name WorkerRpcReturnValue */
export interface WorkerRpcReturnValue extends Struct {
    readonly value: Bytes;
    readonly do_watch: bool;
    readonly status: DirectRequestStatus;
}
export type PHANTOM_IDENTITY = "identity";
//# sourceMappingURL=types.d.ts.map<|MERGE_RESOLUTION|>--- conflicted
+++ resolved
@@ -1,27 +1,12 @@
-import type {
-    Bytes,
-    Enum,
-    Struct,
-    Text,
-    U8aFixed,
-    Vec,
-    bool,
-    u128,
-    u32,
-} from "@polkadot/types-codec";
+import type { Bytes, Enum, Struct, U8aFixed, Vec, bool, u128, u32 } from "@polkadot/types-codec";
 import type { ITuple } from "@polkadot/types-codec/types";
 import type { Signature } from "@polkadot/types/interfaces/extrinsics";
-import type {
-    AccountId,
-    Balance,
-    BlockNumber,
-    H256,
-    Index,
-} from "@polkadot/types/interfaces/runtime";
-/** @name ActivateIdentityResult */
-export interface ActivateIdentityResult extends Struct {
+import type { AccountId, Balance, BlockNumber, H256 } from "@polkadot/types/interfaces/runtime";
+/** @name ActivateIdentityResponse */
+export interface ActivateIdentityResponse extends Struct {
     readonly account: AccountId;
     readonly identity: AesOutput;
+    readonly req_ext_hash: H256;
 }
 /** @name Address20 */
 export interface Address20 extends U8aFixed {}
@@ -72,15 +57,11 @@
 }
 /** @name BoundedWeb3Network */
 export interface BoundedWeb3Network extends Vec<Web3Network> {}
-<<<<<<< HEAD
-/** @name DeactivateIdentityResult */
-export interface DeactivateIdentityResult extends Struct {
-=======
 /** @name DeactivateIdentityResponse */
 export interface DeactivateIdentityResponse extends Struct {
->>>>>>> 33319119
     readonly account: AccountId;
     readonly identity: AesOutput;
+    readonly req_ext_hash: H256;
 }
 /** @name DirectRequestStatus */
 export interface DirectRequestStatus extends Enum {
@@ -96,45 +77,6 @@
     readonly message_id: Bytes;
     readonly guild_id: Bytes;
 }
-<<<<<<< HEAD
-/** @name ErrorDetail */
-export interface ErrorDetail extends Enum {
-    readonly isImportError: boolean;
-    readonly isUnauthorizedSigner: boolean;
-    readonly isStfError: boolean;
-    readonly asStfError: Bytes;
-    readonly isSendStfRequestFailed: boolean;
-    readonly isUserShieldingKeyNotFound: boolean;
-    readonly isParseError: boolean;
-    readonly isDataProviderError: boolean;
-    readonly asDataProviderError: Bytes;
-    readonly isInvalidIdentity: boolean;
-    readonly isWrongWeb2Handle: boolean;
-    readonly isUnexpectedMessage: boolean;
-    readonly isWrongSignatureType: boolean;
-    readonly isVerifySubstrateSignatureFailed: boolean;
-    readonly isVerifyEvmSignatureFailed: boolean;
-    readonly isRecoverEvmAddressFailed: boolean;
-    readonly isWeb3NetworkOutOfBounds: boolean;
-    readonly type:
-        | "ImportError"
-        | "UnauthorizedSigner"
-        | "StfError"
-        | "SendStfRequestFailed"
-        | "UserShieldingKeyNotFound"
-        | "ParseError"
-        | "DataProviderError"
-        | "InvalidIdentity"
-        | "WrongWeb2Handle"
-        | "UnexpectedMessage"
-        | "WrongSignatureType"
-        | "VerifySubstrateSignatureFailed"
-        | "VerifyEvmSignatureFailed"
-        | "RecoverEvmAddressFailed"
-        | "Web3NetworkOutOfBounds";
-}
-=======
->>>>>>> 33319119
 /** @name EthereumSignature */
 export interface EthereumSignature extends U8aFixed {}
 /** @name GenericEventWithAccount */
@@ -169,16 +111,12 @@
 }
 /** @name IdentityString */
 export interface IdentityString extends Bytes {}
-<<<<<<< HEAD
-/** @name LinkIdentityResult */
-export interface LinkIdentityResult extends Struct {
-=======
 /** @name LinkIdentityResponse */
 export interface LinkIdentityResponse extends Struct {
->>>>>>> 33319119
     readonly account: AccountId;
     readonly identity: AesOutput;
     readonly id_graph: AesOutput;
+    readonly req_ext_hash: H256;
 }
 /** @name LitentryIdentity */
 export interface LitentryIdentity extends Enum {
@@ -229,71 +167,27 @@
     readonly shard: ShardIdentifier;
     readonly cyphertext: Bytes;
 }
-/** @name RequestVCResult */
-export interface RequestVCResult extends Struct {
+/** @name RequestVCResponse */
+export interface RequestVCResponse extends Struct {
     readonly account: AccountId;
     readonly assertion: Assertion;
     readonly vc_index: H256;
     readonly vc_hash: H256;
     readonly vc_payload: AesOutput;
-}
-/** @name SetUserShieldingKeyResult */
-export interface SetUserShieldingKeyResult extends Struct {
+    readonly req_ext_hash: H256;
+}
+/** @name SetIdentityNetworksResponse */
+export interface SetIdentityNetworksResponse extends Struct {
+    readonly req_ext_hash: H256;
+}
+/** @name SetUserShieldingKeyResponse */
+export interface SetUserShieldingKeyResponse extends Struct {
     readonly account: AccountId;
     readonly id_graph: AesOutput;
+    readonly req_ext_hash: H256;
 }
 /** @name ShardIdentifier */
 export interface ShardIdentifier extends H256 {}
-<<<<<<< HEAD
-/** @name StfError */
-export interface StfError extends Enum {
-    readonly isMissingPrivileges: boolean;
-    readonly asMissingPrivileges: LitentryIdentity;
-    readonly isRequireEnclaveSignerAccount: boolean;
-    readonly isDispatch: boolean;
-    readonly asDispatch: Text;
-    readonly isMissingFunds: boolean;
-    readonly isInvalidNonce: boolean;
-    readonly asInvalidNonce: ITuple<[Index, Index]>;
-    readonly isStorageHashMismatch: boolean;
-    readonly isInvalidStorageDiff: boolean;
-    readonly isInvalidMetadata: boolean;
-    readonly isSetUserShieldingKeyFailed: boolean;
-    readonly asSetUserShieldingKeyFailed: ErrorDetail;
-    readonly isLinkIdentityFailed: boolean;
-    readonly asLinkIdentityFailed: ErrorDetail;
-    readonly isDeactivateIdentityFailed: boolean;
-    readonly asDeactivateIdentityFailed: ErrorDetail;
-    readonly isActivateIdentityFailed: boolean;
-    readonly asActivateIdentityFailed: ErrorDetail;
-    readonly isRequestVCFailed: boolean;
-    readonly asRequestVCFailed: ITuple<[Assertion, ErrorDetail]>;
-    readonly isSetScheduledMrEnclaveFailed: boolean;
-    readonly isSetIdentityNetworksFailed: boolean;
-    readonly asSetIdentityNetworksFailed: ErrorDetail;
-    readonly isInvalidAccount: boolean;
-    readonly isUnclassifiedError: boolean;
-    readonly type:
-        | "MissingPrivileges"
-        | "RequireEnclaveSignerAccount"
-        | "Dispatch"
-        | "MissingFunds"
-        | "InvalidNonce"
-        | "StorageHashMismatch"
-        | "InvalidStorageDiff"
-        | "InvalidMetadata"
-        | "SetUserShieldingKeyFailed"
-        | "LinkIdentityFailed"
-        | "DeactivateIdentityFailed"
-        | "ActivateIdentityFailed"
-        | "RequestVCFailed"
-        | "SetScheduledMrEnclaveFailed"
-        | "SetIdentityNetworksFailed"
-        | "InvalidAccount"
-        | "UnclassifiedError";
-}
-=======
->>>>>>> 33319119
 /** @name TrustedCall */
 export interface TrustedCall extends Enum {
     readonly isBalanceSetBalance: boolean;
@@ -392,11 +286,6 @@
     readonly isGet: boolean;
     readonly asGet: Getter;
     readonly type: "IndirectCall" | "DirectCall" | "Get";
-}
-/** @name TrustedOperationResult */
-export interface TrustedOperationResult extends Struct {
-    readonly req_ext_hash: H256;
-    readonly value: Bytes;
 }
 /** @name TrustedOperationStatus */
 export interface TrustedOperationStatus extends Enum {
