import {
    IdentityGenericEvent,
    IntegrationTestContext,
    LitentryIdentity,
    LitentryValidationData,
    Assertion,
    TransactionSubmit,
} from './type-definitions';
import {
    decryptWithAES,
    encryptWithTeeShieldingKey,
    listenEvent,
    sendTxUntilInBlock,
    sendTxUntilInBlockList,
} from './utils';
import { KeyringPair } from '@polkadot/keyring/types';
import { HexString } from '@polkadot/util/types';
import { u8aToHex } from '@polkadot/util';
import { ApiPromise } from '@polkadot/api';
import { expect, assert } from 'chai';

export async function setUserShieldingKey(
    context: IntegrationTestContext,
    signer: KeyringPair,
    aesKey: HexString,
    listening: boolean
): Promise<HexString | undefined> {
    const ciphertext = encryptWithTeeShieldingKey(context.teeShieldingKey, aesKey).toString('hex');

    const tx = context.substrate.tx.identityManagement.setUserShieldingKey(context.mrEnclave, `0x${ciphertext}`);

    await sendTxUntilInBlock(context.substrate, tx, signer);

    if (listening) {
        const events = await listenEvent(context.substrate, 'identityManagement', ['UserShieldingKeySet']);
        expect(events.length).to.be.equal(1);
        return (events[0].data as any).account.toHex();
    }
    return undefined;
}

export async function createIdentities(
    context: IntegrationTestContext,
    signer: KeyringPair,
    aesKey: HexString,
    listening: boolean,
    identities: LitentryIdentity[]
): Promise<IdentityGenericEvent[] | undefined> {
    let txs: TransactionSubmit[] = [];
    for (let index = 0; index < identities.length; index++) {
        const identity = identities[index];
        const encode = context.substrate.createType('LitentryIdentity', identity).toHex();
        const ciphertext = encryptWithTeeShieldingKey(context.teeShieldingKey, encode).toString('hex');
        const tx = context.substrate.tx.identityManagement.createIdentity(
            context.mrEnclave,
            signer.address,
            `0x${ciphertext}`,
            null
        );
        const nonce = await context.substrate.rpc.system.accountNextIndex(signer.address);
        let newNonce = nonce.toNumber() + index;
        txs.push({ tx, nonce: newNonce });
    }

    await sendTxUntilInBlockList(context.substrate, txs, signer);

    if (listening) {
        const events = (await listenEvent(context.substrate, 'identityManagement', ['IdentityCreated'])) as any;
        expect(events.length).to.be.equal(identities.length);

        let results: IdentityGenericEvent[] = [];

        for (let index = 0; index < events.length; index++) {
            results.push(
                decodeIdentityEvent(
                    context.substrate,
                    events[index].data.account.toHex(),
                    decryptWithAES(aesKey, events[index].data.identity, 'hex'),
                    decryptWithAES(aesKey, events[index].data.idGraph, 'hex'),
                    decryptWithAES(aesKey, events[index].data.code, 'hex')
                )
            );
        }
        return [...results];
    }
    return undefined;
}
export async function removeIdentities(
    context: IntegrationTestContext,
    signer: KeyringPair,
    aesKey: HexString,
    listening: boolean,
    identity: LitentryIdentity[]
): Promise<IdentityGenericEvent[] | undefined> {
    let txs: TransactionSubmit[] = [];
    for (let index = 0; index < identity.length; index++) {
        const encode = context.substrate.createType('LitentryIdentity', identity[index]).toHex();
        const ciphertext = encryptWithTeeShieldingKey(context.teeShieldingKey, encode).toString('hex');

        const tx = context.substrate.tx.identityManagement.removeIdentity(context.mrEnclave, `0x${ciphertext}`);
        const nonce = await context.substrate.rpc.system.accountNextIndex(signer.address);
        let newNonce = nonce.toNumber() + index;
        txs.push({ tx, nonce: newNonce });
    }

    await sendTxUntilInBlockList(context.substrate, txs, signer);

    if (listening) {
        const events = (await listenEvent(context.substrate, 'identityManagement', ['IdentityRemoved'])) as any;
        expect(events.length).to.be.equal(identity.length);

        let results: IdentityGenericEvent[] = [];

        for (let index = 0; index < events.length; index++) {
            results.push(
                decodeIdentityEvent(
                    context.substrate,
                    events[index].data.account.toHex(),
                    decryptWithAES(aesKey, events[index].data.identity, 'hex'),
                    decryptWithAES(aesKey, events[index].data.idGraph, 'hex')
                )
            );
        }
        return [...results];
    }
    return undefined;
}

export async function verifyIdentities(
    context: IntegrationTestContext,
    signer: KeyringPair,
    aesKey: HexString,
    listening: boolean,
    identities: LitentryIdentity[],
    datas: LitentryValidationData[]
): Promise<IdentityGenericEvent[] | undefined> {
    let txs: TransactionSubmit[] = [];
    for (let index = 0; index < identities.length; index++) {
        let identity = identities[index];

        let data = datas[index];

        const identity_encode = context.substrate.createType('LitentryIdentity', identity).toHex();

        const validation_encode = context.substrate.createType('LitentryValidationData', data).toHex();

        const identity_ciphertext = encryptWithTeeShieldingKey(context.teeShieldingKey, identity_encode).toString(
            'hex'
        );

        const validation_ciphertext = encryptWithTeeShieldingKey(context.teeShieldingKey, validation_encode).toString(
            'hex'
        );

        const tx = context.substrate.tx.identityManagement.verifyIdentity(
            context.mrEnclave,
            `0x${identity_ciphertext}`,
            `0x${validation_ciphertext}`
        );
        const nonce = await context.substrate.rpc.system.accountNextIndex(signer.address);
        let newNonce = nonce.toNumber() + index;
        txs.push({ tx, nonce: newNonce });
    }

    await sendTxUntilInBlockList(context.substrate, txs, signer);

    if (listening) {
        const events = (await listenEvent(context.substrate, 'identityManagement', ['IdentityVerified'])) as any;

        expect(events.length).to.be.equal(identities.length);

        let results: IdentityGenericEvent[] = [];

        for (let index = 0; index < events.length; index++) {
            results.push(
                decodeIdentityEvent(
                    context.substrate,
                    events[index].data.account.toHex(),
                    decryptWithAES(aesKey, events[index].data.identity, 'hex'),
                    decryptWithAES(aesKey, events[index].data.idGraph, 'hex')
                )
            );
        }
        return [...results];
    }
    return undefined;
}

//vcManagement

export async function requestVCs(
    context: IntegrationTestContext,
    signer: KeyringPair,
    aesKey: HexString,
    listening: boolean,
    mrEnclave: HexString,
    assertion: Assertion
): Promise<
    | {
          account: HexString;
          index: HexString;
          vc: HexString;
      }[]
    | undefined
> {
    let txs: TransactionSubmit[] = [];
    let len = 0;

    for (const key in assertion) {
        len++;
        const tx = context.substrate.tx.vcManagement.requestVc(mrEnclave, {
            [key]: assertion[key as keyof Assertion],
        });
        const nonce = await context.substrate.rpc.system.accountNextIndex(signer.address);

        let newNonce = nonce.toNumber() + (len - 1);
        txs.push({ tx, nonce: newNonce });
    }

    await sendTxUntilInBlockList(context.substrate, txs, signer);
    if (listening) {
        const events = (await listenEvent(context.substrate, 'vcManagement', ['VCIssued'])) as any;
        expect(events.length).to.be.equal(len);

        let results: {
            account: HexString;
            index: HexString;
            vc: HexString;
        }[] = [];
        for (let k = 0; k < events.length; k++) {
            results.push({
                account: events[k].data.account.toHex(),
                index: events[k].data.index.toHex(),
                vc: decryptWithAES(aesKey, events[k].data.vc, 'utf-8'),
            });
        }
        return [...results];
    }
    return undefined;
}

export async function disableVCs(
    context: IntegrationTestContext,
    signer: KeyringPair,
    aesKey: HexString,
    listening: boolean,
    indexList: HexString[]
): Promise<HexString[] | undefined> {
    let txs: TransactionSubmit[] = [];

    for (let k = 0; k < indexList.length; k++) {
        const tx = context.substrate.tx.vcManagement.disableVc(indexList[k]);
        const nonce = await context.substrate.rpc.system.accountNextIndex(signer.address);
        let newNonce = nonce.toNumber() + k;
        txs.push({ tx, nonce: newNonce });
    }

    await sendTxUntilInBlockList(context.substrate, txs, signer);
    if (listening) {
        const events = (await listenEvent(context.substrate, 'vcManagement', ['VCDisabled'])) as any;
        expect(events.length).to.be.equal(indexList.length);
        let results: HexString[] = [];
        for (let m = 0; m < events.length; m++) {
            results.push(events[m].data.index.toHex());
        }

        return [...results];
    }
    return undefined;
}

export async function revokeVCs(
    context: IntegrationTestContext,
    signer: KeyringPair,
    aesKey: HexString,
    listening: boolean,
    indexList: HexString[]
): Promise<HexString[] | undefined> {
    let txs: TransactionSubmit[] = [];
    for (let k = 0; k < indexList.length; k++) {
        const tx = context.substrate.tx.vcManagement.revokeVc(indexList[k]);
        const nonce = await context.substrate.rpc.system.accountNextIndex(signer.address);
        let newNonce = nonce.toNumber() + k;
        txs.push({ tx, nonce: newNonce });
    }

    await sendTxUntilInBlockList(context.substrate, txs, signer);
    if (listening) {
        const events = (await listenEvent(context.substrate, 'vcManagement', ['VCRevoked'])) as any;
        expect(events.length).to.be.equal(indexList.length);
        let results: HexString[] = [];
        for (let m = 0; m < events.length; m++) {
            results.push(events[m].data.index.toHex());
        }
        return [...results];
    }
    return undefined;
}
<<<<<<< HEAD

export function decodeIdentityEvent(
=======
function decodeIdentityEvent(
>>>>>>> 14f2091b
    api: ApiPromise,
    who: HexString,
    identityString: HexString,
    idGraphString: HexString,
    challengeCode?: HexString
): IdentityGenericEvent {
    let identity = api.createType('LitentryIdentity', identityString).toJSON();
    let idGraph = api.createType('Vec<(LitentryIdentity, IdentityContext)>', idGraphString).toJSON();
    return <IdentityGenericEvent>{
        who,
        identity,
        idGraph,
        challengeCode,
    };
}

export function assertIdentityCreated(signer: KeyringPair, identityEvent: IdentityGenericEvent | undefined) {
    let idGraphExist = false;
    if (identityEvent) {
        for (let i = 0; i < identityEvent.idGraph.length; i++) {
            if (JSON.stringify(identityEvent.idGraph[i][0]) == JSON.stringify(identityEvent.identity)) {
                idGraphExist = true;
                assert.isFalse(identityEvent.idGraph[i][1].is_verified, 'identity should not be verified');
            }
        }
    }
    assert.isTrue(idGraphExist, 'id_graph should exist');
    assert.equal(identityEvent?.who, u8aToHex(signer.addressRaw), 'check caller error');
}

export function assertIdentityVerified(signer: KeyringPair, identityEvent: IdentityGenericEvent | undefined) {
    let idGraphExist = false;

    if (identityEvent) {
        for (let i = 0; i < identityEvent.idGraph.length; i++) {
            if (JSON.stringify(identityEvent.idGraph[i][0]) == JSON.stringify(identityEvent.identity)) {
                idGraphExist = true;
                assert.isTrue(identityEvent.idGraph[i][1].is_verified, 'identity should be verified');
            }
        }
    }
    assert.isTrue(idGraphExist, 'id_graph should exist');
    assert.equal(identityEvent?.who, u8aToHex(signer.addressRaw), 'check caller error');
}

export function assertIdentityRemoved(signer: KeyringPair, identityEvent: IdentityGenericEvent | undefined) {
    let idGraphExist = false;
    if (identityEvent) {
        for (let i = 0; i < identityEvent.idGraph.length; i++) {
            if (JSON.stringify(identityEvent.idGraph[i][0]) == JSON.stringify(identityEvent.identity)) {
                idGraphExist = true;
            }
        }
    }
    assert.isFalse(idGraphExist, 'id_graph should be empty');
    assert.equal(identityEvent?.who, u8aToHex(signer.addressRaw), 'check caller error');
}<|MERGE_RESOLUTION|>--- conflicted
+++ resolved
@@ -296,12 +296,8 @@
     }
     return undefined;
 }
-<<<<<<< HEAD
 
 export function decodeIdentityEvent(
-=======
-function decodeIdentityEvent(
->>>>>>> 14f2091b
     api: ApiPromise,
     who: HexString,
     identityString: HexString,
