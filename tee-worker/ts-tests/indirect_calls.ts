import {
    IdentityGenericEvent,
    IntegrationTestContext,
    LitentryIdentity,
    LitentryValidationData,
    Assertion,
    TransactionSubmit,
} from './common/type-definitions';
import { createIdentityEvent, decryptWithAES, encryptWithTeeShieldingKey } from './common/utils';
import { KeyringPair } from '@polkadot/keyring/types';
import { HexString } from '@polkadot/util/types';
import { u8aToHex } from '@polkadot/util';
import { expect, assert } from 'chai';
import { listenEvent, sendTxUntilInBlock, sendTxUntilInBlockList } from './common/transactions';

export async function setUserShieldingKey(
    context: IntegrationTestContext,
    signer: KeyringPair,
    aesKey: HexString,
    listening: boolean
): Promise<HexString | undefined> {
    const ciphertext = encryptWithTeeShieldingKey(context.teeShieldingKey, aesKey).toString('hex');

    const tx = context.api.tx.identityManagement.setUserShieldingKey(context.mrEnclave, `0x${ciphertext}`);

    await sendTxUntilInBlock(context.api, tx, signer);

    if (listening) {
        const events = await listenEvent(context.api, 'identityManagement', ['UserShieldingKeySet'], 1, [
            u8aToHex(signer.addressRaw),
        ]);
        expect(events.length).to.be.equal(1);
        return (events[0].data as any).account.toHex();
    }
    return undefined;
}

export async function createIdentities(
    context: IntegrationTestContext,
    signer: KeyringPair,
    aesKey: HexString,
    listening: boolean,
    identities: LitentryIdentity[]
): Promise<IdentityGenericEvent[] | undefined> {
    let txs: TransactionSubmit[] = [];
    for (let index = 0; index < identities.length; index++) {
        const identity = identities[index];
        const encode = context.api.createType('LitentryIdentity', identity).toHex();
        const ciphertext = encryptWithTeeShieldingKey(context.teeShieldingKey, encode).toString('hex');
        const tx = context.api.tx.identityManagement.createIdentity(
            context.mrEnclave,
            signer.address,
            `0x${ciphertext}`,
            null
        );
        const nonce = await context.api.rpc.system.accountNextIndex(signer.address);
        let newNonce = nonce.toNumber() + index;
        txs.push({ tx, nonce: newNonce });
    }

    const res = (await sendTxUntilInBlockList(context.api, txs, signer)) as any;

    if (listening) {
        const events = (await listenEvent(context.api, 'identityManagement', ['IdentityCreated'], txs.length, [
            u8aToHex(signer.addressRaw),
        ])) as any;
        expect(events.length).to.be.equal(identities.length);
        expect(events.length).to.be.equal(res.length);

        let results: IdentityGenericEvent[] = [];

        for (let index = 0; index < events.length; index++) {
            assert.equal(events[index].data.reqExtHash.toHex(), res[index].txHash);
            results.push(
                createIdentityEvent(
                    context.api,
                    events[index].data.account.toHex(),
                    decryptWithAES(aesKey, events[index].data.identity, 'hex'),
                    undefined,
                    decryptWithAES(aesKey, events[index].data.code, 'hex')
                )
            );
        }
        return [...results];
    }
    return undefined;
}
export async function removeIdentities(
    context: IntegrationTestContext,
    signer: KeyringPair,
    aesKey: HexString,
    listening: boolean,
    identity: LitentryIdentity[]
): Promise<IdentityGenericEvent[] | undefined> {
    let txs: TransactionSubmit[] = [];
    for (let index = 0; index < identity.length; index++) {
        const encode = context.api.createType('LitentryIdentity', identity[index]).toHex();
        const ciphertext = encryptWithTeeShieldingKey(context.teeShieldingKey, encode).toString('hex');

        const tx = context.api.tx.identityManagement.removeIdentity(context.mrEnclave, `0x${ciphertext}`);
        const nonce = await context.api.rpc.system.accountNextIndex(signer.address);
        let newNonce = nonce.toNumber() + index;
        txs.push({ tx, nonce: newNonce });
    }

    const res = (await sendTxUntilInBlockList(context.api, txs, signer)) as any;

    if (listening) {
        const events = (await listenEvent(context.api, 'identityManagement', ['IdentityRemoved'], txs.length, [
            u8aToHex(signer.addressRaw),
        ])) as any;
        expect(events.length).to.be.equal(identity.length);
        expect(events.length).to.be.equal(res.length);

        let results: IdentityGenericEvent[] = [];

        for (let index = 0; index < events.length; index++) {
            assert.equal(events[index].data.reqExtHash.toHex(), res[index].txHash);
            results.push(
                createIdentityEvent(
                    context.api,
                    events[index].data.account.toHex(),
                    decryptWithAES(aesKey, events[index].data.identity, 'hex')
                )
            );
        }
        return [...results];
    }
    return undefined;
}

export async function verifyIdentities(
    context: IntegrationTestContext,
    signer: KeyringPair,
    aesKey: HexString,
    listening: boolean,
    identities: LitentryIdentity[],
    datas: LitentryValidationData[]
): Promise<IdentityGenericEvent[] | undefined> {
    let txs: TransactionSubmit[] = [];
    for (let index = 0; index < identities.length; index++) {
        let identity = identities[index];
        let data = datas[index];
        const identity_encode = context.api.createType('LitentryIdentity', identity).toHex();
        const validation_encode = context.api.createType('LitentryValidationData', data).toHex();
        const identity_ciphertext = encryptWithTeeShieldingKey(context.teeShieldingKey, identity_encode).toString(
            'hex'
        );
        const validation_ciphertext = encryptWithTeeShieldingKey(context.teeShieldingKey, validation_encode).toString(
            'hex'
        );
        const tx = context.api.tx.identityManagement.verifyIdentity(
            context.mrEnclave,
            `0x${identity_ciphertext}`,
            `0x${validation_ciphertext}`
        );
        const nonce = await context.api.rpc.system.accountNextIndex(signer.address);
        let newNonce = nonce.toNumber() + index;
        txs.push({ tx, nonce: newNonce });
    }

    const res = (await sendTxUntilInBlockList(context.api, txs, signer)) as any;

    if (listening) {
        const events = (await listenEvent(context.api, 'identityManagement', ['IdentityVerified'], txs.length, [
            u8aToHex(signer.addressRaw),
        ])) as any;
        expect(events.length).to.be.equal(identities.length);
        expect(events.length).to.be.equal(res.length);
        let results: IdentityGenericEvent[] = [];
        for (let index = 0; index < events.length; index++) {
            assert.equal(events[index].data.reqExtHash.toHex(), res[index].txHash);
            results.push(
                createIdentityEvent(
                    context.api,
                    events[index].data.account.toHex(),
                    decryptWithAES(aesKey, events[index].data.identity, 'hex'),
                    decryptWithAES(aesKey, events[index].data.idGraph, 'hex')
                )
            );
        }
        return [...results];
    }
    return undefined;
}

//vcManagement
export async function requestVCs(
    context: IntegrationTestContext,
    signer: KeyringPair,
    aesKey: HexString,
    listening: boolean,
    mrEnclave: HexString,
    assertion: Assertion,
    keys: string[]
): Promise<
    | {
          account: HexString;
          index: HexString;
          vc: HexString;
      }[]
    | undefined
> {
    let txs: TransactionSubmit[] = [];
    const nonce = await context.api.rpc.system.accountNextIndex(signer.address);

    for (let index = 0; index < keys.length; index++) {
        const key = keys[index];
        const tx = context.api.tx.vcManagement.requestVc(mrEnclave, {
            [key]: assertion[key as keyof Assertion],
        });
        let newNonce = nonce.toNumber() + index;
        txs.push({ tx, nonce: newNonce });
    }

    const res = (await sendTxUntilInBlockList(context.api, txs, signer)) as any;
    if (listening) {
<<<<<<< HEAD
        const events = (await listenEvent(context.api, 'vcManagement', ['VCIssued'], txs.length, [
            u8aToHex(signer.addressRaw),
        ])) as any;
        expect(events.length).to.be.equal(keys.length);
=======
        const events = (await listenEvent(context.api, 'vcManagement', ['VCIssued'])) as any;
        expect(events.length).to.be.equal(len);
        expect(events.length).to.be.equal(res.length);
>>>>>>> 946683c5

        let results: {
            account: HexString;
            index: HexString;
            vc: HexString;
        }[] = [];
        for (let k = 0; k < events.length; k++) {
            assert.equal(events[k].data.reqExtHash.toHex(), res[k].txHash);
            results.push({
                account: events[k].data.account.toHex(),
                index: events[k].data.index.toHex(),
                vc: decryptWithAES(aesKey, events[k].data.vc, 'utf-8'),
            });
        }
        return [...results];
    }
    return undefined;
}

export async function disableVCs(
    context: IntegrationTestContext,
    signer: KeyringPair,
    aesKey: HexString,
    listening: boolean,
    indexList: HexString[]
): Promise<HexString[] | undefined> {
    let txs: TransactionSubmit[] = [];
    for (let k = 0; k < indexList.length; k++) {
        const tx = context.api.tx.vcManagement.disableVc(indexList[k]);
        const nonce = await context.api.rpc.system.accountNextIndex(signer.address);
        let newNonce = nonce.toNumber() + k;
        txs.push({ tx, nonce: newNonce });
    }

    await sendTxUntilInBlockList(context.api, txs, signer);
    if (listening) {
        const events = (await listenEvent(context.api, 'vcManagement', ['VCDisabled'], txs.length, [
            u8aToHex(signer.addressRaw),
        ])) as any;
        expect(events.length).to.be.equal(indexList.length);
        let results: HexString[] = [];
        for (let m = 0; m < events.length; m++) {
            results.push(events[m].data.index.toHex());
        }

        return [...results];
    }
    return undefined;
}

export async function revokeVCs(
    context: IntegrationTestContext,
    signer: KeyringPair,
    aesKey: HexString,
    listening: boolean,
    indexList: HexString[]
): Promise<HexString[] | undefined> {
    let txs: TransactionSubmit[] = [];
    for (let k = 0; k < indexList.length; k++) {
        const tx = context.api.tx.vcManagement.revokeVc(indexList[k]);
        const nonce = await context.api.rpc.system.accountNextIndex(signer.address);
        let newNonce = nonce.toNumber() + k;
        txs.push({ tx, nonce: newNonce });
    }

    await sendTxUntilInBlockList(context.api, txs, signer);
    if (listening) {
        const events = (await listenEvent(context.api, 'vcManagement', ['VCRevoked'], txs.length, [
            u8aToHex(signer.addressRaw),
        ])) as any;
        expect(events.length).to.be.equal(indexList.length);
        let results: HexString[] = [];
        for (let m = 0; m < events.length; m++) {
            results.push(events[m].data.index.toHex());
        }
        return [...results];
    }
    return undefined;
}

export function assertIdentityCreated(signer: KeyringPair, identityEvent: IdentityGenericEvent | undefined) {
    assert.equal(identityEvent?.who, u8aToHex(signer.addressRaw), 'check caller error');
}

export function assertIdentityVerified(signer: KeyringPair, identityEvent: IdentityGenericEvent | undefined) {
    let idGraphExist = false;

    if (identityEvent) {
        for (let i = 0; i < identityEvent.idGraph.length; i++) {
            if (JSON.stringify(identityEvent.idGraph[i][0]) == JSON.stringify(identityEvent.identity)) {
                idGraphExist = true;
                assert.isTrue(identityEvent.idGraph[i][1].is_verified, 'identity should be verified');
            }
        }
    }
    assert.isTrue(idGraphExist, 'id_graph should exist');
    assert.equal(identityEvent?.who, u8aToHex(signer.addressRaw), 'check caller error');
}

export function assertIdentityRemoved(signer: KeyringPair, identityEvent: IdentityGenericEvent | undefined) {
    assert.equal(identityEvent?.who, u8aToHex(signer.addressRaw), 'check caller error');
}<|MERGE_RESOLUTION|>--- conflicted
+++ resolved
@@ -195,10 +195,10 @@
     keys: string[]
 ): Promise<
     | {
-          account: HexString;
-          index: HexString;
-          vc: HexString;
-      }[]
+        account: HexString;
+        index: HexString;
+        vc: HexString;
+    }[]
     | undefined
 > {
     let txs: TransactionSubmit[] = [];
@@ -215,16 +215,10 @@
 
     const res = (await sendTxUntilInBlockList(context.api, txs, signer)) as any;
     if (listening) {
-<<<<<<< HEAD
         const events = (await listenEvent(context.api, 'vcManagement', ['VCIssued'], txs.length, [
             u8aToHex(signer.addressRaw),
         ])) as any;
         expect(events.length).to.be.equal(keys.length);
-=======
-        const events = (await listenEvent(context.api, 'vcManagement', ['VCIssued'])) as any;
-        expect(events.length).to.be.equal(len);
-        expect(events.length).to.be.equal(res.length);
->>>>>>> 946683c5
 
         let results: {
             account: HexString;
