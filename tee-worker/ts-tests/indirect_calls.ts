--- conflicted
+++ resolved
@@ -6,11 +6,7 @@
     Assertion,
     TransactionSubmit,
 } from './common/type-definitions';
-<<<<<<< HEAD
 import { createIdentityEvent, decryptWithAES, encryptWithTeeShieldingKey } from './common/utils';
-=======
-import { decryptWithAES, encryptWithTeeShieldingKey } from './common/utils';
->>>>>>> cb88533d
 import { KeyringPair } from '@polkadot/keyring/types';
 import { HexString } from '@polkadot/util/types';
 import { u8aToHex } from '@polkadot/util';
@@ -199,10 +195,10 @@
     keys: string[]
 ): Promise<
     | {
-          account: HexString;
-          index: HexString;
-          vc: HexString;
-      }[]
+        account: HexString;
+        index: HexString;
+        vc: HexString;
+    }[]
     | undefined
 > {
     let txs: TransactionSubmit[] = [];
