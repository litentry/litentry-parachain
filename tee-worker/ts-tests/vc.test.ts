import {
    describeLitentry,
    checkVc,
    checkErrorDetail,
    checkUserShieldingKeys,
    buildIdentityTxs,
    handleIdentityEvents,
    handleVcEvents,
    buildAddressHelper,
} from './common/utils';
import { step } from 'mocha-steps';
import type { Assertion, IdentityGenericEvent, TransactionSubmit } from './common/type-definitions';
import type { HexString } from '@polkadot/util/types';
import { assert } from 'chai';
import { u8aToHex } from '@polkadot/util';
import { blake2AsHex } from '@polkadot/util-crypto';
import { multiAccountTxSender, sendTxsWithUtility, sendTxUntilInBlockList } from './common/transactions';
import { aesKey } from './common/call';

const allAssertions: Assertion = {
    A1: 'A1',
    A2: ['A2'],
    A3: ['A3', 'A3', 'A3'],
    A4: '10.001',
    A7: '10.002',
    A8: ['Litentry'],
    A10: '10.003',
    A11: '10.004',
};
const assertionA1: Assertion = {
    A1: 'A1',
};
// It doesn't make much difference test A1 only vs test A1 - A11, one VC type is enough.
// So only use A1 to trigger the wrong event
describeLitentry('VC test', 0, async (context) => {
    const indexList: HexString[] = [];
    const vcKeys: string[] = ['A1', 'A2', 'A3', 'A4', 'A7', 'A8', 'A10', 'A11'];
<<<<<<< HEAD
    let aliceAddress = await buildAddressHelper(context.substrateWallet.alice);
    step('check user sidechain storage before create', async function () {
        const shieldingKey = await checkUserShieldingKeys(
            context,
            'IdentityManagement',
            'UserShieldingKeys',
            aliceAddress
        );
        assert.equal(shieldingKey, '0x', 'shieldingKey should be empty before set');
    });
=======
    // step('check user sidechain storage before create', async function () {
    //     const shieldingKey = await checkUserShieldingKeys(
    //         context,
    //         'IdentityManagement',
    //         'UserShieldingKeys',
    //         u8aToHex(context.substrateWallet.alice.addressRaw)
    //     );
    //     assert.equal(shieldingKey, '0x', 'shieldingKey should be empty before set');
    // });
>>>>>>> 501c8d6d
    step('set user shielding key', async function () {
        const [aliceTxs] = (await buildIdentityTxs(
            context,
            [context.substrateWallet.alice],
            [],
            'setUserShieldingKey'
        )) as TransactionSubmit[];
        const events = await multiAccountTxSender(
            context,
            [aliceTxs],
            [context.substrateWallet.alice],
            'identityManagement',
            ['UserShieldingKeySet']
        );
        const [alice] = (await handleIdentityEvents(
            context,
            aesKey,
            events,
            'UserShieldingKeySet'
        )) as IdentityGenericEvent[];
        assert.equal(
            alice.who,
            u8aToHex(context.substrateWallet.alice.addressRaw),
            'alice shielding key should be set'
        );
    });
    step('check user shielding key from sidechain storage after setUserShieldingKey', async function () {
        const shieldingKey = await checkUserShieldingKeys(
            context,
            'IdentityManagement',
            'UserShieldingKeys',
            aliceAddress
        );
        assert.equal(shieldingKey, aesKey, 'shieldingKey should be equal aesKey after set');
    });
    step('Request VC', async () => {
        // request all vc
        const txs: any = [];
        for (let index = 0; index < vcKeys.length; index++) {
            const key = vcKeys[index];
            const tx = context.api.tx.vcManagement.requestVc(context.mrEnclave, {
                [key]: allAssertions[key as keyof Assertion],
            });
            txs.push({ tx });
        }

        const events = await sendTxsWithUtility(
            context,
            context.substrateWallet.alice,
            txs,
            'vcManagement',
            ['VCIssued'],
            30
        );
        const res = await handleVcEvents(aesKey, events, 'VCIssued');

        for (let k = 0; k < res.length; k++) {
            const vcString = res[k].vc.replace('0x', '');
            const vcObj = JSON.parse(vcString);
            console.log('---------VC json----------\n', vcObj);

            const vcProof = vcObj.proof;

            const registry = (await context.api.query.vcManagement.vcRegistry(res[k].index)) as any;
            assert.equal(registry.toHuman()!['status'], 'Active', 'check registry error');

            const vcHash = blake2AsHex(Buffer.from(vcString));
            assert.equal(vcHash, registry.toHuman()!['hash_'], 'check vc json hash error');

            // check vc
            const vcValid = await checkVc(vcObj, res[k].index, vcProof, context.api);
            assert.equal(vcValid, true, 'check vc error');
            indexList.push(res[k].index);
        }
    });
    step('Request Error VC(A1)', async () => {
        const tx = context.api.tx.vcManagement.requestVc(context.mrEnclave, assertionA1);
        const errorEvents = await sendTxsWithUtility(
            context,
            context.substrateWallet.bob,
            [{ tx }] as any,
            'vcManagement',
            ['RequestVCFailed']
        );

        await checkErrorDetail(errorEvents, 'UserShieldingKeyNotFound');
    });
    step('Disable VC', async () => {
        const txs: any = [];
        for (let i = 0; i < indexList.length; i++) {
            const tx = context.api.tx.vcManagement.disableVc(indexList[i]);
            txs.push({ tx });
        }
        const events = await sendTxsWithUtility(context, context.substrateWallet.alice, txs, 'vcManagement', [
            'VCDisabled',
        ]);
        const res = await handleVcEvents(aesKey, events, 'VCDisabled');

        for (let k = 0; k < res.length; k++) {
            assert.equal(res[k], indexList[k], 'check index error');
            const registry = (await context.api.query.vcManagement.vcRegistry(indexList[k])) as any;
            assert.equal(registry.toHuman()!['status'], 'Disabled');
        }
    });
    step('Disable error VC(A1)', async () => {
        // Alice has already disabled the A1 VC
        const tx = context.api.tx.vcManagement.disableVc(indexList[0]);
        const nonce = (await context.api.rpc.system.accountNextIndex(context.substrateWallet.alice.address)).toNumber();

        const [error] = await sendTxUntilInBlockList(context.api, [{ tx, nonce }], context.substrateWallet.alice);

        assert.equal(
            error,
            'vcManagement.VCAlreadyDisabled',
            'check disable vc error: error should be equal to vcManagement.VCAlreadyDisabled'
        );
    });

    step('Revoke VC', async () => {
        const txs: any = [];
        for (let i = 0; i < indexList.length; i++) {
            const tx = context.api.tx.vcManagement.revokeVc(indexList[i]);
            txs.push({ tx });
        }
        const events = await sendTxsWithUtility(context, context.substrateWallet.alice, txs, 'vcManagement', [
            'VCRevoked',
        ]);

        const res = await handleVcEvents(aesKey, events, 'VCRevoked');

        for (let k = 0; k < indexList.length; k++) {
            assert.equal(res[k], indexList[k], 'check index error');
            const registry = (await context.api.query.vcManagement.vcRegistry(indexList[k])) as any;

            assert.equal(registry.toHuman(), null);
        }
    });

    step('Revoke Error VC(A1)', async () => {
        // Alice has already revoked the A1 VC
        const tx = context.api.tx.vcManagement.revokeVc(indexList[0]);
        const nonce = (await context.api.rpc.system.accountNextIndex(context.substrateWallet.alice.address)).toNumber();
        const [error] = await sendTxUntilInBlockList(context.api, [{ tx, nonce }], context.substrateWallet.alice);

        assert.equal(
            error,
            'vcManagement.VCNotExist',
            'check revoke vc error: error should be equal to vcManagement.VCNotExist'
        );
    });
});<|MERGE_RESOLUTION|>--- conflicted
+++ resolved
@@ -35,28 +35,16 @@
 describeLitentry('VC test', 0, async (context) => {
     const indexList: HexString[] = [];
     const vcKeys: string[] = ['A1', 'A2', 'A3', 'A4', 'A7', 'A8', 'A10', 'A11'];
-<<<<<<< HEAD
     let aliceAddress = await buildAddressHelper(context.substrateWallet.alice);
-    step('check user sidechain storage before create', async function () {
-        const shieldingKey = await checkUserShieldingKeys(
-            context,
-            'IdentityManagement',
-            'UserShieldingKeys',
-            aliceAddress
-        );
-        assert.equal(shieldingKey, '0x', 'shieldingKey should be empty before set');
-    });
-=======
     // step('check user sidechain storage before create', async function () {
     //     const shieldingKey = await checkUserShieldingKeys(
     //         context,
     //         'IdentityManagement',
     //         'UserShieldingKeys',
-    //         u8aToHex(context.substrateWallet.alice.addressRaw)
+    //         aliceAddress
     //     );
     //     assert.equal(shieldingKey, '0x', 'shieldingKey should be empty before set');
     // });
->>>>>>> 501c8d6d
     step('set user shielding key', async function () {
         const [aliceTxs] = (await buildIdentityTxs(
             context,
