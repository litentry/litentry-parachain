import { encryptWithTeeShieldingKey, listenEvent, sendTxUntilInBlock, sendTxUntilInBlockList } from './utils';
import { KeyringPair } from '@polkadot/keyring/types';
import { HexString } from '@polkadot/util/types';
import { Event } from '@polkadot/types/interfaces';

import {
    Assertion,
    IntegrationTestContext,
    LitentryIdentity,
    LitentryValidationData,
    TransactionSubmit,
} from './type-definitions';
import { expect } from 'chai';

export async function setErrorUserShieldingKey(
    context: IntegrationTestContext,
    signer: KeyringPair,
    aesKey: HexString,
    listening: boolean
): Promise<string | undefined> {
    const ciphertext = encryptWithTeeShieldingKey(context.teeShieldingKey, aesKey).toString('hex');
    const tx = context.api.tx.identityManagement.setUserShieldingKey(context.mrEnclave, `0x${ciphertext}`);

    await sendTxUntilInBlock(context.api, tx, signer);

    if (listening) {
        const events = await listenEvent(context.api, 'identityManagement', ['SetUserShieldingKeyHandlingFailed']);
        expect(events.length).to.be.equal(1);
        return events[0].method as string;
    }
    return undefined;
}

export async function createErrorIdentities(
    context: IntegrationTestContext,
    signer: KeyringPair,
    listening: boolean,
    errorCiphertexts: string[]
): Promise<string[] | undefined> {
    let txs: TransactionSubmit[] = [];
    const nonce = await context.substrate.rpc.system.accountNextIndex(signer.address);

    for (let k = 0; k < errorCiphertexts.length; k++) {
        const errorCiphertext = errorCiphertexts[k];
        const tx = context.api.tx.identityManagement.createIdentity(
            context.mrEnclave,
            signer.address,
            errorCiphertext,
            null
        );

<<<<<<< HEAD
        const nonce = await context.api.rpc.system.accountNextIndex(signer.address);
=======
>>>>>>> f4d95724
        let newNonce = nonce.toNumber() + k;
        txs.push({
            tx,
            nonce: newNonce,
        });
    }

    await sendTxUntilInBlockList(context.api, txs, signer);

    if (listening) {
        const events = (await listenEvent(context.api, 'identityManagement', ['CreateIdentityHandlingFailed'])) as any;
        expect(events.length).to.be.equal(errorCiphertexts.length);
        let results: string[] = [];
        for (let i = 0; i < events.length; i++) {
            results.push(events[i].method as string);
        }
        return [...results];
    }
    return undefined;
}

export async function verifyErrorIdentities(
    context: IntegrationTestContext,
    signer: KeyringPair,
    listening: boolean,
    identities: LitentryIdentity[],
    datas: LitentryValidationData[]
): Promise<string[] | undefined> {
    let txs: TransactionSubmit[] = [];
    const nonce = await context.substrate.rpc.system.accountNextIndex(signer.address);

    for (let k = 0; k < identities.length; k++) {
        let identity = identities[k];
        let data = datas[k];
        const identity_encode = context.api.createType('LitentryIdentity', identity).toHex();
        const validation_encode = context.api.createType('LitentryValidationData', data).toHex();
        const identity_ciphertext = encryptWithTeeShieldingKey(context.teeShieldingKey, identity_encode).toString(
            'hex'
        );
        const validation_ciphertext = encryptWithTeeShieldingKey(context.teeShieldingKey, validation_encode).toString(
            'hex'
        );

        const tx = context.api.tx.identityManagement.verifyIdentity(
            context.mrEnclave,
            `0x${identity_ciphertext}`,
            `0x${validation_ciphertext}`
        );

<<<<<<< HEAD
        const nonce = await context.api.rpc.system.accountNextIndex(signer.address);
=======
>>>>>>> f4d95724
        let newNonce = nonce.toNumber() + k;
        txs.push({
            tx,
            nonce: newNonce,
        });
    }

    await sendTxUntilInBlockList(context.api, txs, signer);

    if (listening) {
        const events = (await listenEvent(context.api, 'identityManagement', ['StfError'])) as any;
        expect(events.length).to.be.equal(identities.length);
        let results: string[] = [];
        for (let i = 0; i < events.length; i++) {
            const data = events[i].data as any;
            results.push(data.reason.toHuman());
        }
        return [...results];
    }
    return undefined;
}

export async function removeErrorIdentities(
    context: IntegrationTestContext,
    signer: KeyringPair,
    listening: boolean,
    identities: any[]
): Promise<any[] | undefined> {
    let txs: TransactionSubmit[] = [];
    const nonce = await context.substrate.rpc.system.accountNextIndex(signer.address);

    for (let index = 0; index < identities.length; index++) {
        const identity = identities[index];
        const encode = context.api.createType('LitentryIdentity', identity).toHex();
        const ciphertext = encryptWithTeeShieldingKey(context.teeShieldingKey, encode).toString('hex');
<<<<<<< HEAD
        const tx = context.api.tx.identityManagement.removeIdentity(context.mrEnclave, `0x${ciphertext}`);
        const nonce = await context.api.rpc.system.accountNextIndex(signer.address);
=======
        const tx = context.substrate.tx.identityManagement.removeIdentity(context.mrEnclave, `0x${ciphertext}`);
>>>>>>> f4d95724
        let newNonce = nonce.toNumber() + index;

        txs.push({
            tx,
            nonce: newNonce,
        });
    }

    await sendTxUntilInBlockList(context.api, txs, signer);

    if (listening) {
        const events = await listenEvent(context.api, 'identityManagement', ['StfError']);
        expect(events.length).to.be.equal(identities.length);
        return events;
    }
    return undefined;
}
export async function requestErrorVCs(
    context: IntegrationTestContext,
    signer: KeyringPair,
    aesKey: HexString,
    listening: boolean,
    mrEnclave: HexString,
    assertion: Assertion,
    keys: string[]
): Promise<Event[] | undefined> {
    let txs: TransactionSubmit[] = [];
    const nonce = await context.substrate.rpc.system.accountNextIndex(signer.address);

    for (let index = 0; index < keys.length; index++) {
        const key = keys[index];
        const tx = context.substrate.tx.vcManagement.requestVc(mrEnclave, {
            [key]: assertion[key as keyof Assertion],
        });
        let newNonce = nonce.toNumber() + index;
        txs.push({ tx, nonce: newNonce });
    }

    await sendTxUntilInBlockList(context.substrate, txs, signer);

    if (listening) {
        const events = (await listenEvent(context.substrate, 'vcManagement', ['StfError'])) as Event[];
        expect(events.length).to.be.equal(keys.length);
        return events;
    }
    return undefined;
}
export async function disableErrorVCs(
    context: IntegrationTestContext,
    signer: KeyringPair,
    listening: boolean,
    indexList: HexString[]
): Promise<string[] | undefined> {
    let txs: TransactionSubmit[] = [];
    const nonce = await context.substrate.rpc.system.accountNextIndex(signer.address);

    for (let k = 0; k < indexList.length; k++) {
        const tx = context.substrate.tx.vcManagement.disableVc(indexList[k]);
        let newNonce = nonce.toNumber() + k;
        txs.push({ tx, nonce: newNonce });
    }

    const res = (await sendTxUntilInBlockList(context.substrate, txs, signer)) as string[];

    return res.length ? res : undefined;
}
export async function revokeErrorVCs(
    context: IntegrationTestContext,
    signer: KeyringPair,
    listening: boolean,
    indexList: HexString[]
): Promise<string[] | undefined> {
    let txs: TransactionSubmit[] = [];
    const nonce = await context.substrate.rpc.system.accountNextIndex(signer.address);

    for (let k = 0; k < indexList.length; k++) {
        const tx = context.substrate.tx.vcManagement.revokeVc(indexList[k]);
        let newNonce = nonce.toNumber() + k;
        txs.push({ tx, nonce: newNonce });
    }

    const res = (await sendTxUntilInBlockList(context.substrate, txs, signer)) as string[];

    return res.length ? res : undefined;
}<|MERGE_RESOLUTION|>--- conflicted
+++ resolved
@@ -38,7 +38,7 @@
     errorCiphertexts: string[]
 ): Promise<string[] | undefined> {
     let txs: TransactionSubmit[] = [];
-    const nonce = await context.substrate.rpc.system.accountNextIndex(signer.address);
+    const nonce = await context.api.rpc.system.accountNextIndex(signer.address);
 
     for (let k = 0; k < errorCiphertexts.length; k++) {
         const errorCiphertext = errorCiphertexts[k];
@@ -49,10 +49,6 @@
             null
         );
 
-<<<<<<< HEAD
-        const nonce = await context.api.rpc.system.accountNextIndex(signer.address);
-=======
->>>>>>> f4d95724
         let newNonce = nonce.toNumber() + k;
         txs.push({
             tx,
@@ -82,7 +78,7 @@
     datas: LitentryValidationData[]
 ): Promise<string[] | undefined> {
     let txs: TransactionSubmit[] = [];
-    const nonce = await context.substrate.rpc.system.accountNextIndex(signer.address);
+    const nonce = await context.api.rpc.system.accountNextIndex(signer.address);
 
     for (let k = 0; k < identities.length; k++) {
         let identity = identities[k];
@@ -102,10 +98,6 @@
             `0x${validation_ciphertext}`
         );
 
-<<<<<<< HEAD
-        const nonce = await context.api.rpc.system.accountNextIndex(signer.address);
-=======
->>>>>>> f4d95724
         let newNonce = nonce.toNumber() + k;
         txs.push({
             tx,
@@ -135,18 +127,13 @@
     identities: any[]
 ): Promise<any[] | undefined> {
     let txs: TransactionSubmit[] = [];
-    const nonce = await context.substrate.rpc.system.accountNextIndex(signer.address);
+    const nonce = await context.api.rpc.system.accountNextIndex(signer.address);
 
     for (let index = 0; index < identities.length; index++) {
         const identity = identities[index];
         const encode = context.api.createType('LitentryIdentity', identity).toHex();
         const ciphertext = encryptWithTeeShieldingKey(context.teeShieldingKey, encode).toString('hex');
-<<<<<<< HEAD
         const tx = context.api.tx.identityManagement.removeIdentity(context.mrEnclave, `0x${ciphertext}`);
-        const nonce = await context.api.rpc.system.accountNextIndex(signer.address);
-=======
-        const tx = context.substrate.tx.identityManagement.removeIdentity(context.mrEnclave, `0x${ciphertext}`);
->>>>>>> f4d95724
         let newNonce = nonce.toNumber() + index;
 
         txs.push({
@@ -174,21 +161,21 @@
     keys: string[]
 ): Promise<Event[] | undefined> {
     let txs: TransactionSubmit[] = [];
-    const nonce = await context.substrate.rpc.system.accountNextIndex(signer.address);
+    const nonce = await context.api.rpc.system.accountNextIndex(signer.address);
 
     for (let index = 0; index < keys.length; index++) {
         const key = keys[index];
-        const tx = context.substrate.tx.vcManagement.requestVc(mrEnclave, {
+        const tx = context.api.tx.vcManagement.requestVc(mrEnclave, {
             [key]: assertion[key as keyof Assertion],
         });
         let newNonce = nonce.toNumber() + index;
         txs.push({ tx, nonce: newNonce });
     }
 
-    await sendTxUntilInBlockList(context.substrate, txs, signer);
-
-    if (listening) {
-        const events = (await listenEvent(context.substrate, 'vcManagement', ['StfError'])) as Event[];
+    await sendTxUntilInBlockList(context.api, txs, signer);
+
+    if (listening) {
+        const events = (await listenEvent(context.api, 'vcManagement', ['StfError'])) as Event[];
         expect(events.length).to.be.equal(keys.length);
         return events;
     }
@@ -201,15 +188,15 @@
     indexList: HexString[]
 ): Promise<string[] | undefined> {
     let txs: TransactionSubmit[] = [];
-    const nonce = await context.substrate.rpc.system.accountNextIndex(signer.address);
+    const nonce = await context.api.rpc.system.accountNextIndex(signer.address);
 
     for (let k = 0; k < indexList.length; k++) {
-        const tx = context.substrate.tx.vcManagement.disableVc(indexList[k]);
+        const tx = context.api.tx.vcManagement.disableVc(indexList[k]);
         let newNonce = nonce.toNumber() + k;
         txs.push({ tx, nonce: newNonce });
     }
 
-    const res = (await sendTxUntilInBlockList(context.substrate, txs, signer)) as string[];
+    const res = (await sendTxUntilInBlockList(context.api, txs, signer)) as string[];
 
     return res.length ? res : undefined;
 }
@@ -220,15 +207,15 @@
     indexList: HexString[]
 ): Promise<string[] | undefined> {
     let txs: TransactionSubmit[] = [];
-    const nonce = await context.substrate.rpc.system.accountNextIndex(signer.address);
+    const nonce = await context.api.rpc.system.accountNextIndex(signer.address);
 
     for (let k = 0; k < indexList.length; k++) {
-        const tx = context.substrate.tx.vcManagement.revokeVc(indexList[k]);
+        const tx = context.api.tx.vcManagement.revokeVc(indexList[k]);
         let newNonce = nonce.toNumber() + k;
         txs.push({ tx, nonce: newNonce });
     }
 
-    const res = (await sendTxUntilInBlockList(context.substrate, txs, signer)) as string[];
+    const res = (await sendTxUntilInBlockList(context.api, txs, signer)) as string[];
 
     return res.length ? res : undefined;
 }