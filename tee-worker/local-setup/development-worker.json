{
  "workers": [
    {
      "id": "dev",
      "source": "bin",
      "flags": [
        "--clean-reset",
        "-P",
        "$TrustedWorkerPort",
        "-w",
        "$UntrustedWorkerPort",
        "-r",
        "$MuRaPort",
        "-h",
        "$UntrustedHttpPort",
        "-p",
        "$CollatorWSPort",
        "--running-mode",
        "mock",
        "--enable-mock-server",
        "--parentchain-start-block",
        "0",
<<<<<<< HEAD
        "--enable-metrics"
=======
        "--enable-metrics",
        "--data-dir",
        "/tmp/data-dir"
>>>>>>> 99027b82
      ],
      "subcommand_flags": [
        "--skip-ra",
        "--dev"
      ]
    }
  ]
}<|MERGE_RESOLUTION|>--- conflicted
+++ resolved
@@ -20,13 +20,9 @@
         "--enable-mock-server",
         "--parentchain-start-block",
         "0",
-<<<<<<< HEAD
-        "--enable-metrics"
-=======
         "--enable-metrics",
         "--data-dir",
         "/tmp/data-dir"
->>>>>>> 99027b82
       ],
       "subcommand_flags": [
         "--skip-ra",
