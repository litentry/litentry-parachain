--- conflicted
+++ resolved
@@ -73,11 +73,8 @@
 lazy_static = { version = "1.1.0", features = ["spin_no_std"] }
 log = { version = "0.4", default-features = false }
 primitive-types = { version = "0.12.1", default-features = false, features = ["codec", "serde_no_std"] }
-<<<<<<< HEAD
 serde_json = { version = "1.0", default-features = false }
-=======
 url = { git = "https://github.com/integritee-network/rust-url", branch = "sgx-no-std", default-features = false, features = ["alloc"] }
->>>>>>> a0fc31a5
 
 # although `once_cell` has no_std support, it demands any `critical-section` implementation (which is unclear under sgx for me)
 env_logger = { git = "https://github.com/Kailai-Wang/env_logger-sgx", branch = "sgx-sdk-2.0.0", default-features = false, features = ["mesalock_sgx"] }
