/*
	Copyright 2021 Integritee AG and Supercomputing Systems AG

	Licensed under the Apache License, Version 2.0 (the "License");
	you may not use this file except in compliance with the License.
	You may obtain a copy of the License at

		http://www.apache.org/licenses/LICENSE-2.0

	Unless required by applicable law or agreed to in writing, software
	distributed under the License is distributed on an "AS IS" BASIS,
	WITHOUT WARRANTIES OR CONDITIONS OF ANY KIND, either express or implied.
	See the License for the specific language governing permissions and
	limitations under the License.

*/
#![feature(structural_match)]
#![feature(rustc_attrs)]
#![feature(core_intrinsics)]
#![feature(derive_eq)]
#![feature(trait_alias)]
#![crate_name = "enclave_runtime"]
#![crate_type = "staticlib"]
#![cfg_attr(not(target_env = "sgx"), no_std)]
#![cfg_attr(target_env = "sgx", feature(rustc_private))]
#![allow(clippy::missing_safety_doc)]
#![warn(
	clippy::unwrap_used,
	clippy::unreachable,
	/* comment out for the moment. There are some upstream code `unimplemented` */
	// clippy::unimplemented,
	// clippy::panic_in_result_fn,
	clippy::string_slice,
	clippy::panic,
	clippy::indexing_slicing,
	clippy::expect_used,
	clippy::arithmetic_side_effects
)]

#[cfg(not(target_env = "sgx"))]
#[macro_use]
extern crate sgx_tstd as std;

use crate::{
	error::{Error, Result},
	initialization::global_components::{
		GLOBAL_INTEGRITEE_PARACHAIN_HANDLER_COMPONENT, GLOBAL_INTEGRITEE_PARENTCHAIN_NONCE_CACHE,
		GLOBAL_INTEGRITEE_SOLOCHAIN_HANDLER_COMPONENT, GLOBAL_SHIELDING_KEY_REPOSITORY_COMPONENT,
		GLOBAL_SIDECHAIN_IMPORT_QUEUE_COMPONENT, GLOBAL_SIGNING_KEY_REPOSITORY_COMPONENT,
		GLOBAL_STATE_HANDLER_COMPONENT, GLOBAL_TARGET_A_PARACHAIN_HANDLER_COMPONENT,
		GLOBAL_TARGET_A_PARENTCHAIN_NONCE_CACHE, GLOBAL_TARGET_A_SOLOCHAIN_HANDLER_COMPONENT,
		GLOBAL_TARGET_B_PARACHAIN_HANDLER_COMPONENT, GLOBAL_TARGET_B_PARENTCHAIN_NONCE_CACHE,
		GLOBAL_TARGET_B_SOLOCHAIN_HANDLER_COMPONENT,
	},
	rpc::worker_api_direct::sidechain_io_handler,
	utils::{
		get_node_metadata_repository_from_integritee_solo_or_parachain,
		get_node_metadata_repository_from_target_a_solo_or_parachain,
		get_node_metadata_repository_from_target_b_solo_or_parachain,
		get_validator_accessor_from_integritee_solo_or_parachain, utf8_str_from_raw, DecodeRaw,
	},
};
use codec::Decode;
use core::ffi::c_int;
use itc_parentchain::{
	block_import_dispatcher::DispatchBlockImport,
	light_client::{concurrent_access::ValidatorAccess, Validator},
	primitives::ParentchainId,
};
use itp_component_container::ComponentGetter;
use itp_import_queue::PushToQueue;
use itp_node_api::metadata::NodeMetadata;
use itp_nonce_cache::{MutateNonce, Nonce};
use itp_settings::worker_mode::{ProvideWorkerMode, WorkerMode, WorkerModeProvider};
use itp_sgx_crypto::key_repository::AccessPubkey;
use itp_storage::{StorageProof, StorageProofChecker};
use itp_types::{ShardIdentifier, SignedBlock};
use itp_utils::{if_production_or, write_slice_and_whitespace_pad};
use log::*;
use once_cell::sync::OnceCell;
use sgx_types::sgx_status_t;
use sp_runtime::traits::BlakeTwo256;
use std::{
	path::PathBuf,
	slice,
	string::{String, ToString},
	vec::Vec,
};
mod attestation;
mod empty_impls;
mod initialization;
mod ipfs;
mod ocall;
<<<<<<< HEAD
=======
mod shard_vault;
mod stf_task_handler;
>>>>>>> b5c4df29
mod utils;

pub mod error;
pub mod rpc;
mod sync;
mod tls_ra;
pub mod top_pool_execution;

#[cfg(feature = "teeracle")]
pub mod teeracle;

#[cfg(feature = "test")]
pub mod test;

pub type Hash = sp_core::H256;
pub type AuthorityPair = sp_core::ed25519::Pair;

static BASE_PATH: OnceCell<PathBuf> = OnceCell::new();

fn get_base_path() -> Result<PathBuf> {
	let base_path = BASE_PATH.get().ok_or_else(|| {
		Error::Other("BASE_PATH not initialized. Broken enclave init flow!".to_string().into())
	})?;

	Ok(base_path.clone())
}

/// Initialize the enclave.
#[no_mangle]
pub unsafe extern "C" fn init(
	mu_ra_addr: *const u8,
	mu_ra_addr_size: u32,
	untrusted_worker_addr: *const u8,
	untrusted_worker_addr_size: u32,
	encoded_base_dir_str: *const u8,
	encoded_base_dir_size: u32,
) -> sgx_status_t {
	// Initialize the logging environment in the enclave.
	if_production_or!(
		{
			let module_names = litentry_macros::local_modules!();
			println!(
				"Initializing logger to filter only following local modules: {:?}",
				module_names
			);
			let mut builder = env_logger::Builder::new();
			builder.filter(None, LevelFilter::Off);
			module_names.into_iter().for_each(|module| {
				builder.filter(Some(module), LevelFilter::Info);
			});
			builder.init();
		},
		env_logger::init()
	);

	let mu_ra_url =
		match String::decode(&mut slice::from_raw_parts(mu_ra_addr, mu_ra_addr_size as usize))
			.map_err(Error::Codec)
		{
			Ok(addr) => addr,
			Err(e) => return e.into(),
		};

	let untrusted_worker_url = match String::decode(&mut slice::from_raw_parts(
		untrusted_worker_addr,
		untrusted_worker_addr_size as usize,
	))
	.map_err(Error::Codec)
	{
		Ok(addr) => addr,
		Err(e) => return e.into(),
	};

	let base_dir = match String::decode(&mut slice::from_raw_parts(
		encoded_base_dir_str,
		encoded_base_dir_size as usize,
	))
	.map_err(Error::Codec)
	{
		Ok(b) => b,
		Err(e) => return e.into(),
	};

	info!("Setting base_dir to {}", base_dir);
	let path = PathBuf::from(base_dir);
	// Litentry: the default value here is only for clippy checking
	BASE_PATH.set(path.clone()).unwrap_or(());

	match initialization::init_enclave(mu_ra_url, untrusted_worker_url, path) {
		Err(e) => e.into(),
		Ok(()) => sgx_status_t::SGX_SUCCESS,
	}
}

#[no_mangle]
pub unsafe extern "C" fn get_rsa_encryption_pubkey(
	pubkey: *mut u8,
	pubkey_size: u32,
) -> sgx_status_t {
	let shielding_key_repository = match GLOBAL_SHIELDING_KEY_REPOSITORY_COMPONENT.get() {
		Ok(s) => s,
		Err(e) => {
			error!("{:?}", e);
			return sgx_status_t::SGX_ERROR_UNEXPECTED
		},
	};

	let rsa_pubkey = match shielding_key_repository.retrieve_pubkey() {
		Ok(key) => key,
		Err(e) => return e.into(),
	};

	let rsa_pubkey_json = match serde_json::to_string(&rsa_pubkey) {
		Ok(k) => k,
		Err(x) => {
			println!("[Enclave] can't serialize rsa_pubkey {:?} {}", rsa_pubkey, x);
			return sgx_status_t::SGX_ERROR_UNEXPECTED
		},
	};

	let pubkey_slice = slice::from_raw_parts_mut(pubkey, pubkey_size as usize);

	if let Err(e) =
		write_slice_and_whitespace_pad(pubkey_slice, rsa_pubkey_json.as_bytes().to_vec())
	{
		return Error::BufferError(e).into()
	};

	sgx_status_t::SGX_SUCCESS
}

#[no_mangle]
pub unsafe extern "C" fn get_ecc_signing_pubkey(pubkey: *mut u8, pubkey_size: u32) -> sgx_status_t {
	let signing_key_repository = match GLOBAL_SIGNING_KEY_REPOSITORY_COMPONENT.get() {
		Ok(s) => s,
		Err(e) => {
			error!("{:?}", e);
			return sgx_status_t::SGX_ERROR_UNEXPECTED
		},
	};

	let signer_public = match signing_key_repository.retrieve_pubkey() {
		Ok(s) => s,
		Err(e) => return e.into(),
	};

	debug!("Restored ECC pubkey: {:?}", signer_public);

	let pubkey_slice = slice::from_raw_parts_mut(pubkey, pubkey_size as usize);
	pubkey_slice.clone_from_slice(&signer_public);

	sgx_status_t::SGX_SUCCESS
}

#[no_mangle]
pub unsafe extern "C" fn set_nonce(
	nonce: *const u32,
	parentchain_id: *const u8,
	parentchain_id_size: u32,
) -> sgx_status_t {
	let id = match ParentchainId::decode_raw(parentchain_id, parentchain_id_size as usize) {
		Err(e) => {
			error!("Failed to decode parentchain_id: {:?}", e);
			return sgx_status_t::SGX_ERROR_UNEXPECTED
		},
		Ok(m) => m,
	};

	info!("Setting the nonce of the enclave to: {} for parentchain: {:?}", *nonce, id);

	let nonce_lock = match id {
		ParentchainId::Litentry => GLOBAL_INTEGRITEE_PARENTCHAIN_NONCE_CACHE.load_for_mutation(),
		ParentchainId::TargetA => GLOBAL_TARGET_A_PARENTCHAIN_NONCE_CACHE.load_for_mutation(),
		ParentchainId::TargetB => GLOBAL_TARGET_B_PARENTCHAIN_NONCE_CACHE.load_for_mutation(),
	};

	match nonce_lock {
		Ok(mut nonce_guard) => *nonce_guard = Nonce(*nonce),
		Err(e) => {
			error!("Failed to set {:?} parentchain nonce in enclave: {:?}", id, e);
			return sgx_status_t::SGX_ERROR_UNEXPECTED
		},
	};

	sgx_status_t::SGX_SUCCESS
}

#[no_mangle]
pub unsafe extern "C" fn set_node_metadata(
	node_metadata: *const u8,
	node_metadata_size: u32,
	parentchain_id: *const u8,
	parentchain_id_size: u32,
) -> sgx_status_t {
	let id = match ParentchainId::decode_raw(parentchain_id, parentchain_id_size as usize) {
		Err(e) => {
			error!("Failed to decode parentchain_id: {:?}", e);
			return sgx_status_t::SGX_ERROR_UNEXPECTED
		},
		Ok(m) => m,
	};

	let metadata = match NodeMetadata::decode_raw(node_metadata, node_metadata_size as usize) {
		Err(e) => {
			error!("Failed to decode node metadata: {:?}", e);
			return sgx_status_t::SGX_ERROR_UNEXPECTED
		},
		Ok(m) => m,
	};

	info!("Setting node meta data for parentchain: {:?}", id);

	let node_metadata_repository = match id {
		ParentchainId::Litentry => get_node_metadata_repository_from_integritee_solo_or_parachain(),
		ParentchainId::TargetA => get_node_metadata_repository_from_target_a_solo_or_parachain(),
		ParentchainId::TargetB => get_node_metadata_repository_from_target_b_solo_or_parachain(),
	};

	match node_metadata_repository {
		Ok(repo) => repo.set_metadata(metadata),
		Err(e) => {
			error!("Could not get {:?} parentchain component: {:?}", id, e);
			return sgx_status_t::SGX_ERROR_UNEXPECTED
		},
	};

	info!("Successfully set the node meta data");

	sgx_status_t::SGX_SUCCESS
}

/// This is reduced to the sidechain block import RPC interface (i.e. worker-worker communication).
/// The entire rest of the RPC server is run inside the enclave and does not use this e-call function anymore.
#[no_mangle]
pub unsafe extern "C" fn call_rpc_methods(
	request: *const u8,
	request_len: u32,
	response: *mut u8,
	response_len: u32,
) -> sgx_status_t {
	let request = match utf8_str_from_raw(request, request_len as usize) {
		Ok(req) => req,
		Err(e) => {
			error!("[SidechainRpc] FFI: Invalid utf8 request: {:?}", e);
			return sgx_status_t::SGX_ERROR_UNEXPECTED
		},
	};

	let res = match sidechain_rpc_int(request) {
		Ok(res) => res,
		Err(e) => {
			error!("RPC request failed: {:?}", e);
			return e.into()
		},
	};

	let response_slice = slice::from_raw_parts_mut(response, response_len as usize);
	if let Err(e) = write_slice_and_whitespace_pad(response_slice, res.into_bytes()) {
		return Error::BufferError(e).into()
	};

	sgx_status_t::SGX_SUCCESS
}

fn sidechain_rpc_int(request: &str) -> Result<String> {
	let sidechain_block_import_queue = GLOBAL_SIDECHAIN_IMPORT_QUEUE_COMPONENT.get()?;

	let io = sidechain_io_handler(move |signed_block| {
		sidechain_block_import_queue.push_single(signed_block)
	});

	// note: errors are still returned as Option<String>
	Ok(io
		.handle_request_sync(request)
		.unwrap_or_else(|| format!("Empty rpc response for request: {}", request)))
}

/// Initialize sidechain enclave components.
///
/// Call this once at startup. Has to be called AFTER the light-client
/// (parentchain components) have been initialized (because we need the parentchain
/// block import dispatcher).
#[no_mangle]
pub unsafe extern "C" fn init_enclave_sidechain_components(
	fail_mode: *const u8,
	fail_mode_size: u32,
	fail_at: *const u8,
	fail_at_size: u32,
) -> sgx_status_t {
	let fail_mode = match Option::<String>::decode_raw(fail_mode, fail_mode_size as usize) {
		Ok(s) => s,
		Err(e) => {
			error!("failed to decode fail mode {:?}", e);
			return sgx_status_t::SGX_ERROR_UNEXPECTED
		},
	};
	let fail_at = match u64::decode_raw(fail_at, fail_at_size as usize) {
		Ok(v) => v,
		Err(e) => {
			error!("failed to decode fail at {:?}", e);
			return sgx_status_t::SGX_ERROR_UNEXPECTED
		},
	};
	if let Err(e) = initialization::init_enclave_sidechain_components(fail_mode, fail_at) {
		error!("Failed to initialize sidechain components: {:?}", e);
		return sgx_status_t::SGX_ERROR_UNEXPECTED
	}

	sgx_status_t::SGX_SUCCESS
}

/// Call this once at worker startup to initialize the TOP pool and direct invocation RPC server.
///
/// This function will run the RPC server on the same thread as it is called and will loop there.
/// That means that this function will not return as long as the RPC server is running. The calling
/// code should therefore spawn a new thread when calling this function.
#[no_mangle]
pub unsafe extern "C" fn init_direct_invocation_server(
	server_addr: *const u8,
	server_addr_size: usize,
) -> sgx_status_t {
	let mut server_addr_encoded = slice::from_raw_parts(server_addr, server_addr_size);

	let server_addr = match String::decode(&mut server_addr_encoded) {
		Ok(s) => s,
		Err(e) => {
			error!("Decoding RPC server address failed. Error: {:?}", e);
			return sgx_status_t::SGX_ERROR_UNEXPECTED
		},
	};

	if let Err(e) = initialization::init_direct_invocation_server(server_addr) {
		error!("Failed to initialize direct invocation server: {:?}", e);
		return sgx_status_t::SGX_ERROR_UNEXPECTED
	}

	sgx_status_t::SGX_SUCCESS
}

#[no_mangle]
pub unsafe extern "C" fn init_parentchain_components(
	params: *const u8,
	params_size: usize,
	latest_header: *mut u8,
	latest_header_size: usize,
) -> sgx_status_t {
	info!("Initializing light client!");

	let encoded_params = slice::from_raw_parts(params, params_size);
	let latest_header_slice = slice::from_raw_parts_mut(latest_header, latest_header_size);

	match init_parentchain_params_internal(encoded_params.to_vec(), latest_header_slice) {
		Ok(()) => sgx_status_t::SGX_SUCCESS,
		Err(e) => e.into(),
	}
}

/// Initializes the parentchain components and writes the latest header into the `latest_header` slice.
fn init_parentchain_params_internal(params: Vec<u8>, latest_header: &mut [u8]) -> Result<()> {
	use initialization::parentchain::init_parentchain_components;

	let encoded_latest_header =
		init_parentchain_components::<WorkerModeProvider>(get_base_path()?, params)?;

	write_slice_and_whitespace_pad(latest_header, encoded_latest_header)?;

	Ok(())
}

#[no_mangle]
pub unsafe extern "C" fn init_shard(shard: *const u8, shard_size: u32) -> sgx_status_t {
	let shard_identifier =
		ShardIdentifier::from_slice(slice::from_raw_parts(shard, shard_size as usize));

	if let Err(e) = initialization::init_shard(shard_identifier) {
		error!("Failed to initialize shard ({:?}): {:?}", shard_identifier, e);
		return sgx_status_t::SGX_ERROR_UNEXPECTED
	}

	sgx_status_t::SGX_SUCCESS
}

#[no_mangle]
pub unsafe extern "C" fn migrate_shard(
	old_shard: *const u8,
	new_shard: *const u8,
	shard_size: u32,
) -> sgx_status_t {
	let old_shard_identifier =
		ShardIdentifier::from_slice(slice::from_raw_parts(old_shard, shard_size as usize));

	let new_shard_identifier =
		ShardIdentifier::from_slice(slice::from_raw_parts(new_shard, shard_size as usize));

	if let Err(e) = initialization::migrate_shard(old_shard_identifier, new_shard_identifier) {
		error!("Failed to initialize shard ({:?}): {:?}", old_shard_identifier, e);
		return sgx_status_t::SGX_ERROR_UNEXPECTED
	}

	sgx_status_t::SGX_SUCCESS
}

#[no_mangle]
pub unsafe extern "C" fn sync_parentchain(
	blocks_to_sync: *const u8,
	blocks_to_sync_size: usize,
	events_to_sync: *const u8,
	events_to_sync_size: usize,
	events_proofs_to_sync: *const u8,
	events_proofs_to_sync_size: usize,
	parentchain_id: *const u8,
	parentchain_id_size: u32,
	is_syncing: c_int,
) -> sgx_status_t {
	if let Err(e) = sync_parentchain_internal(
		blocks_to_sync,
		blocks_to_sync_size,
		events_to_sync,
		events_to_sync_size,
		events_proofs_to_sync,
		events_proofs_to_sync_size,
		parentchain_id,
		parentchain_id_size,
		is_syncing == 1,
	) {
		error!("Error synching parentchain: {:?}", e);
	}

	sgx_status_t::SGX_SUCCESS
}

#[allow(clippy::too_many_arguments)]
unsafe fn sync_parentchain_internal(
	blocks_to_sync: *const u8,
	blocks_to_sync_size: usize,
	events_to_sync: *const u8,
	events_to_sync_size: usize,
	events_proofs_to_sync: *const u8,
	events_proofs_to_sync_size: usize,
	parentchain_id: *const u8,
	parentchain_id_size: u32,
	is_syncing: bool,
) -> Result<()> {
	let blocks_to_sync = Vec::<SignedBlock>::decode_raw(blocks_to_sync, blocks_to_sync_size)?;
	let events_proofs_to_sync =
		Vec::<StorageProof>::decode_raw(events_proofs_to_sync, events_proofs_to_sync_size)?;
	let parentchain_id = ParentchainId::decode_raw(parentchain_id, parentchain_id_size as usize)?;

	let blocks_to_sync_merkle_roots: Vec<sp_core::H256> =
		blocks_to_sync.iter().map(|block| block.block.header.state_root).collect();

	if let Err(e) = validate_events(&events_proofs_to_sync, &blocks_to_sync_merkle_roots) {
		return e.into()
	}

	let events_to_sync = Vec::<Vec<u8>>::decode_raw(events_to_sync, events_to_sync_size)?;

	dispatch_parentchain_blocks_for_import::<WorkerModeProvider>(
		blocks_to_sync,
		events_to_sync,
		&parentchain_id,
		is_syncing,
	)
}

#[no_mangle]
pub unsafe extern "C" fn ignore_parentchain_block_import_validation_until(
	until: *const u32,
) -> sgx_status_t {
	let va = match get_validator_accessor_from_integritee_solo_or_parachain() {
		Ok(r) => r,
		Err(e) => {
			error!("Can't get validator accessor: {:?}", e);
			return sgx_status_t::SGX_ERROR_UNEXPECTED
		},
	};

	let _ = va.execute_mut_on_validator(|v| v.set_ignore_validation_until(*until));

	sgx_status_t::SGX_SUCCESS
}

/// Dispatch the parentchain blocks for import.
/// Depending on the worker mode, a different dispatcher is used:
///
/// * An immediate dispatcher will immediately import any parentchain blocks and execute
///   the corresponding extrinsics (offchain-worker executor).
/// * The sidechain uses a triggered dispatcher, where the import of a parentchain block is
///   synchronized and triggered by the sidechain block production cycle.
///
fn dispatch_parentchain_blocks_for_import<WorkerModeProvider: ProvideWorkerMode>(
	blocks_to_sync: Vec<SignedBlock>,
	events_to_sync: Vec<Vec<u8>>,
	id: &ParentchainId,
	is_syncing: bool,
) -> Result<()> {
	if WorkerModeProvider::worker_mode() == WorkerMode::Teeracle {
		trace!("Not importing any parentchain blocks");
		return Ok(())
	}
	trace!(
		"[{:?}] Dispatching Import of {} blocks and {} events",
		id,
		blocks_to_sync.len(),
		events_to_sync.len()
	);
	match id {
		ParentchainId::Litentry => {
			if let Ok(handler) = GLOBAL_INTEGRITEE_SOLOCHAIN_HANDLER_COMPONENT.get() {
				handler.import_dispatcher.dispatch_import(
					blocks_to_sync,
					events_to_sync,
					is_syncing,
				)?;
			} else if let Ok(handler) = GLOBAL_INTEGRITEE_PARACHAIN_HANDLER_COMPONENT.get() {
				handler.import_dispatcher.dispatch_import(
					blocks_to_sync,
					events_to_sync,
					is_syncing,
				)?;
			} else {
				return Err(Error::NoLitentryParentchainAssigned)
			};
		},
		ParentchainId::TargetA => {
			if let Ok(handler) = GLOBAL_TARGET_A_SOLOCHAIN_HANDLER_COMPONENT.get() {
				handler.import_dispatcher.dispatch_import(
					blocks_to_sync,
					events_to_sync,
					is_syncing,
				)?;
			} else if let Ok(handler) = GLOBAL_TARGET_A_PARACHAIN_HANDLER_COMPONENT.get() {
				handler.import_dispatcher.dispatch_import(
					blocks_to_sync,
					events_to_sync,
					is_syncing,
				)?;
			} else {
				return Err(Error::NoTargetAParentchainAssigned)
			};
		},
		ParentchainId::TargetB => {
			if let Ok(handler) = GLOBAL_TARGET_B_SOLOCHAIN_HANDLER_COMPONENT.get() {
				handler.import_dispatcher.dispatch_import(
					blocks_to_sync,
					events_to_sync,
					is_syncing,
				)?;
			} else if let Ok(handler) = GLOBAL_TARGET_B_PARACHAIN_HANDLER_COMPONENT.get() {
				handler.import_dispatcher.dispatch_import(
					blocks_to_sync,
					events_to_sync,
					is_syncing,
				)?;
			} else {
				return Err(Error::NoTargetBParentchainAssigned)
			};
		},
	}

	Ok(())
}

/// Validates the events coming from the parentchain
fn validate_events(
	events_proofs: &Vec<StorageProof>,
	blocks_merkle_roots: &Vec<sp_core::H256>,
) -> Result<()> {
	info!(
		"Validating events, events_proofs_length: {:?}, blocks_merkle_roots_lengths: {:?}",
		events_proofs.len(),
		blocks_merkle_roots.len()
	);

	if events_proofs.len() != blocks_merkle_roots.len() {
		return Err(Error::ParentChainSync)
	}

	let events_key = itp_storage::storage_value_key("System", "Events");

	let validated_events: Result<Vec<Vec<u8>>> = events_proofs
		.iter()
		.zip(blocks_merkle_roots.iter())
		.map(|(proof, root)| {
			StorageProofChecker::<BlakeTwo256>::check_proof(
				*root,
				events_key.as_slice(),
				proof.clone(),
			)
			.ok()
			.flatten()
			.ok_or_else(|| Error::ParentChainValidation(itp_storage::Error::WrongValue))
		})
		.collect();

	let _ = validated_events?;

	Ok(())
}

// This is required, because `ring` / `ring-xous` would not compile without it non-release (debug) mode.
// See #1200 for more details.
#[cfg(debug_assertions)]
#[no_mangle]
pub extern "C" fn __assert_fail(
	__assertion: *const u8,
	__file: *const u8,
	__line: u32,
	__function: *const u8,
) -> ! {
	use core::intrinsics::abort;
	abort()
}<|MERGE_RESOLUTION|>--- conflicted
+++ resolved
@@ -91,11 +91,8 @@
 mod initialization;
 mod ipfs;
 mod ocall;
-<<<<<<< HEAD
-=======
 mod shard_vault;
 mod stf_task_handler;
->>>>>>> b5c4df29
 mod utils;
 
 pub mod error;
