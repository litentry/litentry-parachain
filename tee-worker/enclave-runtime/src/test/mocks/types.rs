/*
	Copyright 2021 Integritee AG and Supercomputing Systems AG
	Copyright (C) 2017-2019 Baidu, Inc. All Rights Reserved.

	Licensed under the Apache License, Version 2.0 (the "License");
	you may not use this file except in compliance with the License.
	You may obtain a copy of the License at

		http://www.apache.org/licenses/LICENSE-2.0

	Unless required by applicable law or agreed to in writing, software
	distributed under the License is distributed on an "AS IS" BASIS,
	WITHOUT WARRANTIES OR CONDITIONS OF ANY KIND, either express or implied.
	See the License for the specific language governing permissions and
	limitations under the License.

*/

//! Type definitions for testing. Includes various mocks.

use crate::test::mocks::{
	peer_updater_mock::PeerUpdaterMock, rpc_responder_mock::RpcResponderMock,
};
use ita_sgx_runtime::Runtime;
use ita_stf::{Getter, Stf, TrustedCallSigned};
use itc_parentchain::block_import_dispatcher::trigger_parentchain_block_import_mock::TriggerParentchainBlockImportMock;
use itp_node_api::metadata::{metadata_mocks::NodeMetadataMock, provider::NodeMetadataRepository};
use itp_sgx_crypto::{mocks::KeyRepositoryMock, Aes};
use itp_sgx_externalities::SgxExternalities;
use itp_stf_executor::executor::StfExecutor;
use itp_stf_primitives::types::TrustedOperation;
use itp_test::mock::{
	handle_state_mock::HandleStateMock, metrics_ocall_mock::MetricsOCallMock,
	onchain_mock::OnchainMock,
};
use itp_top_pool::basic_pool::BasicPool;
use itp_top_pool_author::{
	api::SidechainApi,
	author::Author,
	top_filter::{AllowAllTopsFilter, DirectCallsOnlyFilter},
};
use itp_types::{Block as ParentchainBlock, SignedBlock as SignedParentchainBlock};
use its_primitives::types::SignedBlock as SignedSidechainBlock;
use its_sidechain::{aura::block_importer::BlockImporter, block_composer::BlockComposer};
use primitive_types::H256;
use sgx_crypto_helper::rsa3072::Rsa3072KeyPair;
use sp_core::ed25519 as spEd25519;

pub type TestSigner = spEd25519::Pair;
pub type TestShieldingKey = Rsa3072KeyPair;
pub type TestStateKey = Aes;

pub type TestGetter = Getter;
pub type TestCall = TrustedCallSigned;
pub type TestStf = Stf<TestCall, TestGetter, SgxExternalities, Runtime>;

pub type TestShieldingKeyRepo = KeyRepositoryMock<TestShieldingKey>;

pub type TestStateKeyRepo = KeyRepositoryMock<TestStateKey>;

pub type TestStateHandler = HandleStateMock;

pub type TestOCallApi = OnchainMock;

pub type TestParentchainBlockImportTrigger =
	TriggerParentchainBlockImportMock<SignedParentchainBlock>;

pub type TestNodeMetadataRepository = NodeMetadataRepository<NodeMetadataMock>;

pub type TestStfExecutor = StfExecutor<
	TestOCallApi,
	TestStateHandler,
	TestNodeMetadataRepository,
	TestStf,
	TrustedCallSigned,
	Getter,
>;

pub type TestRpcResponder = RpcResponderMock<H256>;

pub type TestTopPool = BasicPool<
	SidechainApi<ParentchainBlock, TrustedCallSigned>,
	ParentchainBlock,
	TestRpcResponder,
	TrustedOperation<TrustedCallSigned, Getter>,
>;

pub type TestTopPoolAuthor = Author<
	TestTopPool,
<<<<<<< HEAD
	AllowAllTopsFilter<TrustedCallSigned, Getter>,
=======
	AllowAllTopsFilter,
	DirectCallsOnlyFilter,
>>>>>>> a486e784
	TestStateHandler,
	TestShieldingKeyRepo,
	MetricsOCallMock,
	TrustedCallSigned,
	Getter,
>;

pub type TestBlockComposer =
	BlockComposer<ParentchainBlock, SignedSidechainBlock, TestSigner, TestStateKeyRepo>;

pub type TestBlockImporter = BlockImporter<
	TestSigner,
	ParentchainBlock,
	SignedSidechainBlock,
	TestOCallApi,
	HandleStateMock,
	TestStateKeyRepo,
	TestTopPoolAuthor,
	TestParentchainBlockImportTrigger,
<<<<<<< HEAD
	TrustedCallSigned,
	Getter,
=======
	PeerUpdaterMock,
>>>>>>> a486e784
>;<|MERGE_RESOLUTION|>--- conflicted
+++ resolved
@@ -87,12 +87,8 @@
 
 pub type TestTopPoolAuthor = Author<
 	TestTopPool,
-<<<<<<< HEAD
 	AllowAllTopsFilter<TrustedCallSigned, Getter>,
-=======
-	AllowAllTopsFilter,
-	DirectCallsOnlyFilter,
->>>>>>> a486e784
+	DirectCallsOnlyFilter<TrustedCallSigned, Getter>,
 	TestStateHandler,
 	TestShieldingKeyRepo,
 	MetricsOCallMock,
@@ -112,10 +108,7 @@
 	TestStateKeyRepo,
 	TestTopPoolAuthor,
 	TestParentchainBlockImportTrigger,
-<<<<<<< HEAD
+	PeerUpdaterMock,
 	TrustedCallSigned,
 	Getter,
-=======
-	PeerUpdaterMock,
->>>>>>> a486e784
 >;