--- conflicted
+++ resolved
@@ -219,55 +219,6 @@
 		Ok(json!(json_value))
 	});
 
-<<<<<<< HEAD
-=======
-	// state_getStorage
-	let state_get_storage = "state_getStorage";
-	io.add_sync_method(state_get_storage, move |params: Params| {
-		if state_storage.is_none() {
-			return Ok(json!(compute_hex_encoded_return_error("state_getStorage is not avaiable")))
-		}
-		let state_storage = state_storage.clone().unwrap();
-		match params.parse::<(String, String)>() {
-			Ok((shard_str, key_hash)) => {
-				let key_hash = if key_hash.starts_with("0x") {
-					key_hash.strip_prefix("0x").unwrap()
-				} else {
-					key_hash.as_str()
-				};
-				let key_hash = match hex::decode(key_hash) {
-					Ok(key_hash) => key_hash,
-					Err(_) =>
-						return Ok(json!(compute_hex_encoded_return_error("docode key error"))),
-				};
-
-				let shard: ShardIdentifier = match decode_shard_from_base58(shard_str.as_str()) {
-					Ok(id) => id,
-					Err(msg) => {
-						let error_msg = format!("decode shard failure due to: {}", msg);
-						return Ok(json!(compute_hex_encoded_return_error(error_msg.as_str())))
-					},
-				};
-				match state_storage.load_cloned(&shard) {
-					Ok((state_storage, _hash)) => {
-						// Get storage by key hash
-						let value =
-							state_storage.get(key_hash.as_slice()).cloned().unwrap_or_default();
-						debug!("query storage value:{:?}", &value);
-						let json_value = RpcReturnValue::new(value, false, DirectRequestStatus::Ok);
-						Ok(json!(json_value.to_hex()))
-					},
-					Err(e) => {
-						let error_msg = format!("load shard failure due to: {:?}", e);
-						return Ok(json!(compute_hex_encoded_return_error(error_msg.as_str())))
-					},
-				}
-			},
-			Err(_err) => Ok(json!(compute_hex_encoded_return_error("parse error"))),
-		}
-	});
-
->>>>>>> a7a459b8
 	if cfg!(not(feature = "production")) {
 		// state_updateScheduledEnclave
 		// params: sidechainBlockNumber, hex encoded mrenclave
@@ -311,12 +262,12 @@
 		// state_getStorage
 		let state_get_storage = "state_getStorage";
 		io.add_sync_method(state_get_storage, move |params: Params| {
-			if state.is_none() {
+			if state_storage.is_none() {
 				return Ok(json!(compute_hex_encoded_return_error(
 					"state_getStorage is not avaiable"
 				)))
 			}
-			let state = state.clone().unwrap();
+			let state_storage = state_storage.clone().unwrap();
 			match params.parse::<(String, String)>() {
 				Ok((shard_str, key_hash)) => {
 					let key_hash = if key_hash.starts_with("0x") {
@@ -338,10 +289,11 @@
 							return Ok(json!(compute_hex_encoded_return_error(error_msg.as_str())))
 						},
 					};
-					match state.load_cloned(&shard) {
-						Ok((state, _hash)) => {
+					match state_storage.load_cloned(&shard) {
+						Ok((state_storage, _hash)) => {
 							// Get storage by key hash
-							let value = state.get(key_hash.as_slice()).cloned().unwrap_or_default();
+							let value =
+								state_storage.get(key_hash.as_slice()).cloned().unwrap_or_default();
 							debug!("query storage value:{:?}", &value);
 							let json_value =
 								RpcReturnValue::new(value, false, DirectRequestStatus::Ok);
