--- conflicted
+++ resolved
@@ -1,33 +1,8 @@
 #!/bin/bash
 set -euo pipefail
 
-<<<<<<< HEAD
 ROOTDIR=$(git rev-parse --show-toplevel)
 cd "$ROOTDIR"
 
 sed -i.bak "s;litentry-parachain:latest;litentry-parachain:tee-dev;" docker/rococo-parachain-launch-config.yml
-make launch-docker-rococo
-=======
-function usage() {
-    echo "Usage: $0 <litentry|litmus|rococo>"
-}
-[ $# -ne 1 ] && (usage; exit 1)
-
-CHAIN=$1
-
-# TODO: remove later
-if [ "${CHAIN}" != 'rococo' ]; then
-    echo "only support 'rococo' for the moment"
-    usage; exit 1
-fi
-
-PARACHAIN_DIR=/tmp/litentry-parachain
-[ -d "$PARACHAIN_DIR" ] && rm -rf "$PARACHAIN_DIR"
-git clone https://github.com/litentry/litentry-parachain "$PARACHAIN_DIR"
-cd "$PARACHAIN_DIR"
-git checkout tee-dev
-
-cp -f docker/${CHAIN}-parachain-launch-config.tee-dev.yml docker/${CHAIN}-parachain-launch-config.yml
-
-make launch-docker-${CHAIN}
->>>>>>> e83b7f58
+make launch-docker-rococo