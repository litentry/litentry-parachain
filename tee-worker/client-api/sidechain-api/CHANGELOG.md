# Changelog

All notable changes to this project will be documented in this file.

The format is based on [Keep a Changelog](https://keepachangelog.com/en/1.0.0/),
and this project adheres to [Semantic Versioning](https://semver.org/spec/v2.0.0.html).

## [Unreleased]

<<<<<<< HEAD
## [0.0.2-10] - 2024-07-15

Matching version for [parachain-release v0.9.18-10](https://github.com/litentry/litentry-parachain/releases/tag/v0.9.18-10)
=======
## [0.0.2-next.8] - 2024-07-12

Routinely update
>>>>>>> fba506c1

## [0.0.2-next.5] - 2024-07-02

Routinely update

## [0.0.2-next.4] - 2024-06-13

### Changed

-   `package.json`: add `module` entry and mark it as side-effects free.

## [0.0.2-next.3] - 2024-06-12

-   Routinary update<|MERGE_RESOLUTION|>--- conflicted
+++ resolved
@@ -7,15 +7,13 @@
 
 ## [Unreleased]
 
-<<<<<<< HEAD
 ## [0.0.2-10] - 2024-07-15
 
 Matching version for [parachain-release v0.9.18-10](https://github.com/litentry/litentry-parachain/releases/tag/v0.9.18-10)
-=======
+
 ## [0.0.2-next.8] - 2024-07-12
 
 Routinely update
->>>>>>> fba506c1
 
 ## [0.0.2-next.5] - 2024-07-02
 
