export default {
    types: {
        GenericEventWithAccount: {
            account: "AccountId",
        },
<<<<<<< HEAD
        TrustedOperationStatus: {
            _enum: {
                Submitted: null,
                Future: null,
                Ready: null,
                Broadcast: null,
                InSidechainBlock: "H256",
                Retracted: null,
                FinalityTimeout: null,
                Finalized: null,
                Usurped: null,
                Dropped: null,
                Invalid: null,
                TopExecuted: "Bytes",
            },
=======
        LinkIdentityResult: {
            id_graph: "AesOutput",
>>>>>>> 99027b82
        },
        LitentryIdentity: {
            _enum: {
                Twitter: "IdentityString",
                Discord: "IdentityString",
                Github: "IdentityString",
                Substrate: "Address32",
                Evm: "Address20",
            },
        },
        Address32: "[u8;32]",
        Address20: "[u8;20]",
        IdentityString: "Vec<u8>",
        Web3Network: {
            _enum: ["Polkadot", "Kusama", "Litentry", "Litmus", "LitentryRococo", "Khala", "SubstrateTestnet", "Ethereum", "Bsc"],
        },
        LitentryValidationData: {
            _enum: {
                Web2Validation: "Web2ValidationData",
                Web3Validation: "Web3ValidationData",
            },
        },
        Web2ValidationData: {
            _enum: {
                Twitter: "TwitterValidationData",
                Discord: "DiscordValidationData",
            },
        },
        TwitterValidationData: {
            tweet_id: "Vec<u8>",
        },
        DiscordValidationData: {
            channel_id: "Vec<u8>",
            message_id: "Vec<u8>",
            guild_id: "Vec<u8>",
        },
        Web3ValidationData: {
            _enum: {
                Substrate: "Web3CommonValidationData",
                Evm: "Web3CommonValidationData",
            },
        },
        Web3CommonValidationData: {
            message: "Vec<u8>",
            signature: "LitentryMultiSignature",
        },

        LitentryMultiSignature: {
            _enum: {
                Ed25519: "ed25519::Signature",
                Sr25519: "sr25519::Signature",
                Ecdsa: "ecdsa::Signature",
                Ethereum: "EthereumSignature",
                EthereumPrettified: "EthereumSignature",
            },
        },
        EthereumSignature: "([u8; 65])",

        IdentityGenericEvent: {
            who: "AccountId",
            identity: "LitentryIdentity",
            id_graph: "Vec<(LitentryIdentity, IdentityContext)>",
        },

        IdentityStatus: {
            _enum: ["Active", "Inactive"],
        },

        IdentityContext: {
            link_block: "BlockNumber",
            web3networks: "BoundedWeb3Network",
            status: "IdentityStatus",
        },
        BoundedWeb3Network: "BoundedVec<Web3Network, ConstU32<128>>",
    },
};<|MERGE_RESOLUTION|>--- conflicted
+++ resolved
@@ -3,26 +3,8 @@
         GenericEventWithAccount: {
             account: "AccountId",
         },
-<<<<<<< HEAD
-        TrustedOperationStatus: {
-            _enum: {
-                Submitted: null,
-                Future: null,
-                Ready: null,
-                Broadcast: null,
-                InSidechainBlock: "H256",
-                Retracted: null,
-                FinalityTimeout: null,
-                Finalized: null,
-                Usurped: null,
-                Dropped: null,
-                Invalid: null,
-                TopExecuted: "Bytes",
-            },
-=======
         LinkIdentityResult: {
             id_graph: "AesOutput",
->>>>>>> 99027b82
         },
         LitentryIdentity: {
             _enum: {
