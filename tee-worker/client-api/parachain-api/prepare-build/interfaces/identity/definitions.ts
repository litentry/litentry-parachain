// TODO:separate these types, such as identity, trustcall, and Vc.
export default {
    types: {
        WorkerRpcReturnValue: {
            value: "Vec<u8>",
            do_watch: "bool",
            status: "DirectRequestStatus",
        },
        TrustedOperation: {
            _enum: {
                indirect_call: "(TrustedCallSigned)",
                direct_call: "(TrustedCallSigned)",
                get: "(Getter)",
            },
        },
        TrustedCallSigned: {
            call: "TrustedCall",
            index: "u32",
            signature: "LitentryMultiSignature",
        },
        Getter: {
            _enum: {
                public: "(PublicGetter)",
                trusted: "(TrustedGetterSigned)",
            },
        },
        PublicGetter: {
            _enum: {
                some_value: "u32",
                nonce: "(LitentryIdentity)",
            },
        },
        TrustedGetterSigned: {
            getter: "TrustedGetter",
            signature: "LitentryMultiSignature",
        },

        //important
        TrustedGetter: {
            _enum: {
                free_balance: "(LitentryIdentity)",
                reserved_balance: "(LitentryIdentity)",
<<<<<<< HEAD
                __Unused_evm_nonce: "Null",
                __Unused_evm_account_codes: "Null",
                __Unused_evm_account_storages: "Null",
                user_shielding_key: "(LitentryIdentity)",
=======
>>>>>>> e6262775
                id_graph: "(LitentryIdentity)",
                id_graph_stats: "(LitentryIdentity)",
            },
        },
        //important
        TrustedCall: {
            _enum: {
                balance_set_balance: "(LitentryIdentity, LitentryIdentity, Balance, Balance)",
                balance_transfer: "(LitentryIdentity, LitentryIdentity, Balance)",
                balance_unshield: "(LitentryIdentity, LitentryIdentity, Balance, ShardIdentifier)",
                balance_shield: "(LitentryIdentity, LitentryIdentity, Balance)",
<<<<<<< HEAD
                __Unused_evm_withdraw: "Null",
                __Unused_evm_call: "Null",
                __Unused_evm_create: "Null",
                __Unused_evm_create2: "Null",
                set_user_shielding_key: "(LitentryIdentity, LitentryIdentity, UserShieldingKeyType, H256)",
=======
>>>>>>> e6262775
                link_identity:
                    "(LitentryIdentity, LitentryIdentity, LitentryIdentity, LitentryValidationData, Vec<Web3Network>, Option<RequestAesKey>, H256)",
                deactivate_identity: "(LitentryIdentity, LitentryIdentity, LitentryIdentity, H256)",
                activate_identity: "(LitentryIdentity, LitentryIdentity, LitentryIdentity, H256)",
                request_vc: "(LitentryIdentity, LitentryIdentity, Assertion, Option<RequestAesKey>, H256)",
                set_identity_networks: "(LitentryIdentity, LitentryIdentity, LitentryIdentity, Vec<Web3Network>, H256)",
            },
        },
        RequestAesKey: "[u8; 32]",
        DirectRequestStatus: {
            _enum: {
                Ok: null,
                TrustedOperationStatus: "(TrustedOperationStatus, H256)",
                Error: null,
            },
        },
        TrustedOperationStatus: {
            _enum: {
                Submitted: null,
                Future: null,
                Ready: null,
                Broadcast: null,
                InSidechainBlock: "H256",
                Retracted: null,
                FinalityTimeout: null,
                Finalized: null,
                Usurped: null,
                Dropped: null,
                Invalid: null,
            },
        },

        // identity management
        LitentryIdentity: {
            _enum: {
                Twitter: "IdentityString",
                Discord: "IdentityString",
                Github: "IdentityString",
                Substrate: "Address32",
                Evm: "Address20",
            },
        },
        Address32: "[u8;32]",
        Address20: "[u8;20]",
        IdentityString: "Vec<u8>",
        Web3Network: {
            _enum: ["Polkadot", "Kusama", "Litentry", "Litmus", "LitentryRococo", "Khala", "SubstrateTestnet", "Ethereum", "Bsc"],
        },
        LitentryValidationData: {
            _enum: {
                Web2Validation: "Web2ValidationData",
                Web3Validation: "Web3ValidationData",
            },
        },
        Web2ValidationData: {
            _enum: {
                Twitter: "TwitterValidationData",
                Discord: "DiscordValidationData",
            },
        },
        TwitterValidationData: {
            tweet_id: "Vec<u8>",
        },
        DiscordValidationData: {
            channel_id: "Vec<u8>",
            message_id: "Vec<u8>",
            guild_id: "Vec<u8>",
        },
        Web3ValidationData: {
            _enum: {
                Substrate: "Web3CommonValidationData",
                Evm: "Web3CommonValidationData",
            },
        },
        Web3CommonValidationData: {
            message: "Vec<u8>",
            signature: "LitentryMultiSignature",
        },

        LitentryMultiSignature: {
            _enum: {
                Ed25519: "ed25519::Signature",
                Sr25519: "sr25519::Signature",
                Ecdsa: "ecdsa::Signature",
                Ethereum: "EthereumSignature",
                EthereumPrettified: "EthereumSignature",
            },
        },
        EthereumSignature: "([u8; 65])",

        IdentityGenericEvent: {
            who: "AccountId",
            identity: "LitentryIdentity",
            id_graph: "Vec<(LitentryIdentity, IdentityContext)>",
        },

        IdentityStatus: {
            _enum: ["Active", "Inactive"],
        },

        IdentityContext: {
            link_block: "BlockNumber",
            web3networks: "BoundedWeb3Network",
            status: "IdentityStatus",
        },
        BoundedWeb3Network: "BoundedVec<Web3Network, ConstU32<128>>",

        // teerex
        ShardIdentifier: "H256",

        // vc management
        VCRequested: {
            account: "AccountId",
            mrEnclave: "ShardIdentifier",
            assertion: "Assertion",
        },
        Assertion: {
            _enum: {
                A1: "Null",
                A2: "Bytes",
                A3: "(Bytes,Bytes,Bytes)",
                A4: "Bytes",
                A6: "Null",
                A7: "Bytes",
                A8: "Vec<AssertionSupportedNetwork>",
                A10: "Bytes",
                A11: "Bytes",
                A12: "Bytes",
                A13: "AccountId32",
                A14: "Null",
            },
        },
        AssertionSupportedNetwork: {
            _enum: ["Litentry", "Litmus", "LitentryRococo", "Polkadot", "Kusama", "Khala", "Ethereum", "TestNet"],
        },
        GenericEventWithAccount: {
            account: "AccountId",
        },
        LinkIdentityResult: {
            id_graph: "AesOutput",
        },
        RequestVCResult: {
            vc_index: "H256",
            vc_hash: "H256",
            vc_payload: "AesOutput",
        },
        ErrorDetail: {
            _enum: {
                ImportError: "Null",
                UnauthorizedSigner: "Null",
                StfError: "(Bytes)",
                SendStfRequestFailed: "Null",
                ParseError: "Null",
                DataProviderError: "(Bytes)",
                InvalidIdentity: "Null",
                WrongWeb2Handle: "Null",
                UnexpectedMessage: "Null",
                WrongSignatureType: "Null",
                VerifySubstrateSignatureFailed: "Null",
                VerifyEvmSignatureFailed: "Null",
                RecoverEvmAddressFailed: "Null",
                Web3NetworkOutOfBounds: "Null",
            },
        },
        StfError: {
            _enum: {
                MissingPrivileges: "(LitentryIdentity)",
                RequireEnclaveSignerAccount: "Null",
                Dispatch: "(String)",
                MissingFunds: "Null",
                InvalidNonce: "(Index, Index)",
                StorageHashMismatch: "Null",
                InvalidStorageDiff: "Null",
                InvalidMetadata: "Null",
                LinkIdentityFailed: "(ErrorDetail)",
                DeactivateIdentityFailed: "(ErrorDetail)",
                ActivateIdentityFailed: "(ErrorDetail)",
                RequestVCFailed: "(Assertion, ErrorDetail)",
                SetScheduledMrEnclaveFailed: "Null",
                SetIdentityNetworksFailed: "(ErrorDetail)",
                InvalidAccount: "Null",
                UnclassifiedError: "Null",
            },
        },
        AesOutput: {
            ciphertext: "Vec<u8>",
            aad: "Vec<u8>",
            nonce: "[u8; 12]",
        },
        RsaRequest: {
            shard: "ShardIdentifier",
            payload: "Vec<u8>",
        },
        AesRequest: {
            shard: "ShardIdentifier",
            key: "Vec<u8>",
            payload: "AesOutput",
        },
    },
};<|MERGE_RESOLUTION|>--- conflicted
+++ resolved
@@ -40,13 +40,9 @@
             _enum: {
                 free_balance: "(LitentryIdentity)",
                 reserved_balance: "(LitentryIdentity)",
-<<<<<<< HEAD
                 __Unused_evm_nonce: "Null",
                 __Unused_evm_account_codes: "Null",
                 __Unused_evm_account_storages: "Null",
-                user_shielding_key: "(LitentryIdentity)",
-=======
->>>>>>> e6262775
                 id_graph: "(LitentryIdentity)",
                 id_graph_stats: "(LitentryIdentity)",
             },
@@ -58,14 +54,10 @@
                 balance_transfer: "(LitentryIdentity, LitentryIdentity, Balance)",
                 balance_unshield: "(LitentryIdentity, LitentryIdentity, Balance, ShardIdentifier)",
                 balance_shield: "(LitentryIdentity, LitentryIdentity, Balance)",
-<<<<<<< HEAD
                 __Unused_evm_withdraw: "Null",
                 __Unused_evm_call: "Null",
                 __Unused_evm_create: "Null",
                 __Unused_evm_create2: "Null",
-                set_user_shielding_key: "(LitentryIdentity, LitentryIdentity, UserShieldingKeyType, H256)",
-=======
->>>>>>> e6262775
                 link_identity:
                     "(LitentryIdentity, LitentryIdentity, LitentryIdentity, LitentryValidationData, Vec<Web3Network>, Option<RequestAesKey>, H256)",
                 deactivate_identity: "(LitentryIdentity, LitentryIdentity, LitentryIdentity, H256)",
