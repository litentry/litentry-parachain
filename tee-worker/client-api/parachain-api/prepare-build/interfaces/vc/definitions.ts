export default {
    types: {
        VCRequested: {
            account: "AccountId",
            mrEnclave: "ShardIdentifier",
            assertion: "Assertion",
        },
        Assertion: {
            _enum: {
                A1: "Null",
                A2: "Bytes",
                A3: "(Bytes,Bytes,Bytes)",
                A4: "Bytes",
                A6: "Null",
                A7: "Bytes",
                A8: "Vec<AssertionSupportedNetwork>",
                A10: "Bytes",
                A11: "Bytes",
                A13: "AccountId32",
                A14: "Null",
                Achainable: "AchainableParams",
                A20: "Null",
                OneBlock: "OneBlockCourseType",
                GenericDiscordRole: "GenericDiscordRoleType",
                __Unused15: "Null",
                BnbDomainHolding: "Null",
                BnbDigitDomainClub: "BnbDigitDomainType",
                VIP3MembershipCard: "VIP3MembershipCardLevel",
                WeirdoGhostGangHolder: "Null",
                LITStaking: "Null",
                EVMAmountHolding: "EVMTokenType",
                BRC20AmountHolder: "Null",
                CryptoSummary: "Null",
                TokenHoldingAmount: "Web3TokenType",
                PlatformUser: "PlatformUserType",
                NftHolder: "Web3NftType",
                Dynamic: "DynamicParams",
            },
        },
        AssertionSupportedNetwork: {
            _enum: ["Polkadot", "Kusama", "Litentry", "Litmus", "__UnsupportedLitentryRococo", "Khala", "__UnsupportedSubstrateTestnet", "Ethereum"],
        },
        DynamicParams: {
            smart_contract_id: "[u8;20]",
            smart_contract_params: "Option<Bytes>",
            return_log: "bool",
        },
        DynamicParams: {
            smart_contract_id: "[u8;20]",
            smart_contract_params: "Option<Bytes>",
            return_log: "bool",
        },
        RequestVCResult: {
            vc_payload: "AesOutput",
            vc_logs: "Option<AesOutput>",
            pre_mutated_id_graph: "AesOutput",
            pre_id_graph_hash: "H256",
        },
        VCMPError: {
            _enum: {
                RequestVCFailed: "(Assertion, ErrorDetail)",
                UnclassifiedError: "(ErrorDetail)",
            },
        },
        RequestVcErrorDetail: {
            _enum: {
                UnexpectedCall: "String",
                DuplicateAssertionRequest: "Null",
                ShieldingKeyRetrievalFailed: "String", // Stringified itp_sgx_crypto::Error
                RequestPayloadDecodingFailed: "Null",
                SidechainDataRetrievalFailed: "String", // Stringified itp_stf_state_handler::Error
                IdentityAlreadyLinked: "Null",
                NoEligibleIdentity: "Null",
                InvalidSignerAccount: "Null",
                UnauthorizedSigner: "Null",
                AssertionBuildFailed: "VCMPError",
                MissingAesKey: "Null",
                MrEnclaveRetrievalFailed: "Null",
                EnclaveSignerRetrievalFailed: "Null",
                SignatureVerificationFailed: "Null",
                ConnectionHashNotFound: "String",
                MetadataRetrievalFailed: "String", // Stringified itp_node_api_metadata_provider::Error
                InvalidMetadata: "String", // Stringified itp_node_api_metadata::Error
                TrustedCallSendingFailed: "String", // Stringified mpsc::SendError<(H256, TrustedCall)>
                CallSendingFailed: "String",
                ExtrinsicConstructionFailed: "String", // Stringified itp_extrinsics_factory::Error
                ExtrinsicSendingFailed: "String", // Stringified sgx_status_t
            },
        },
        RequestVcResultOrError: {
            result: "Result<Vec<u8>, RequestVcErrorDetail>",
            idx: "u8",
            len: "u8",
        },
        // Achainable
        AchainableParams: {
            _enum: {
                AmountHolding: "AchainableAmountHolding",
                AmountToken: "AchainableAmountToken",
                Amount: "AchainableAmount",
                Amounts: "AchainableAmounts",
                Basic: "AchainableBasic",
                BetweenPercents: "AchainableBetweenPercents",
                ClassOfYear: "AchainableClassOfYear",
                DateInterval: "AchainableDateInterval",
                DatePercent: "AchainableDatePercent",
                Date: "AchainableDate",
                Token: "AchainableToken",
            },
        },
        AchainableAmountHolding: {
            name: "Bytes",
            chain: "Vec<Web3Network>",
            amount: "Bytes",
            date: "Bytes",
            token: "Option<Bytes>",
        },
        AchainableAmountToken: {
            name: "Bytes",
            chain: "Vec<Web3Network>",
            amount: "Bytes",
            token: "Option<Bytes>",
        },
        AchainableAmount: {
            name: "Bytes",
            chain: "Vec<Web3Network>",
            amount: "Bytes",
        },
        AchainableAmounts: {
            name: "Bytes",
            chain: "Vec<Web3Network>",
            amount1: "Bytes",
            amount2: "Bytes",
        },
        AchainableBasic: {
            name: "Bytes",
            chain: "Vec<Web3Network>",
        },
        AchainableBetweenPercents: {
            name: "Bytes",
            chain: "Vec<Web3Network>",
            greaterThanOrEqualTo: "Bytes",
            lessThanOrEqualTo: "Bytes",
        },
        AchainableClassOfYear: {
            name: "Bytes",
            chain: "Vec<Web3Network>",
        },
        AchainableDateInterval: {
            name: "Bytes",
            chain: "Vec<Web3Network>",
            startDate: "Bytes",
            endDate: "Bytes",
        },
        AchainableDatePercent: {
            name: "Bytes",
            chain: "Vec<Web3Network>",
            token: "Bytes",
            date: "Bytes",
            percent: "Bytes",
        },
        AchainableDate: {
            name: "Bytes",
            chain: "Vec<Web3Network>",
            date: "Bytes",
        },
        AchainableToken: {
            name: "Bytes",
            chain: "Vec<Web3Network>",
            token: "Bytes",
        },
        // OneBlock
        OneBlockCourseType: {
            _enum: ["CourseCompletion", "CourseOutstanding", "CourseParticipation"],
        },
        // Bnb
        BnbDigitDomainType: {
            _enum: ["Bnb999ClubMember", "Bnb10kClubMember"],
        },
        // GenericDiscordRole
        GenericDiscordRoleType: {
            _enum: {
                Contest: "GenericDiscordRoleContestType",
                SoraQuiz: "GenericDiscordRoleSoraQuizType",
            },
        },
        GenericDiscordRoleContestType: {
            _enum: ["Legend", "Popularity", "Participant"],
        },
        GenericDiscordRoleSoraQuizType: {
            _enum: ["Attendee", "Master"],
        },
        // VIP3MembershipCard
        VIP3MembershipCardLevel: {
            _enum: ["Gold", "Silver"],
        },
        // EVMAmountHolding
        EVMTokenType: {
            _enum: ["Ton", "Trx"],
        },
        // Web3TokenType
        Web3TokenType: {
            _enum: [
                "Bnb",
                "Eth",
                "SpaceId",
                "Lit",
                "Wbtc",
                "Usdc",
                "Usdt",
                "Crv",
                "Matic",
                "Dydx",
                "Amp",
                "Cvx",
                "Tusd",
                "Usdd",
                "Gusd",
                "Link",
                "Grt",
                "Comp",
                "People",
                "Gtc",
                "Ton",
                "Trx",
                "Nfp",
                "Sol",
                "Mcrt",
                "Btc",
                "Ada",
                "Doge",
                "Shib",
                "Uni",
                "Bch",
                "Etc",
                "Atom",
                "Dai",
                "Leo",
                "Fil",
                "Imx",
                "Cro",
                "Inj",
                "Bean",
                "An",
                "Tuna",
            ],
        },
        // PlatformUserType
        PlatformUserType: {
            _enum: ["KaratDao", "MagicCraftStaking", "DarenMarket"],
        },
        // Web3NftType
        Web3NftType: {
<<<<<<< HEAD
            _enum: ["WeirdoGhostGang", "Club3Sbt", "MFan"],
=======
            _enum: ["WeirdoGhostGang", "Club3Sbt", "MFan", "Mvp"],
>>>>>>> a7540f84
        },
    },
};<|MERGE_RESOLUTION|>--- conflicted
+++ resolved
@@ -39,11 +39,6 @@
         },
         AssertionSupportedNetwork: {
             _enum: ["Polkadot", "Kusama", "Litentry", "Litmus", "__UnsupportedLitentryRococo", "Khala", "__UnsupportedSubstrateTestnet", "Ethereum"],
-        },
-        DynamicParams: {
-            smart_contract_id: "[u8;20]",
-            smart_contract_params: "Option<Bytes>",
-            return_log: "bool",
         },
         DynamicParams: {
             smart_contract_id: "[u8;20]",
@@ -251,11 +246,7 @@
         },
         // Web3NftType
         Web3NftType: {
-<<<<<<< HEAD
-            _enum: ["WeirdoGhostGang", "Club3Sbt", "MFan"],
-=======
             _enum: ["WeirdoGhostGang", "Club3Sbt", "MFan", "Mvp"],
->>>>>>> a7540f84
         },
     },
 };