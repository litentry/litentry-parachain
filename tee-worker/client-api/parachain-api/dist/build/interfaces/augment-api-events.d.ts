--- conflicted
+++ resolved
@@ -1160,11 +1160,7 @@
             >;
             IdentityLinked: AugmentedEvent<
                 ApiType,
-<<<<<<< HEAD
                 [account: AccountId32, reqExtHash: H256],
-=======
-                [account: AccountId32, identity: CorePrimitivesKeyAesOutput, idGraph: CorePrimitivesKeyAesOutput, reqExtHash: H256],
->>>>>>> aaa125de
                 {
                     account: AccountId32;
                     reqExtHash: H256;
@@ -1187,25 +1183,6 @@
                     shard: H256;
                 }
             >;
-<<<<<<< HEAD
-=======
-            SetUserShieldingKeyFailed: AugmentedEvent<
-                ApiType,
-                [account: Option<AccountId32>, detail: CorePrimitivesErrorErrorDetail, reqExtHash: H256],
-                {
-                    account: Option<AccountId32>;
-                    detail: CorePrimitivesErrorErrorDetail;
-                    reqExtHash: H256;
-                }
-            >;
-            SetUserShieldingKeyRequested: AugmentedEvent<
-                ApiType,
-                [shard: H256],
-                {
-                    shard: H256;
-                }
-            >;
->>>>>>> aaa125de
             UnclassifiedError: AugmentedEvent<
                 ApiType,
                 [account: Option<AccountId32>, detail: CorePrimitivesErrorErrorDetail, reqExtHash: H256],
@@ -3008,16 +2985,12 @@
             >;
             VCIssued: AugmentedEvent<
                 ApiType,
-<<<<<<< HEAD
                 [
                     account: AccountId32,
                     assertion: CorePrimitivesAssertion,
                     index: H256,
                     reqExtHash: H256
                 ],
-=======
-                [account: AccountId32, assertion: CorePrimitivesAssertion, index: H256, vc: CorePrimitivesKeyAesOutput, reqExtHash: H256],
->>>>>>> aaa125de
                 {
                     account: AccountId32;
                     assertion: CorePrimitivesAssertion;
