--- conflicted
+++ resolved
@@ -3,9 +3,11 @@
 import type { Signature } from "@polkadot/types/interfaces/extrinsics";
 import type { AccountId, AccountId32, Balance, BlockNumber, H256, Index } from "@polkadot/types/interfaces/runtime";
 /** @name Address20 */
-export interface Address20 extends U8aFixed {}
+export interface Address20 extends U8aFixed {
+}
 /** @name Address32 */
-export interface Address32 extends U8aFixed {}
+export interface Address32 extends U8aFixed {
+}
 /** @name AesOutput */
 export interface AesOutput extends Struct {
     readonly ciphertext: Bytes;
@@ -56,7 +58,8 @@
     readonly type: "Litentry" | "Litmus" | "LitentryRococo" | "Polkadot" | "Kusama" | "Khala" | "Ethereum" | "TestNet";
 }
 /** @name BoundedWeb3Network */
-export interface BoundedWeb3Network extends Vec<Web3Network> {}
+export interface BoundedWeb3Network extends Vec<Web3Network> {
+}
 /** @name DirectRequestStatus */
 export interface DirectRequestStatus extends Enum {
     readonly isOk: boolean;
@@ -90,25 +93,11 @@
     readonly isVerifyEvmSignatureFailed: boolean;
     readonly isRecoverEvmAddressFailed: boolean;
     readonly isWeb3NetworkOutOfBounds: boolean;
-    readonly type:
-        | "ImportError"
-        | "UnauthorizedSigner"
-        | "StfError"
-        | "SendStfRequestFailed"
-        | "UserShieldingKeyNotFound"
-        | "ParseError"
-        | "DataProviderError"
-        | "InvalidIdentity"
-        | "WrongWeb2Handle"
-        | "UnexpectedMessage"
-        | "WrongSignatureType"
-        | "VerifySubstrateSignatureFailed"
-        | "VerifyEvmSignatureFailed"
-        | "RecoverEvmAddressFailed"
-        | "Web3NetworkOutOfBounds";
+    readonly type: "ImportError" | "UnauthorizedSigner" | "StfError" | "SendStfRequestFailed" | "UserShieldingKeyNotFound" | "ParseError" | "DataProviderError" | "InvalidIdentity" | "WrongWeb2Handle" | "UnexpectedMessage" | "WrongSignatureType" | "VerifySubstrateSignatureFailed" | "VerifyEvmSignatureFailed" | "RecoverEvmAddressFailed" | "Web3NetworkOutOfBounds";
 }
 /** @name EthereumSignature */
-export interface EthereumSignature extends U8aFixed {}
+export interface EthereumSignature extends U8aFixed {
+}
 /** @name GenericEventWithAccount */
 export interface GenericEventWithAccount extends Struct {
     readonly account: AccountId;
@@ -140,7 +129,8 @@
     readonly type: "Active" | "Inactive";
 }
 /** @name IdentityString */
-export interface IdentityString extends Bytes {}
+export interface IdentityString extends Bytes {
+}
 /** @name LinkIdentityResult */
 export interface LinkIdentityResult extends Struct {
     readonly id_graph: AesOutput;
@@ -205,7 +195,8 @@
     readonly id_graph: AesOutput;
 }
 /** @name ShardIdentifier */
-export interface ShardIdentifier extends H256 {}
+export interface ShardIdentifier extends H256 {
+}
 /** @name StfError */
 export interface StfError extends Enum {
     readonly isMissingPrivileges: boolean;
@@ -234,24 +225,7 @@
     readonly asSetIdentityNetworksFailed: ErrorDetail;
     readonly isInvalidAccount: boolean;
     readonly isUnclassifiedError: boolean;
-    readonly type:
-        | "MissingPrivileges"
-        | "RequireEnclaveSignerAccount"
-        | "Dispatch"
-        | "MissingFunds"
-        | "InvalidNonce"
-        | "StorageHashMismatch"
-        | "InvalidStorageDiff"
-        | "InvalidMetadata"
-        | "SetUserShieldingKeyFailed"
-        | "LinkIdentityFailed"
-        | "DeactivateIdentityFailed"
-        | "ActivateIdentityFailed"
-        | "RequestVCFailed"
-        | "SetScheduledMrEnclaveFailed"
-        | "SetIdentityNetworksFailed"
-        | "InvalidAccount"
-        | "UnclassifiedError";
+    readonly type: "MissingPrivileges" | "RequireEnclaveSignerAccount" | "Dispatch" | "MissingFunds" | "InvalidNonce" | "StorageHashMismatch" | "InvalidStorageDiff" | "InvalidMetadata" | "SetUserShieldingKeyFailed" | "LinkIdentityFailed" | "DeactivateIdentityFailed" | "ActivateIdentityFailed" | "RequestVCFailed" | "SetScheduledMrEnclaveFailed" | "SetIdentityNetworksFailed" | "InvalidAccount" | "UnclassifiedError";
 }
 /** @name TrustedCall */
 export interface TrustedCall extends Enum {
@@ -266,18 +240,16 @@
     readonly isSetUserShieldingKey: boolean;
     readonly asSetUserShieldingKey: ITuple<[LitentryIdentity, LitentryIdentity, UserShieldingKeyType, H256]>;
     readonly isLinkIdentity: boolean;
-    readonly asLinkIdentity: ITuple<
-        [
-            LitentryIdentity,
-            LitentryIdentity,
-            LitentryIdentity,
-            LitentryValidationData,
-            Vec<Web3Network>,
-            UserShieldingKeyNonceType,
-            Option<UserShieldingKeyType>,
-            H256
-        ]
-    >;
+    readonly asLinkIdentity: ITuple<[
+        LitentryIdentity,
+        LitentryIdentity,
+        LitentryIdentity,
+        LitentryValidationData,
+        Vec<Web3Network>,
+        UserShieldingKeyNonceType,
+        Option<UserShieldingKeyType>,
+        H256
+    ]>;
     readonly isDeactivateIdentity: boolean;
     readonly asDeactivateIdentity: ITuple<[LitentryIdentity, LitentryIdentity, LitentryIdentity, H256]>;
     readonly isActivateIdentity: boolean;
@@ -288,18 +260,7 @@
     readonly asSetIdentityNetworks: ITuple<[LitentryIdentity, LitentryIdentity, LitentryIdentity, Vec<Web3Network>, H256]>;
     readonly isSetUserShieldingKeyWithNetworks: boolean;
     readonly asSetUserShieldingKeyWithNetworks: ITuple<[LitentryIdentity, LitentryIdentity, UserShieldingKeyType, Vec<Web3Network>, H256]>;
-    readonly type:
-        | "BalanceSetBalance"
-        | "BalanceTransfer"
-        | "BalanceUnshield"
-        | "BalanceShield"
-        | "SetUserShieldingKey"
-        | "LinkIdentity"
-        | "DeactivateIdentity"
-        | "ActivateIdentity"
-        | "RequestVc"
-        | "SetIdentityNetworks"
-        | "SetUserShieldingKeyWithNetworks";
+    readonly type: "BalanceSetBalance" | "BalanceTransfer" | "BalanceUnshield" | "BalanceShield" | "SetUserShieldingKey" | "LinkIdentity" | "DeactivateIdentity" | "ActivateIdentity" | "RequestVc" | "SetIdentityNetworks" | "SetUserShieldingKeyWithNetworks";
 }
 /** @name TrustedCallSigned */
 export interface TrustedCallSigned extends Struct {
@@ -350,33 +311,20 @@
     readonly isUsurped: boolean;
     readonly isDropped: boolean;
     readonly isInvalid: boolean;
-<<<<<<< HEAD
     readonly isTopExecuted: boolean;
     readonly asTopExecuted: Bytes;
     readonly type: "Submitted" | "Future" | "Ready" | "Broadcast" | "InSidechainBlock" | "Retracted" | "FinalityTimeout" | "Finalized" | "Usurped" | "Dropped" | "Invalid" | "TopExecuted";
-=======
-    readonly type:
-        | "Submitted"
-        | "Future"
-        | "Ready"
-        | "Broadcast"
-        | "InSidechainBlock"
-        | "Retracted"
-        | "FinalityTimeout"
-        | "Finalized"
-        | "Usurped"
-        | "Dropped"
-        | "Invalid";
->>>>>>> 6008ec90
 }
 /** @name TwitterValidationData */
 export interface TwitterValidationData extends Struct {
     readonly tweet_id: Bytes;
 }
 /** @name UserShieldingKeyNonceType */
-export interface UserShieldingKeyNonceType extends U8aFixed {}
+export interface UserShieldingKeyNonceType extends U8aFixed {
+}
 /** @name UserShieldingKeyType */
-export interface UserShieldingKeyType extends U8aFixed {}
+export interface UserShieldingKeyType extends U8aFixed {
+}
 /** @name VCRequested */
 export interface VCRequested extends Struct {
     readonly account: AccountId;
