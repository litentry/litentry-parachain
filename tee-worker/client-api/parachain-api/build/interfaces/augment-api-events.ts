--- conflicted
+++ resolved
@@ -652,13 +652,8 @@
             >;
             IdentityLinked: AugmentedEvent<
                 ApiType,
-<<<<<<< HEAD
                 [account: AccountId32, reqExtHash: H256],
                 { account: AccountId32; reqExtHash: H256 }
-=======
-                [account: AccountId32, identity: CorePrimitivesKeyAesOutput, idGraph: CorePrimitivesKeyAesOutput, reqExtHash: H256],
-                { account: AccountId32; identity: CorePrimitivesKeyAesOutput; idGraph: CorePrimitivesKeyAesOutput; reqExtHash: H256 }
->>>>>>> aaa125de
             >;
             ImportScheduledEnclaveFailed: AugmentedEvent<ApiType, []>;
             LinkIdentityFailed: AugmentedEvent<
@@ -667,15 +662,6 @@
                 { account: Option<AccountId32>; detail: CorePrimitivesErrorErrorDetail; reqExtHash: H256 }
             >;
             LinkIdentityRequested: AugmentedEvent<ApiType, [shard: H256], { shard: H256 }>;
-<<<<<<< HEAD
-=======
-            SetUserShieldingKeyFailed: AugmentedEvent<
-                ApiType,
-                [account: Option<AccountId32>, detail: CorePrimitivesErrorErrorDetail, reqExtHash: H256],
-                { account: Option<AccountId32>; detail: CorePrimitivesErrorErrorDetail; reqExtHash: H256 }
-            >;
-            SetUserShieldingKeyRequested: AugmentedEvent<ApiType, [shard: H256], { shard: H256 }>;
->>>>>>> aaa125de
             UnclassifiedError: AugmentedEvent<
                 ApiType,
                 [account: Option<AccountId32>, detail: CorePrimitivesErrorErrorDetail, reqExtHash: H256],
@@ -1849,7 +1835,6 @@
             VCDisabled: AugmentedEvent<ApiType, [account: AccountId32, index: H256], { account: AccountId32; index: H256 }>;
             VCIssued: AugmentedEvent<
                 ApiType,
-<<<<<<< HEAD
                 [
                     account: AccountId32,
                     assertion: CorePrimitivesAssertion,
@@ -1862,10 +1847,6 @@
                     index: H256;
                     reqExtHash: H256;
                 }
-=======
-                [account: AccountId32, assertion: CorePrimitivesAssertion, index: H256, vc: CorePrimitivesKeyAesOutput, reqExtHash: H256],
-                { account: AccountId32; assertion: CorePrimitivesAssertion; index: H256; vc: CorePrimitivesKeyAesOutput; reqExtHash: H256 }
->>>>>>> aaa125de
             >;
             VCRegistryCleared: AugmentedEvent<ApiType, []>;
             VCRegistryItemAdded: AugmentedEvent<
