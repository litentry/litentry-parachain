--- conflicted
+++ resolved
@@ -7,18 +7,16 @@
 
 ## [Unreleased]
 
-<<<<<<< HEAD
 ## [0.9.18-10] - 2024-07-15
 
 Matching version for [parachain-release v0.9.18-10](https://github.com/litentry/litentry-parachain/releases/tag/v0.9.18-10)
-=======
+
 ## [0.9.18-next.11] - 2024-07-12
 
-## Added
+### Added
 
 -   (#2877, #2889) Add `MFan` and `Mvp` to `Web3NftType`
 -   (#2884) Add `An` and `Tuna` to the list of `Web3TokenType`
->>>>>>> fba506c1
 
 ## [0.9.18-next.8] - 2024-07-02
 
