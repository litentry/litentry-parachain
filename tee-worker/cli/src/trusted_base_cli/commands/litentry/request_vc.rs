// Copyright 2020-2024 Trust Computing GmbH.
// This file is part of Litentry.
//
// Litentry is free software: you can redistribute it and/or modify
// it under the terms of the GNU General Public License as published by
// the Free Software Foundation, either version 3 of the License, or
// (at your option) any later version.
//
// Litentry is distributed in the hope that it will be useful,
// but WITHOUT ANY WARRANTY; without even the implied warranty of
// MERCHANTABILITY or FITNESS FOR A PARTICULAR PURPOSE.  See the
// GNU General Public License for more details.
//
// You should have received a copy of the GNU General Public License
// along with Litentry.  If not, see <https://www.gnu.org/licenses/>.

use crate::{
	get_layer_two_nonce,
	trusted_cli::TrustedCli,
	trusted_command_utils::{get_identifiers, get_pair_from_str},
	trusted_operation::perform_trusted_operation,
	Cli, CliResult, CliResultOk,
};
use ita_stf::{trusted_call_result::RequestVCResult, Index, TrustedCall, TrustedCallSigning};
use itp_stf_primitives::types::KeyPair;
use litentry_hex_utils::decode_hex;
use litentry_primitives::{
	aes_decrypt, AchainableAmount, AchainableAmountHolding, AchainableAmountToken,
	AchainableAmounts, AchainableBasic, AchainableBetweenPercents, AchainableClassOfYear,
	AchainableDate, AchainableDateInterval, AchainableDatePercent, AchainableParams,
	AchainableToken, Assertion, BoundedWeb3Network, ContestType, EVMTokenType,
	GenericDiscordRoleType, Identity, OneBlockCourseType, ParameterString, PlatformUserType,
	RequestAesKey, SoraQuizType, VIP3MembershipCardLevel, Web3Network, Web3NftType, Web3TokenType,
	REQUEST_AES_KEY_LEN,
};
use sp_core::{Pair, H160};

// usage example (you can always use --help on subcommands to see more details)
//
// a8:
// ./bin/litentry-cli trusted -d request-vc \
//   did:litentry:substrate:0x8eaf04151687736326c9fea17e25fc5287613693c912909cb226aa4794f26a48 a8 litentry,litmus
//
// oneblock VC:
// ./bin/litentry-cli trusted -d request-vc \
//   did:litentry:substrate:0x8eaf04151687736326c9fea17e25fc5287613693c912909cb226aa4794f26a48 oneblock completion
//
// achainable VC:
// ./bin/litentry-cli trusted -d request-vc \
//   did:litentry:substrate:0x8eaf04151687736326c9fea17e25fc5287613693c912909cb226aa4794f26a48 achainable amount-holding a litentry 1 2014-05-01
//
// ./bin/litentry-cli trusted -d request-vc \
//   did:litentry:substrate:0x8eaf04151687736326c9fea17e25fc5287613693c912909cb226aa4794f26a48 vip3-membership-card gold
//
// ./bin/litentry-cli trusted -d request-vc \
//   did:litentry:substrate:0x52a6c52dc82940a36fefd1474cc0778517bb1a56b7bda0e308b6c19152dd7510 achainable amount-token test-name -c=bsc,ethereum 1 token-value

pub fn to_para_str(s: &str) -> ParameterString {
	ParameterString::truncate_from(s.as_bytes().to_vec())
}

pub fn to_chains(networks: &[String]) -> BoundedWeb3Network {
	let networks: Vec<Web3Network> = networks
		.iter()
		.map(|n| n.as_str().try_into().expect("cannot convert to Web3Network"))
		.collect();

	networks.try_into().unwrap()
}

#[derive(Parser)]
pub struct RequestVcCommand {
	/// did account to whom the vc will be issued
	did: String,
	/// subcommand to define the vc type requested
	#[clap(subcommand)]
	command: Command,
}

// see `assertion.rs`
#[derive(Subcommand, Debug)]
pub enum Command {
	A1,
	A2(A2Arg),
	A3(A3Arg),
	A4(HolderArg),
	A6,
	A7(HolderArg),
	A8(A8Arg),
	A10(HolderArg),
	A11(HolderArg),
	A13(A13Arg),
	A14,
	A20,
	BnbDomainHolding,
	#[clap(subcommand)]
	Oneblock(OneblockCommand),
	#[clap(subcommand)]
	Achainable(AchainableCommand),
	#[clap(subcommand)]
	GenericDiscordRole(GenericDiscordRoleCommand),
	#[clap(subcommand)]
	VIP3MembershipCard(VIP3MembershipCardLevelCommand),
	WeirdoGhostGangHolder,
	#[clap(subcommand)]
	EVMAmountHolding(EVMAmountHoldingCommand),
	CryptoSummary,
	LITStaking,
	BRC20AmountHolder,
	#[clap(subcommand)]
	TokenHoldingAmount(TokenHoldingAmountCommand),
<<<<<<< HEAD
	Dynamic(DynamicArg),
=======
	#[clap(subcommand)]
	PlatformUser(PlatformUserCommand),
	#[clap(subcommand)]
	NftHolder(NftHolderCommand),
>>>>>>> 4de61c82
}

#[derive(Args, Debug)]
pub struct A2Arg {
	pub guild_id: String,
}

#[derive(Args, Debug)]
pub struct DynamicArg {
	//hex encoded smart contract id
	pub smart_contract_id: String,
}

#[derive(Args, Debug)]
pub struct A3Arg {
	pub guild_id: String,
	pub channel_id: String,
	pub role_id: String,
}

// used in A4/A7/A10/A11
#[derive(Args, Debug)]
pub struct HolderArg {
	pub minimum_amount: String,
}

#[derive(Args, Debug)]
pub struct A8Arg {
	#[clap(num_args = 0.., value_delimiter = ',')]
	pub networks: Vec<String>,
}

#[derive(Args, Debug)]
pub struct A13Arg {
	pub account: String,
}

#[derive(Subcommand, Debug)]
pub enum OneblockCommand {
	Completion,
	Outstanding,
	Participation,
}

#[derive(Subcommand, Debug)]
pub enum AchainableCommand {
	AmountHolding(AmountHoldingArg),
	AmountToken(AmountTokenArg),
	Amount(AmountArg),
	Amounts(AmountsArg),
	Basic(BasicArg),
	BetweenPercents(BetweenPercentsArg),
	ClassOfYear(ClassOfYearArg),
	DateInterval(DateIntervalArg),
	DatePercent(DatePercentArg),
	Date(DateArg),
	Token(TokenArg),
}

#[derive(Subcommand, Debug)]
pub enum GenericDiscordRoleCommand {
	#[clap(subcommand)]
	Contest(ContestCommand),
	#[clap(subcommand)]
	SoraQuiz(SoraQuizCommand),
}

#[derive(Subcommand, Debug)]
pub enum VIP3MembershipCardLevelCommand {
	Gold,
	Silver,
}

#[derive(Subcommand, Debug)]
pub enum ContestCommand {
	Legend,
	Popularity,
	Participant,
}

#[derive(Subcommand, Debug)]
pub enum SoraQuizCommand {
	Attendee,
	Master,
}

#[derive(Subcommand, Debug)]
pub enum EVMAmountHoldingCommand {
	Ton,
	Trx,
}

#[derive(Subcommand, Debug)]
pub enum TokenHoldingAmountCommand {
	Bnb,
	Eth,
	SpaceId,
	Lit,
	Wbtc,
	Usdc,
	Usdt,
	Crv,
	Matic,
	Dydx,
	Amp,
	Cvx,
	Tusd,
	Usdd,
	Gusd,
	Link,
	Grt,
	Comp,
	People,
	Gtc,
	Ton,
	Trx,
}

#[derive(Subcommand, Debug)]
pub enum PlatformUserCommand {
	KaratDaoUser,
}

#[derive(Subcommand, Debug)]
pub enum NftHolderCommand {
	WeirdoGhostGang,
	Club3Sbt,
}

// positional args (to vec) + required arg + optional arg is a nightmare combination for clap parser,
// additionally, only the last positional argument, or second to last positional argument may be set to `.num_args()`
//
// the best bet is to use a flag explicitly, be sure to use euqal form for `chain`, e.g.:
// -- name -c=bsc,ethereum 10
// -- name -c=bsc,ethereum 10 token
macro_rules! AchainableCommandArgs {
	($type_name:ident, {$( $field_name:ident : $field_type:ty , )* }) => {
		#[derive(Args, Debug)]
		pub struct $type_name {
			pub name: String,
			#[clap(
				short, long,
				num_args = 1..,
				required = true,
				value_delimiter = ',',
			)]
			pub chain: Vec<String>,
			$( pub $field_name: $field_type ),*
		}
	};
}

AchainableCommandArgs!(AmountHoldingArg, {
	amount: String,
	date: String,
	token: Option<String>,
});

AchainableCommandArgs!(AmountTokenArg, {
	amount: String,
	token: Option<String>,
});

AchainableCommandArgs!(AmountArg, {
	amount: String,
});

AchainableCommandArgs!(AmountsArg, {
	amount1: String,
	amount2: String,
});

AchainableCommandArgs!(BasicArg, {});

AchainableCommandArgs!(BetweenPercentsArg, {
	greater_than_or_equal_to: String,
	less_than_or_equal_to: String,
});

AchainableCommandArgs!(ClassOfYearArg, {});

AchainableCommandArgs!(DateIntervalArg, {
	start_date: String,
	end_date: String,
});

AchainableCommandArgs!(DatePercentArg, {
	token: String,
	date: String,
	percent: String,
});

AchainableCommandArgs!(DateArg, {
	date: String,
});

AchainableCommandArgs!(TokenArg, {
	token: String,
});

impl RequestVcCommand {
	pub(crate) fn run(&self, cli: &Cli, trusted_cli: &TrustedCli) -> CliResult {
		let alice = get_pair_from_str(trusted_cli, "//Alice", cli);
		let id: Identity = Identity::from_did(self.did.as_str()).unwrap();
		println!(">>>id: {:?}", id);

		let (mrenclave, shard) = get_identifiers(trusted_cli, cli);
		let nonce = get_layer_two_nonce!(alice, cli, trusted_cli);
		println!(">>>nonce: {}", nonce);

		println!(">>>command: {:#?}", self.command);

		let assertion = match &self.command {
			Command::A1 => Assertion::A1,
			Command::A2(arg) => Assertion::A2(to_para_str(&arg.guild_id)),
			Command::A3(arg) => Assertion::A3(
				to_para_str(&arg.guild_id),
				to_para_str(&arg.channel_id),
				to_para_str(&arg.role_id),
			),
			Command::A4(arg) => Assertion::A4(to_para_str(&arg.minimum_amount)),
			Command::A6 => Assertion::A6,
			Command::A7(arg) => Assertion::A7(to_para_str(&arg.minimum_amount)),
			Command::A8(arg) => Assertion::A8(to_chains(&arg.networks)),
			Command::A10(arg) => Assertion::A10(to_para_str(&arg.minimum_amount)),
			Command::A11(arg) => Assertion::A11(to_para_str(&arg.minimum_amount)),
			Command::A13(arg) => {
				let raw: [u8; 32] = decode_hex(&arg.account).unwrap().try_into().unwrap();
				Assertion::A13(raw.into())
			},
			Command::A14 => Assertion::A14,
			Command::A20 => Assertion::A20,
			Command::BnbDomainHolding => Assertion::BnbDomainHolding,
			Command::Oneblock(c) => match c {
				OneblockCommand::Completion =>
					Assertion::Oneblock(OneBlockCourseType::CourseCompletion),
				OneblockCommand::Outstanding =>
					Assertion::Oneblock(OneBlockCourseType::CourseOutstanding),
				OneblockCommand::Participation =>
					Assertion::Oneblock(OneBlockCourseType::CourseParticipation),
			},
			Command::Achainable(c) => match c {
				AchainableCommand::AmountHolding(arg) => Assertion::Achainable(
					AchainableParams::AmountHolding(AchainableAmountHolding {
						name: to_para_str(&arg.name),
						chain: to_chains(&arg.chain),
						amount: to_para_str(&arg.amount),
						date: to_para_str(&arg.date),
						token: arg.token.as_ref().map(|s| to_para_str(s)),
					}),
				),
				AchainableCommand::AmountToken(arg) =>
					Assertion::Achainable(AchainableParams::AmountToken(AchainableAmountToken {
						name: to_para_str(&arg.name),
						chain: to_chains(&arg.chain),
						amount: to_para_str(&arg.amount),
						token: arg.token.as_ref().map(|s| to_para_str(s)),
					})),
				AchainableCommand::Amount(arg) =>
					Assertion::Achainable(AchainableParams::Amount(AchainableAmount {
						name: to_para_str(&arg.name),
						chain: to_chains(&arg.chain),
						amount: to_para_str(&arg.amount),
					})),
				AchainableCommand::Amounts(arg) =>
					Assertion::Achainable(AchainableParams::Amounts(AchainableAmounts {
						name: to_para_str(&arg.name),
						chain: to_chains(&arg.chain),
						amount1: to_para_str(&arg.amount1),
						amount2: to_para_str(&arg.amount2),
					})),
				AchainableCommand::Basic(arg) =>
					Assertion::Achainable(AchainableParams::Basic(AchainableBasic {
						name: to_para_str(&arg.name),
						chain: to_chains(&arg.chain),
					})),
				AchainableCommand::BetweenPercents(arg) => Assertion::Achainable(
					AchainableParams::BetweenPercents(AchainableBetweenPercents {
						name: to_para_str(&arg.name),
						chain: to_chains(&arg.chain),
						greater_than_or_equal_to: to_para_str(&arg.greater_than_or_equal_to),
						less_than_or_equal_to: to_para_str(&arg.less_than_or_equal_to),
					}),
				),
				AchainableCommand::ClassOfYear(arg) =>
					Assertion::Achainable(AchainableParams::ClassOfYear(AchainableClassOfYear {
						name: to_para_str(&arg.name),
						chain: to_chains(&arg.chain),
					})),
				AchainableCommand::DateInterval(arg) =>
					Assertion::Achainable(AchainableParams::DateInterval(AchainableDateInterval {
						name: to_para_str(&arg.name),
						chain: to_chains(&arg.chain),
						start_date: to_para_str(&arg.start_date),
						end_date: to_para_str(&arg.end_date),
					})),
				AchainableCommand::DatePercent(arg) =>
					Assertion::Achainable(AchainableParams::DatePercent(AchainableDatePercent {
						name: to_para_str(&arg.name),
						chain: to_chains(&arg.chain),
						date: to_para_str(&arg.date),
						percent: to_para_str(&arg.percent),
						token: to_para_str(&arg.token),
					})),
				AchainableCommand::Date(arg) =>
					Assertion::Achainable(AchainableParams::Date(AchainableDate {
						name: to_para_str(&arg.name),
						chain: to_chains(&arg.chain),
						date: to_para_str(&arg.date),
					})),
				AchainableCommand::Token(arg) =>
					Assertion::Achainable(AchainableParams::Token(AchainableToken {
						name: to_para_str(&arg.name),
						chain: to_chains(&arg.chain),
						token: to_para_str(&arg.token),
					})),
			},
			Command::GenericDiscordRole(c) => match c {
				GenericDiscordRoleCommand::Contest(s) => match s {
					ContestCommand::Legend => Assertion::GenericDiscordRole(
						GenericDiscordRoleType::Contest(ContestType::Legend),
					),
					ContestCommand::Popularity => Assertion::GenericDiscordRole(
						GenericDiscordRoleType::Contest(ContestType::Popularity),
					),
					ContestCommand::Participant => Assertion::GenericDiscordRole(
						GenericDiscordRoleType::Contest(ContestType::Participant),
					),
				},
				GenericDiscordRoleCommand::SoraQuiz(s) => match s {
					SoraQuizCommand::Attendee => Assertion::GenericDiscordRole(
						GenericDiscordRoleType::SoraQuiz(SoraQuizType::Attendee),
					),
					SoraQuizCommand::Master => Assertion::GenericDiscordRole(
						GenericDiscordRoleType::SoraQuiz(SoraQuizType::Master),
					),
				},
			},
			Command::VIP3MembershipCard(arg) => match arg {
				VIP3MembershipCardLevelCommand::Gold =>
					Assertion::VIP3MembershipCard(VIP3MembershipCardLevel::Gold),
				VIP3MembershipCardLevelCommand::Silver =>
					Assertion::VIP3MembershipCard(VIP3MembershipCardLevel::Silver),
			},
			Command::WeirdoGhostGangHolder => Assertion::WeirdoGhostGangHolder,
			Command::EVMAmountHolding(c) => match c {
				EVMAmountHoldingCommand::Ton => Assertion::EVMAmountHolding(EVMTokenType::Ton),
				EVMAmountHoldingCommand::Trx => Assertion::EVMAmountHolding(EVMTokenType::Trx),
			},
			Command::CryptoSummary => Assertion::CryptoSummary,
			Command::LITStaking => Assertion::LITStaking,
			Command::BRC20AmountHolder => Assertion::BRC20AmountHolder,
			Command::TokenHoldingAmount(arg) => match arg {
				TokenHoldingAmountCommand::Bnb => Assertion::TokenHoldingAmount(Web3TokenType::Bnb),
				TokenHoldingAmountCommand::Eth => Assertion::TokenHoldingAmount(Web3TokenType::Eth),
				TokenHoldingAmountCommand::SpaceId =>
					Assertion::TokenHoldingAmount(Web3TokenType::SpaceId),
				TokenHoldingAmountCommand::Lit => Assertion::TokenHoldingAmount(Web3TokenType::Lit),
				TokenHoldingAmountCommand::Wbtc =>
					Assertion::TokenHoldingAmount(Web3TokenType::Wbtc),
				TokenHoldingAmountCommand::Usdc =>
					Assertion::TokenHoldingAmount(Web3TokenType::Usdc),
				TokenHoldingAmountCommand::Usdt =>
					Assertion::TokenHoldingAmount(Web3TokenType::Usdt),
				TokenHoldingAmountCommand::Crv => Assertion::TokenHoldingAmount(Web3TokenType::Crv),
				TokenHoldingAmountCommand::Matic =>
					Assertion::TokenHoldingAmount(Web3TokenType::Matic),
				TokenHoldingAmountCommand::Dydx =>
					Assertion::TokenHoldingAmount(Web3TokenType::Dydx),
				TokenHoldingAmountCommand::Amp => Assertion::TokenHoldingAmount(Web3TokenType::Amp),
				TokenHoldingAmountCommand::Cvx => Assertion::TokenHoldingAmount(Web3TokenType::Cvx),
				TokenHoldingAmountCommand::Tusd =>
					Assertion::TokenHoldingAmount(Web3TokenType::Tusd),
				TokenHoldingAmountCommand::Usdd =>
					Assertion::TokenHoldingAmount(Web3TokenType::Usdd),
				TokenHoldingAmountCommand::Gusd =>
					Assertion::TokenHoldingAmount(Web3TokenType::Gusd),
				TokenHoldingAmountCommand::Link =>
					Assertion::TokenHoldingAmount(Web3TokenType::Link),
				TokenHoldingAmountCommand::Grt => Assertion::TokenHoldingAmount(Web3TokenType::Grt),
				TokenHoldingAmountCommand::Comp =>
					Assertion::TokenHoldingAmount(Web3TokenType::Comp),
				TokenHoldingAmountCommand::People =>
					Assertion::TokenHoldingAmount(Web3TokenType::People),
				TokenHoldingAmountCommand::Gtc => Assertion::TokenHoldingAmount(Web3TokenType::Gtc),
				TokenHoldingAmountCommand::Ton => Assertion::TokenHoldingAmount(Web3TokenType::Ton),
				TokenHoldingAmountCommand::Trx => Assertion::TokenHoldingAmount(Web3TokenType::Trx),
			},
<<<<<<< HEAD
			Command::Dynamic(arg) => {
				let decoded_id = hex::decode(&arg.smart_contract_id.clone()).unwrap();
				let id_bytes: [u8; 20] = decoded_id.try_into().unwrap();
				Assertion::Dynamic(H160::from(id_bytes))
=======
			Command::PlatformUser(arg) => match arg {
				PlatformUserCommand::KaratDaoUser =>
					Assertion::PlatformUser(PlatformUserType::KaratDaoUser),
			},
			Command::NftHolder(arg) => match arg {
				NftHolderCommand::WeirdoGhostGang =>
					Assertion::NftHolder(Web3NftType::WeirdoGhostGang),
				NftHolderCommand::Club3Sbt => Assertion::NftHolder(Web3NftType::Club3Sbt),
>>>>>>> 4de61c82
			},
		};

		let key = Self::random_aes_key();

		let top = TrustedCall::request_vc(
			alice.public().into(),
			id,
			assertion,
			Some(key),
			Default::default(),
		)
		.sign(&KeyPair::Sr25519(Box::new(alice)), nonce, &mrenclave, &shard)
		.into_trusted_operation(trusted_cli.direct);

		match perform_trusted_operation::<RequestVCResult>(cli, trusted_cli, &top) {
			Ok(mut vc) => {
				let decrypted = aes_decrypt(&key, &mut vc.vc_payload).unwrap();
				let credential_str = String::from_utf8(decrypted).expect("Found invalid UTF-8");
				println!("----Generated VC-----");
				println!("{}", credential_str);
			},
			Err(e) => {
				println!("{:?}", e);
			},
		}
		Ok(CliResultOk::None)
	}

	fn random_aes_key() -> RequestAesKey {
		let random: Vec<u8> = (0..REQUEST_AES_KEY_LEN).map(|_| rand::random::<u8>()).collect();
		random[0..REQUEST_AES_KEY_LEN].try_into().unwrap()
	}
}<|MERGE_RESOLUTION|>--- conflicted
+++ resolved
@@ -109,14 +109,11 @@
 	BRC20AmountHolder,
 	#[clap(subcommand)]
 	TokenHoldingAmount(TokenHoldingAmountCommand),
-<<<<<<< HEAD
+	#[clap(subcommand)]
+	PlatformUser(PlatformUserCommand),
+	#[clap(subcommand)]
+	NftHolder(NftHolderCommand),
 	Dynamic(DynamicArg),
-=======
-	#[clap(subcommand)]
-	PlatformUser(PlatformUserCommand),
-	#[clap(subcommand)]
-	NftHolder(NftHolderCommand),
->>>>>>> 4de61c82
 }
 
 #[derive(Args, Debug)]
@@ -505,21 +502,19 @@
 				TokenHoldingAmountCommand::Ton => Assertion::TokenHoldingAmount(Web3TokenType::Ton),
 				TokenHoldingAmountCommand::Trx => Assertion::TokenHoldingAmount(Web3TokenType::Trx),
 			},
-<<<<<<< HEAD
+			Command::PlatformUser(arg) => match arg {
+				PlatformUserCommand::KaratDaoUser =>
+					Assertion::PlatformUser(PlatformUserType::KaratDaoUser),
+			},
+			Command::NftHolder(arg) => match arg {
+				NftHolderCommand::WeirdoGhostGang =>
+					Assertion::NftHolder(Web3NftType::WeirdoGhostGang),
+				NftHolderCommand::Club3Sbt => Assertion::NftHolder(Web3NftType::Club3Sbt),
+			},
 			Command::Dynamic(arg) => {
 				let decoded_id = hex::decode(&arg.smart_contract_id.clone()).unwrap();
 				let id_bytes: [u8; 20] = decoded_id.try_into().unwrap();
 				Assertion::Dynamic(H160::from(id_bytes))
-=======
-			Command::PlatformUser(arg) => match arg {
-				PlatformUserCommand::KaratDaoUser =>
-					Assertion::PlatformUser(PlatformUserType::KaratDaoUser),
-			},
-			Command::NftHolder(arg) => match arg {
-				NftHolderCommand::WeirdoGhostGang =>
-					Assertion::NftHolder(Web3NftType::WeirdoGhostGang),
-				NftHolderCommand::Club3Sbt => Assertion::NftHolder(Web3NftType::Club3Sbt),
->>>>>>> 4de61c82
 			},
 		};
 
