// Copyright 2020-2024 Trust Computing GmbH.
// This file is part of Litentry.
//
// Litentry is free software: you can redistribute it and/or modify
// it under the terms of the GNU General Public License as published by
// the Free Software Foundation, either version 3 of the License, or
// (at your option) any later version.
//
// Litentry is distributed in the hope that it will be useful,
// but WITHOUT ANY WARRANTY; without even the implied warranty of
// MERCHANTABILITY or FITNESS FOR A PARTICULAR PURPOSE.  See the
// GNU General Public License for more details.
//
// You should have received a copy of the GNU General Public License
// along with Litentry.  If not, see <https://www.gnu.org/licenses/>.

use crate::{
	get_layer_two_nonce,
	trusted_base_cli::commands::litentry::request_vc_subcommands::Command,
	trusted_cli::TrustedCli,
	trusted_command_utils::{get_identifiers, get_pair_from_str},
	trusted_operation::prepare_request_data_and_send_direct_vc_request,
	Cli, CliResult, CliResultOk,
};
use clap::Parser;
use codec::Decode;
use ita_stf::{trusted_call_result::RequestVCResult, Index, TrustedCall};
use itp_stf_primitives::{traits::TrustedCallSigning, types::KeyPair};
use litentry_primitives::{
	aes_decrypt, Assertion, BoundedWeb3Network, Identity, ParameterString, RequestAesKey,
	Web3Network, REQUEST_AES_KEY_LEN,
};
use sp_core::Pair;

// usage example below
//
// Basically, the assertion subcommand needs to be quoted to signal the value group for certain assertion.
// You can specifiy `-a "<value>"` multiple times to pass in a batched vc request
//
// Printing `--help` give some information but clap doesn't know anything about the value specifiction.
// However, if you put mismatched parameters for subcommands you'll get an error hint during the parsing.
// For example:
// -a "a2 p1 p2" will give you:
//   error: unexpected argument 'p2'
//   Usage: placeholder a2 <GUILD_ID>
// as a2 expects A2Arg which only has one field `guild_id`
//
// single a8:
// ./bin/litentry-cli trusted -d request-vc \
//   did:litentry:substrate:0x8eaf04151687736326c9fea17e25fc5287613693c912909cb226aa4794f26a48 -a "a8 litentry,litmus"
//
// single OneBlock:
// ./bin/litentry-cli trusted -d request-vc \
//   did:litentry:substrate:0x8eaf04151687736326c9fea17e25fc5287613693c912909cb226aa4794f26a48 -a "one-block completion"
//
// batched a1 + a2 + a3:
// ./bin/litentry-cli trusted -d request-vc \
//   did:litentry:substrate:0x8eaf04151687736326c9fea17e25fc5287613693c912909cb226aa4794f26a48 \
//   -a "a1" -a "a2 gid" -a "a3 gid cid rid"
//
// batched achainable + vip3:
// ./bin/litentry-cli trusted -d request-vc \
//   did:litentry:substrate:0x8eaf04151687736326c9fea17e25fc5287613693c912909cb226aa4794f26a48 \
//   -a "achainable amount-holding a -c=litentry 1 2014-05-01" \
//   -a "vip3-membership-card gold"

pub fn to_para_str<T>(s: T) -> ParameterString
where
	T: AsRef<[u8]>,
{
	ParameterString::truncate_from(s.as_ref().to_vec())
}

pub fn to_chains<T, U>(networks: U) -> BoundedWeb3Network
where
	T: AsRef<str>,
	U: IntoIterator<Item = T>,
{
	let networks: Vec<Web3Network> =
		networks.into_iter().map(|n| n.as_ref().try_into().unwrap()).collect();

	networks.try_into().unwrap()
}

#[derive(Debug, Parser)]
pub struct RequestVcCommand {
	// did account to whom the vc will be issued
	did: String,
	// the assertion itself, can be specified more than once
	// the value will be passed into the parser as a whole string
	#[clap(short, long, num_args = 1..)]
	assertion: Vec<String>,
}

<<<<<<< HEAD
#[derive(Debug, Parser)]
// the wrapper to the underlying `subcommand` type
pub struct AssertionCommand {
	/// subcommand to define the vc type requested
	#[clap(subcommand)]
	command: Command,
}

// see `assertion.rs`
#[derive(Subcommand, Debug)]
pub enum Command {
	A1,
	A2(A2Arg),
	A3(A3Arg),
	A4(HolderArg),
	A6,
	A7(HolderArg),
	A8(A8Arg),
	A10(HolderArg),
	A11(HolderArg),
	A13(A13Arg),
	A14,
	#[clap(subcommand)]
	Achainable(AchainableCommand),
	A20,
	#[clap(subcommand)]
	OneBlock(OneblockCommand),
	#[clap(subcommand)]
	GenericDiscordRole(GenericDiscordRoleCommand),
	BnbDomainHolding,
	#[clap(subcommand)]
	BnbDigitalDomainClub(BnbDigitalDomainClubCommand),
	#[clap(subcommand)]
	VIP3MembershipCard(VIP3MembershipCardLevelCommand),
	WeirdoGhostGangHolder,
	LITStaking,
	#[clap(subcommand)]
	EVMAmountHolding(EVMAmountHoldingCommand),
	BRC20AmountHolder,
	CryptoSummary,
	#[clap(subcommand)]
	TokenHoldingAmount(TokenHoldingAmountCommand),
	#[clap(subcommand)]
	PlatformUser(PlatformUserCommand),
	#[clap(subcommand)]
	NftHolder(NftHolderCommand),
	Dynamic(DynamicArg),
	LinkedIdentities,
}

#[derive(Args, Debug)]
pub struct A2Arg {
	pub guild_id: String,
}

#[derive(Args, Debug)]
pub struct DynamicArg {
	// hex encoded smart contract id
	pub smart_contract_id: String,
	// hex encoded smart contract params
	// can use this online tool to encode params: https://abi.hashex.org/
	pub smart_contract_param: Option<String>,
	pub return_log: Option<bool>,
}

#[derive(Args, Debug)]
pub struct A3Arg {
	pub guild_id: String,
	pub channel_id: String,
	pub role_id: String,
}

// used in A4/A7/A10/A11
#[derive(Args, Debug)]
pub struct HolderArg {
	pub minimum_amount: String,
}

#[derive(Args, Debug)]
pub struct A8Arg {
	#[clap(num_args = 0.., value_delimiter = ',')]
	pub networks: Vec<String>,
}

#[derive(Args, Debug)]
pub struct A13Arg {
	pub account: String,
}

#[derive(Subcommand, Debug)]
pub enum AchainableCommand {
	AmountHolding(AmountHoldingArg),
	AmountToken(AmountTokenArg),
	Amount(AmountArg),
	Amounts(AmountsArg),
	Basic(BasicArg),
	BetweenPercents(BetweenPercentsArg),
	ClassOfYear(ClassOfYearArg),
	DateInterval(DateIntervalArg),
	DatePercent(DatePercentArg),
	Date(DateArg),
	Token(TokenArg),
}

#[derive(Subcommand, Debug)]
pub enum OneblockCommand {
	Completion,
	Outstanding,
	Participation,
}

#[derive(Subcommand, Debug)]
pub enum GenericDiscordRoleCommand {
	#[clap(subcommand)]
	Contest(ContestCommand),
	#[clap(subcommand)]
	SoraQuiz(SoraQuizCommand),
}

#[derive(Subcommand, Debug)]
pub enum ContestCommand {
	Legend,
	Popularity,
	Participant,
}

#[derive(Subcommand, Debug)]
pub enum SoraQuizCommand {
	Attendee,
	Master,
}

#[derive(Subcommand, Debug)]
pub enum BnbDigitalDomainClubCommand {
	Bnb999ClubMember,
	Bnb10kClubMember,
}

#[derive(Subcommand, Debug)]
pub enum VIP3MembershipCardLevelCommand {
	Gold,
	Silver,
}

#[derive(Subcommand, Debug)]
pub enum EVMAmountHoldingCommand {
	Ton,
	Trx,
}

#[derive(Subcommand, Debug)]
pub enum TokenHoldingAmountCommand {
	Bnb,
	Eth,
	SpaceId,
	Lit,
	Wbtc,
	Usdc,
	Usdt,
	Crv,
	Matic,
	Dydx,
	Amp,
	Cvx,
	Tusd,
	Usdd,
	Gusd,
	Link,
	Grt,
	Comp,
	People,
	Gtc,
	Ton,
	Trx,
	Nfp,
	Sol,
	Mcrt,
	Btc,
	Bean,
	An,
	Tuna,
}

#[derive(Subcommand, Debug)]
pub enum PlatformUserCommand {
	KaratDao,
	MagicCraftStaking,
	DarenMarket,
}

#[derive(Subcommand, Debug)]
pub enum NftHolderCommand {
	WeirdoGhostGang,
	Club3Sbt,
	MFan,
	Mvp,
}

// positional args (to vec) + required arg + optional arg is a nightmare combination for clap parser,
// additionally, only the last positional argument, or second to last positional argument may be set to `.num_args()`
//
// the best bet is to use a flag explicitly, be sure to use equal form for `chain`, e.g.:
// -- name -c=bsc,ethereum 10
// -- name -c=bsc,ethereum 10 token
macro_rules! AchainableCommandArgs {
	($type_name:ident, {$( $field_name:ident : $field_type:ty , )* }) => {
		#[derive(Args, Debug)]
		pub struct $type_name {
			pub name: String,
			#[clap(
				short, long,
				num_args = 1..,
				required = true,
				value_delimiter = ',',
			)]
			pub chain: Vec<String>,
			$( pub $field_name: $field_type ),*
		}
	};
}

AchainableCommandArgs!(AmountHoldingArg, {
	amount: String,
	date: String,
	token: Option<String>,
});

AchainableCommandArgs!(AmountTokenArg, {
	amount: String,
	token: Option<String>,
});

AchainableCommandArgs!(AmountArg, {
	amount: String,
});

AchainableCommandArgs!(AmountsArg, {
	amount1: String,
	amount2: String,
});

AchainableCommandArgs!(BasicArg, {});

AchainableCommandArgs!(BetweenPercentsArg, {
	greater_than_or_equal_to: String,
	less_than_or_equal_to: String,
});

AchainableCommandArgs!(ClassOfYearArg, {});

AchainableCommandArgs!(DateIntervalArg, {
	start_date: String,
	end_date: String,
});

AchainableCommandArgs!(DatePercentArg, {
	token: String,
	date: String,
	percent: String,
});

AchainableCommandArgs!(DateArg, {
	date: String,
});

AchainableCommandArgs!(TokenArg, {
	token: String,
});

=======
>>>>>>> 4e1dfcc4
fn print_vc(key: &RequestAesKey, mut vc: RequestVCResult) {
	let decrypted = aes_decrypt(key, &mut vc.vc_payload).unwrap();
	let credential_str = String::from_utf8(decrypted).expect("Found invalid UTF-8");
	println!("----Generated VC-----");
	println!("{}", credential_str);
	if let Some(mut vc_logs) = vc.vc_logs {
		let decrypted_logs = aes_decrypt(key, &mut vc_logs).unwrap();
		if !decrypted_logs.is_empty() {
			let logs_str = String::from_utf8(decrypted_logs).expect("Found invalid UTF-8");
			println!("----VC Logging-----");
			println!("{}", logs_str);
		}
	}
}

impl RequestVcCommand {
	pub(crate) fn run(&self, cli: &Cli, trusted_cli: &TrustedCli) -> CliResult {
		let alice = get_pair_from_str(trusted_cli, "//Alice", cli);
		let identity = Identity::from_did(self.did.as_str()).unwrap();
		println!(">>> identity: {:?}", identity);

		let (mrenclave, shard) = get_identifiers(trusted_cli, cli);
		let nonce = get_layer_two_nonce!(alice, cli, trusted_cli);
		println!(">>> nonce: {}", nonce);

		let assertions: Vec<Assertion> = self
			.assertion
			.iter()
			.map(|a| {
				let mut s = vec!["placeholder"];
				s.extend(a.as_str().split(' '));
				AssertionCommand::parse_from(s).command.to_assertion()
			})
			.collect::<Result<Vec<_>, _>>()?;

		println!(">>> assertions: {:?}", assertions);

		let key = Self::random_aes_key();

		let top = TrustedCall::request_batch_vc(
			alice.public().into(),
			identity,
			assertions.try_into().unwrap(),
			Some(key),
			Default::default(),
		)
		.sign(&KeyPair::Sr25519(Box::new(alice)), 0, &mrenclave, &shard)
		.into_trusted_operation(trusted_cli.direct);

		match prepare_request_data_and_send_direct_vc_request(cli, trusted_cli, &top, key) {
			Ok(result) =>
				for res in result {
					match res.result {
						Err(err) => {
							println!("received one error: {:?}", err);
						},
						Ok(payload) => {
							let vc = RequestVCResult::decode(&mut payload.as_slice()).unwrap();
							print_vc(&key, vc);
						},
					}
				},
			Err(e) => {
				println!("{:?}", e);
			},
		}

		Ok(CliResultOk::None)
	}

	fn random_aes_key() -> RequestAesKey {
		let random: Vec<u8> = (0..REQUEST_AES_KEY_LEN).map(|_| rand::random::<u8>()).collect();
		random[0..REQUEST_AES_KEY_LEN].try_into().unwrap()
	}
}

<<<<<<< HEAD
impl Command {
	// helper fn to convert a `Command` to `Assertion`
	pub fn to_assertion(&self) -> Result<Assertion, CliError> {
		use Assertion::*;
		match self {
			Command::A1 => Ok(A1),
			Command::A2(arg) => Ok(A2(to_para_str(&arg.guild_id))),
			Command::A3(arg) => Ok(A3(
				to_para_str(&arg.guild_id),
				to_para_str(&arg.channel_id),
				to_para_str(&arg.role_id),
			)),
			Command::A4(arg) => Ok(A4(to_para_str(&arg.minimum_amount))),
			Command::A6 => Ok(A6),
			Command::A7(arg) => Ok(A7(to_para_str(&arg.minimum_amount))),
			Command::A8(arg) => Ok(A8(to_chains(&arg.networks))),
			Command::A10(arg) => Ok(A10(to_para_str(&arg.minimum_amount))),
			Command::A11(arg) => Ok(A11(to_para_str(&arg.minimum_amount))),
			Command::A13(arg) => {
				let raw: [u8; 32] = decode_hex(&arg.account).unwrap().try_into().unwrap();
				Ok(A13(raw.into()))
			},
			Command::A14 => Ok(A14),
			Command::Achainable(c) => Ok(match c {
				AchainableCommand::AmountHolding(arg) =>
					Achainable(AchainableParams::AmountHolding(AchainableAmountHolding {
						name: to_para_str(&arg.name),
						chain: to_chains(&arg.chain),
						amount: to_para_str(&arg.amount),
						date: to_para_str(&arg.date),
						token: arg.token.as_ref().map(to_para_str),
					})),
				AchainableCommand::AmountToken(arg) =>
					Achainable(AchainableParams::AmountToken(AchainableAmountToken {
						name: to_para_str(&arg.name),
						chain: to_chains(&arg.chain),
						amount: to_para_str(&arg.amount),
						token: arg.token.as_ref().map(to_para_str),
					})),
				AchainableCommand::Amount(arg) =>
					Achainable(AchainableParams::Amount(AchainableAmount {
						name: to_para_str(&arg.name),
						chain: to_chains(&arg.chain),
						amount: to_para_str(&arg.amount),
					})),
				AchainableCommand::Amounts(arg) =>
					Achainable(AchainableParams::Amounts(AchainableAmounts {
						name: to_para_str(&arg.name),
						chain: to_chains(&arg.chain),
						amount1: to_para_str(&arg.amount1),
						amount2: to_para_str(&arg.amount2),
					})),
				AchainableCommand::Basic(arg) =>
					Achainable(AchainableParams::Basic(AchainableBasic {
						name: to_para_str(&arg.name),
						chain: to_chains(&arg.chain),
					})),
				AchainableCommand::BetweenPercents(arg) =>
					Achainable(AchainableParams::BetweenPercents(AchainableBetweenPercents {
						name: to_para_str(&arg.name),
						chain: to_chains(&arg.chain),
						greater_than_or_equal_to: to_para_str(&arg.greater_than_or_equal_to),
						less_than_or_equal_to: to_para_str(&arg.less_than_or_equal_to),
					})),
				AchainableCommand::ClassOfYear(arg) =>
					Achainable(AchainableParams::ClassOfYear(AchainableClassOfYear {
						name: to_para_str(&arg.name),
						chain: to_chains(&arg.chain),
					})),
				AchainableCommand::DateInterval(arg) =>
					Achainable(AchainableParams::DateInterval(AchainableDateInterval {
						name: to_para_str(&arg.name),
						chain: to_chains(&arg.chain),
						start_date: to_para_str(&arg.start_date),
						end_date: to_para_str(&arg.end_date),
					})),
				AchainableCommand::DatePercent(arg) =>
					Achainable(AchainableParams::DatePercent(AchainableDatePercent {
						name: to_para_str(&arg.name),
						chain: to_chains(&arg.chain),
						date: to_para_str(&arg.date),
						percent: to_para_str(&arg.percent),
						token: to_para_str(&arg.token),
					})),
				AchainableCommand::Date(arg) =>
					Achainable(AchainableParams::Date(AchainableDate {
						name: to_para_str(&arg.name),
						chain: to_chains(&arg.chain),
						date: to_para_str(&arg.date),
					})),
				AchainableCommand::Token(arg) =>
					Achainable(AchainableParams::Token(AchainableToken {
						name: to_para_str(&arg.name),
						chain: to_chains(&arg.chain),
						token: to_para_str(&arg.token),
					})),
			}),
			Command::A20 => Ok(A20),
			Command::OneBlock(c) => Ok(match c {
				OneblockCommand::Completion => OneBlock(OneBlockCourseType::CourseCompletion),
				OneblockCommand::Outstanding => OneBlock(OneBlockCourseType::CourseOutstanding),
				OneblockCommand::Participation => OneBlock(OneBlockCourseType::CourseParticipation),
			}),
			Command::GenericDiscordRole(c) => Ok(match c {
				GenericDiscordRoleCommand::Contest(s) => match s {
					ContestCommand::Legend =>
						GenericDiscordRole(GenericDiscordRoleType::Contest(ContestType::Legend)),
					ContestCommand::Popularity =>
						GenericDiscordRole(GenericDiscordRoleType::Contest(ContestType::Popularity)),
					ContestCommand::Participant => GenericDiscordRole(
						GenericDiscordRoleType::Contest(ContestType::Participant),
					),
				},
				GenericDiscordRoleCommand::SoraQuiz(s) => match s {
					SoraQuizCommand::Attendee =>
						GenericDiscordRole(GenericDiscordRoleType::SoraQuiz(SoraQuizType::Attendee)),
					SoraQuizCommand::Master =>
						GenericDiscordRole(GenericDiscordRoleType::SoraQuiz(SoraQuizType::Master)),
				},
			}),
			Command::BnbDomainHolding => Ok(BnbDomainHolding),
			Command::BnbDigitalDomainClub(c) => Ok(match c {
				BnbDigitalDomainClubCommand::Bnb999ClubMember =>
					BnbDigitDomainClub(BnbDigitDomainType::Bnb999ClubMember),
				BnbDigitalDomainClubCommand::Bnb10kClubMember =>
					BnbDigitDomainClub(BnbDigitDomainType::Bnb10kClubMember),
			}),
			Command::VIP3MembershipCard(arg) => Ok(match arg {
				VIP3MembershipCardLevelCommand::Gold =>
					VIP3MembershipCard(VIP3MembershipCardLevel::Gold),
				VIP3MembershipCardLevelCommand::Silver =>
					VIP3MembershipCard(VIP3MembershipCardLevel::Silver),
			}),
			Command::WeirdoGhostGangHolder => Ok(WeirdoGhostGangHolder),
			Command::EVMAmountHolding(c) => Ok(match c {
				EVMAmountHoldingCommand::Ton => EVMAmountHolding(EVMTokenType::Ton),
				EVMAmountHoldingCommand::Trx => EVMAmountHolding(EVMTokenType::Trx),
			}),
			Command::CryptoSummary => Ok(CryptoSummary),
			Command::LITStaking => Ok(LITStaking),
			Command::BRC20AmountHolder => Ok(BRC20AmountHolder),
			Command::TokenHoldingAmount(arg) => Ok(match arg {
				TokenHoldingAmountCommand::Bnb => TokenHoldingAmount(Web3TokenType::Bnb),
				TokenHoldingAmountCommand::Eth => TokenHoldingAmount(Web3TokenType::Eth),
				TokenHoldingAmountCommand::SpaceId => TokenHoldingAmount(Web3TokenType::SpaceId),
				TokenHoldingAmountCommand::Lit => TokenHoldingAmount(Web3TokenType::Lit),
				TokenHoldingAmountCommand::Wbtc => TokenHoldingAmount(Web3TokenType::Wbtc),
				TokenHoldingAmountCommand::Usdc => TokenHoldingAmount(Web3TokenType::Usdc),
				TokenHoldingAmountCommand::Usdt => TokenHoldingAmount(Web3TokenType::Usdt),
				TokenHoldingAmountCommand::Crv => TokenHoldingAmount(Web3TokenType::Crv),
				TokenHoldingAmountCommand::Matic => TokenHoldingAmount(Web3TokenType::Matic),
				TokenHoldingAmountCommand::Dydx => TokenHoldingAmount(Web3TokenType::Dydx),
				TokenHoldingAmountCommand::Amp => TokenHoldingAmount(Web3TokenType::Amp),
				TokenHoldingAmountCommand::Cvx => TokenHoldingAmount(Web3TokenType::Cvx),
				TokenHoldingAmountCommand::Tusd => TokenHoldingAmount(Web3TokenType::Tusd),
				TokenHoldingAmountCommand::Usdd => TokenHoldingAmount(Web3TokenType::Usdd),
				TokenHoldingAmountCommand::Gusd => TokenHoldingAmount(Web3TokenType::Gusd),
				TokenHoldingAmountCommand::Link => TokenHoldingAmount(Web3TokenType::Link),
				TokenHoldingAmountCommand::Grt => TokenHoldingAmount(Web3TokenType::Grt),
				TokenHoldingAmountCommand::Comp => TokenHoldingAmount(Web3TokenType::Comp),
				TokenHoldingAmountCommand::People => TokenHoldingAmount(Web3TokenType::People),
				TokenHoldingAmountCommand::Gtc => TokenHoldingAmount(Web3TokenType::Gtc),
				TokenHoldingAmountCommand::Ton => TokenHoldingAmount(Web3TokenType::Ton),
				TokenHoldingAmountCommand::Trx => TokenHoldingAmount(Web3TokenType::Trx),
				TokenHoldingAmountCommand::Nfp => TokenHoldingAmount(Web3TokenType::Nfp),
				TokenHoldingAmountCommand::Sol => TokenHoldingAmount(Web3TokenType::Sol),
				TokenHoldingAmountCommand::Mcrt => TokenHoldingAmount(Web3TokenType::Mcrt),
				TokenHoldingAmountCommand::Btc => TokenHoldingAmount(Web3TokenType::Btc),
				TokenHoldingAmountCommand::Bean => TokenHoldingAmount(Web3TokenType::Bean),
				TokenHoldingAmountCommand::An => TokenHoldingAmount(Web3TokenType::An),
				TokenHoldingAmountCommand::Tuna => TokenHoldingAmount(Web3TokenType::Tuna),
			}),
			Command::PlatformUser(arg) => Ok(match arg {
				PlatformUserCommand::KaratDao => PlatformUser(PlatformUserType::KaratDao),
				PlatformUserCommand::MagicCraftStaking =>
					PlatformUser(PlatformUserType::MagicCraftStaking),
				PlatformUserCommand::DarenMarket => PlatformUser(PlatformUserType::DarenMarket),
			}),
			Command::NftHolder(arg) => Ok(match arg {
				NftHolderCommand::WeirdoGhostGang => NftHolder(Web3NftType::WeirdoGhostGang),
				NftHolderCommand::Club3Sbt => NftHolder(Web3NftType::Club3Sbt),
				NftHolderCommand::MFan => NftHolder(Web3NftType::MFan),
				NftHolderCommand::Mvp => NftHolder(Web3NftType::Mvp),
			}),
			Command::Dynamic(arg) => {
				let decoded_id = hex::decode(&arg.smart_contract_id.clone()).unwrap();
				let id_bytes: [u8; 20] = decoded_id.try_into().unwrap();

				let smart_contract_params = match &arg.smart_contract_param {
					Some(p) => {
						let params = hex::decode(p).unwrap();
						let params_len = params.len();
						let truncated_params = DynamicContractParams::truncate_from(params);
						let truncated_params_len = truncated_params.len();
						if params_len > truncated_params_len {
							println!(
								"The dynamic params length {} is over the maximum value {}",
								params_len, truncated_params_len
							);
							Err(CliError::Extrinsic {
								msg: format!(
									"The dynamic params length {} is over the maximum value {}",
									params_len, truncated_params_len
								),
							})
						} else {
							Ok(Some(truncated_params))
						}
					},
					None => Ok(None),
				}?;

				Ok(Assertion::Dynamic(DynamicParams {
					smart_contract_id: H160::from(id_bytes),
					smart_contract_params,
					return_log: arg.return_log.unwrap_or_default(),
				}))
			},
			Command::LinkedIdentities => Ok(LinkedIdentities),
		}
	}
=======
#[derive(Debug, clap::Parser)]
// the wrapper to the underlying `subcommand` type
pub struct AssertionCommand {
	/// subcommand to define the vc type requested
	#[clap(subcommand)]
	pub command: Command,
>>>>>>> 4e1dfcc4
}<|MERGE_RESOLUTION|>--- conflicted
+++ resolved
@@ -92,278 +92,6 @@
 	assertion: Vec<String>,
 }
 
-<<<<<<< HEAD
-#[derive(Debug, Parser)]
-// the wrapper to the underlying `subcommand` type
-pub struct AssertionCommand {
-	/// subcommand to define the vc type requested
-	#[clap(subcommand)]
-	command: Command,
-}
-
-// see `assertion.rs`
-#[derive(Subcommand, Debug)]
-pub enum Command {
-	A1,
-	A2(A2Arg),
-	A3(A3Arg),
-	A4(HolderArg),
-	A6,
-	A7(HolderArg),
-	A8(A8Arg),
-	A10(HolderArg),
-	A11(HolderArg),
-	A13(A13Arg),
-	A14,
-	#[clap(subcommand)]
-	Achainable(AchainableCommand),
-	A20,
-	#[clap(subcommand)]
-	OneBlock(OneblockCommand),
-	#[clap(subcommand)]
-	GenericDiscordRole(GenericDiscordRoleCommand),
-	BnbDomainHolding,
-	#[clap(subcommand)]
-	BnbDigitalDomainClub(BnbDigitalDomainClubCommand),
-	#[clap(subcommand)]
-	VIP3MembershipCard(VIP3MembershipCardLevelCommand),
-	WeirdoGhostGangHolder,
-	LITStaking,
-	#[clap(subcommand)]
-	EVMAmountHolding(EVMAmountHoldingCommand),
-	BRC20AmountHolder,
-	CryptoSummary,
-	#[clap(subcommand)]
-	TokenHoldingAmount(TokenHoldingAmountCommand),
-	#[clap(subcommand)]
-	PlatformUser(PlatformUserCommand),
-	#[clap(subcommand)]
-	NftHolder(NftHolderCommand),
-	Dynamic(DynamicArg),
-	LinkedIdentities,
-}
-
-#[derive(Args, Debug)]
-pub struct A2Arg {
-	pub guild_id: String,
-}
-
-#[derive(Args, Debug)]
-pub struct DynamicArg {
-	// hex encoded smart contract id
-	pub smart_contract_id: String,
-	// hex encoded smart contract params
-	// can use this online tool to encode params: https://abi.hashex.org/
-	pub smart_contract_param: Option<String>,
-	pub return_log: Option<bool>,
-}
-
-#[derive(Args, Debug)]
-pub struct A3Arg {
-	pub guild_id: String,
-	pub channel_id: String,
-	pub role_id: String,
-}
-
-// used in A4/A7/A10/A11
-#[derive(Args, Debug)]
-pub struct HolderArg {
-	pub minimum_amount: String,
-}
-
-#[derive(Args, Debug)]
-pub struct A8Arg {
-	#[clap(num_args = 0.., value_delimiter = ',')]
-	pub networks: Vec<String>,
-}
-
-#[derive(Args, Debug)]
-pub struct A13Arg {
-	pub account: String,
-}
-
-#[derive(Subcommand, Debug)]
-pub enum AchainableCommand {
-	AmountHolding(AmountHoldingArg),
-	AmountToken(AmountTokenArg),
-	Amount(AmountArg),
-	Amounts(AmountsArg),
-	Basic(BasicArg),
-	BetweenPercents(BetweenPercentsArg),
-	ClassOfYear(ClassOfYearArg),
-	DateInterval(DateIntervalArg),
-	DatePercent(DatePercentArg),
-	Date(DateArg),
-	Token(TokenArg),
-}
-
-#[derive(Subcommand, Debug)]
-pub enum OneblockCommand {
-	Completion,
-	Outstanding,
-	Participation,
-}
-
-#[derive(Subcommand, Debug)]
-pub enum GenericDiscordRoleCommand {
-	#[clap(subcommand)]
-	Contest(ContestCommand),
-	#[clap(subcommand)]
-	SoraQuiz(SoraQuizCommand),
-}
-
-#[derive(Subcommand, Debug)]
-pub enum ContestCommand {
-	Legend,
-	Popularity,
-	Participant,
-}
-
-#[derive(Subcommand, Debug)]
-pub enum SoraQuizCommand {
-	Attendee,
-	Master,
-}
-
-#[derive(Subcommand, Debug)]
-pub enum BnbDigitalDomainClubCommand {
-	Bnb999ClubMember,
-	Bnb10kClubMember,
-}
-
-#[derive(Subcommand, Debug)]
-pub enum VIP3MembershipCardLevelCommand {
-	Gold,
-	Silver,
-}
-
-#[derive(Subcommand, Debug)]
-pub enum EVMAmountHoldingCommand {
-	Ton,
-	Trx,
-}
-
-#[derive(Subcommand, Debug)]
-pub enum TokenHoldingAmountCommand {
-	Bnb,
-	Eth,
-	SpaceId,
-	Lit,
-	Wbtc,
-	Usdc,
-	Usdt,
-	Crv,
-	Matic,
-	Dydx,
-	Amp,
-	Cvx,
-	Tusd,
-	Usdd,
-	Gusd,
-	Link,
-	Grt,
-	Comp,
-	People,
-	Gtc,
-	Ton,
-	Trx,
-	Nfp,
-	Sol,
-	Mcrt,
-	Btc,
-	Bean,
-	An,
-	Tuna,
-}
-
-#[derive(Subcommand, Debug)]
-pub enum PlatformUserCommand {
-	KaratDao,
-	MagicCraftStaking,
-	DarenMarket,
-}
-
-#[derive(Subcommand, Debug)]
-pub enum NftHolderCommand {
-	WeirdoGhostGang,
-	Club3Sbt,
-	MFan,
-	Mvp,
-}
-
-// positional args (to vec) + required arg + optional arg is a nightmare combination for clap parser,
-// additionally, only the last positional argument, or second to last positional argument may be set to `.num_args()`
-//
-// the best bet is to use a flag explicitly, be sure to use equal form for `chain`, e.g.:
-// -- name -c=bsc,ethereum 10
-// -- name -c=bsc,ethereum 10 token
-macro_rules! AchainableCommandArgs {
-	($type_name:ident, {$( $field_name:ident : $field_type:ty , )* }) => {
-		#[derive(Args, Debug)]
-		pub struct $type_name {
-			pub name: String,
-			#[clap(
-				short, long,
-				num_args = 1..,
-				required = true,
-				value_delimiter = ',',
-			)]
-			pub chain: Vec<String>,
-			$( pub $field_name: $field_type ),*
-		}
-	};
-}
-
-AchainableCommandArgs!(AmountHoldingArg, {
-	amount: String,
-	date: String,
-	token: Option<String>,
-});
-
-AchainableCommandArgs!(AmountTokenArg, {
-	amount: String,
-	token: Option<String>,
-});
-
-AchainableCommandArgs!(AmountArg, {
-	amount: String,
-});
-
-AchainableCommandArgs!(AmountsArg, {
-	amount1: String,
-	amount2: String,
-});
-
-AchainableCommandArgs!(BasicArg, {});
-
-AchainableCommandArgs!(BetweenPercentsArg, {
-	greater_than_or_equal_to: String,
-	less_than_or_equal_to: String,
-});
-
-AchainableCommandArgs!(ClassOfYearArg, {});
-
-AchainableCommandArgs!(DateIntervalArg, {
-	start_date: String,
-	end_date: String,
-});
-
-AchainableCommandArgs!(DatePercentArg, {
-	token: String,
-	date: String,
-	percent: String,
-});
-
-AchainableCommandArgs!(DateArg, {
-	date: String,
-});
-
-AchainableCommandArgs!(TokenArg, {
-	token: String,
-});
-
-=======
->>>>>>> 4e1dfcc4
 fn print_vc(key: &RequestAesKey, mut vc: RequestVCResult) {
 	let decrypted = aes_decrypt(key, &mut vc.vc_payload).unwrap();
 	let credential_str = String::from_utf8(decrypted).expect("Found invalid UTF-8");
@@ -440,234 +168,10 @@
 	}
 }
 
-<<<<<<< HEAD
-impl Command {
-	// helper fn to convert a `Command` to `Assertion`
-	pub fn to_assertion(&self) -> Result<Assertion, CliError> {
-		use Assertion::*;
-		match self {
-			Command::A1 => Ok(A1),
-			Command::A2(arg) => Ok(A2(to_para_str(&arg.guild_id))),
-			Command::A3(arg) => Ok(A3(
-				to_para_str(&arg.guild_id),
-				to_para_str(&arg.channel_id),
-				to_para_str(&arg.role_id),
-			)),
-			Command::A4(arg) => Ok(A4(to_para_str(&arg.minimum_amount))),
-			Command::A6 => Ok(A6),
-			Command::A7(arg) => Ok(A7(to_para_str(&arg.minimum_amount))),
-			Command::A8(arg) => Ok(A8(to_chains(&arg.networks))),
-			Command::A10(arg) => Ok(A10(to_para_str(&arg.minimum_amount))),
-			Command::A11(arg) => Ok(A11(to_para_str(&arg.minimum_amount))),
-			Command::A13(arg) => {
-				let raw: [u8; 32] = decode_hex(&arg.account).unwrap().try_into().unwrap();
-				Ok(A13(raw.into()))
-			},
-			Command::A14 => Ok(A14),
-			Command::Achainable(c) => Ok(match c {
-				AchainableCommand::AmountHolding(arg) =>
-					Achainable(AchainableParams::AmountHolding(AchainableAmountHolding {
-						name: to_para_str(&arg.name),
-						chain: to_chains(&arg.chain),
-						amount: to_para_str(&arg.amount),
-						date: to_para_str(&arg.date),
-						token: arg.token.as_ref().map(to_para_str),
-					})),
-				AchainableCommand::AmountToken(arg) =>
-					Achainable(AchainableParams::AmountToken(AchainableAmountToken {
-						name: to_para_str(&arg.name),
-						chain: to_chains(&arg.chain),
-						amount: to_para_str(&arg.amount),
-						token: arg.token.as_ref().map(to_para_str),
-					})),
-				AchainableCommand::Amount(arg) =>
-					Achainable(AchainableParams::Amount(AchainableAmount {
-						name: to_para_str(&arg.name),
-						chain: to_chains(&arg.chain),
-						amount: to_para_str(&arg.amount),
-					})),
-				AchainableCommand::Amounts(arg) =>
-					Achainable(AchainableParams::Amounts(AchainableAmounts {
-						name: to_para_str(&arg.name),
-						chain: to_chains(&arg.chain),
-						amount1: to_para_str(&arg.amount1),
-						amount2: to_para_str(&arg.amount2),
-					})),
-				AchainableCommand::Basic(arg) =>
-					Achainable(AchainableParams::Basic(AchainableBasic {
-						name: to_para_str(&arg.name),
-						chain: to_chains(&arg.chain),
-					})),
-				AchainableCommand::BetweenPercents(arg) =>
-					Achainable(AchainableParams::BetweenPercents(AchainableBetweenPercents {
-						name: to_para_str(&arg.name),
-						chain: to_chains(&arg.chain),
-						greater_than_or_equal_to: to_para_str(&arg.greater_than_or_equal_to),
-						less_than_or_equal_to: to_para_str(&arg.less_than_or_equal_to),
-					})),
-				AchainableCommand::ClassOfYear(arg) =>
-					Achainable(AchainableParams::ClassOfYear(AchainableClassOfYear {
-						name: to_para_str(&arg.name),
-						chain: to_chains(&arg.chain),
-					})),
-				AchainableCommand::DateInterval(arg) =>
-					Achainable(AchainableParams::DateInterval(AchainableDateInterval {
-						name: to_para_str(&arg.name),
-						chain: to_chains(&arg.chain),
-						start_date: to_para_str(&arg.start_date),
-						end_date: to_para_str(&arg.end_date),
-					})),
-				AchainableCommand::DatePercent(arg) =>
-					Achainable(AchainableParams::DatePercent(AchainableDatePercent {
-						name: to_para_str(&arg.name),
-						chain: to_chains(&arg.chain),
-						date: to_para_str(&arg.date),
-						percent: to_para_str(&arg.percent),
-						token: to_para_str(&arg.token),
-					})),
-				AchainableCommand::Date(arg) =>
-					Achainable(AchainableParams::Date(AchainableDate {
-						name: to_para_str(&arg.name),
-						chain: to_chains(&arg.chain),
-						date: to_para_str(&arg.date),
-					})),
-				AchainableCommand::Token(arg) =>
-					Achainable(AchainableParams::Token(AchainableToken {
-						name: to_para_str(&arg.name),
-						chain: to_chains(&arg.chain),
-						token: to_para_str(&arg.token),
-					})),
-			}),
-			Command::A20 => Ok(A20),
-			Command::OneBlock(c) => Ok(match c {
-				OneblockCommand::Completion => OneBlock(OneBlockCourseType::CourseCompletion),
-				OneblockCommand::Outstanding => OneBlock(OneBlockCourseType::CourseOutstanding),
-				OneblockCommand::Participation => OneBlock(OneBlockCourseType::CourseParticipation),
-			}),
-			Command::GenericDiscordRole(c) => Ok(match c {
-				GenericDiscordRoleCommand::Contest(s) => match s {
-					ContestCommand::Legend =>
-						GenericDiscordRole(GenericDiscordRoleType::Contest(ContestType::Legend)),
-					ContestCommand::Popularity =>
-						GenericDiscordRole(GenericDiscordRoleType::Contest(ContestType::Popularity)),
-					ContestCommand::Participant => GenericDiscordRole(
-						GenericDiscordRoleType::Contest(ContestType::Participant),
-					),
-				},
-				GenericDiscordRoleCommand::SoraQuiz(s) => match s {
-					SoraQuizCommand::Attendee =>
-						GenericDiscordRole(GenericDiscordRoleType::SoraQuiz(SoraQuizType::Attendee)),
-					SoraQuizCommand::Master =>
-						GenericDiscordRole(GenericDiscordRoleType::SoraQuiz(SoraQuizType::Master)),
-				},
-			}),
-			Command::BnbDomainHolding => Ok(BnbDomainHolding),
-			Command::BnbDigitalDomainClub(c) => Ok(match c {
-				BnbDigitalDomainClubCommand::Bnb999ClubMember =>
-					BnbDigitDomainClub(BnbDigitDomainType::Bnb999ClubMember),
-				BnbDigitalDomainClubCommand::Bnb10kClubMember =>
-					BnbDigitDomainClub(BnbDigitDomainType::Bnb10kClubMember),
-			}),
-			Command::VIP3MembershipCard(arg) => Ok(match arg {
-				VIP3MembershipCardLevelCommand::Gold =>
-					VIP3MembershipCard(VIP3MembershipCardLevel::Gold),
-				VIP3MembershipCardLevelCommand::Silver =>
-					VIP3MembershipCard(VIP3MembershipCardLevel::Silver),
-			}),
-			Command::WeirdoGhostGangHolder => Ok(WeirdoGhostGangHolder),
-			Command::EVMAmountHolding(c) => Ok(match c {
-				EVMAmountHoldingCommand::Ton => EVMAmountHolding(EVMTokenType::Ton),
-				EVMAmountHoldingCommand::Trx => EVMAmountHolding(EVMTokenType::Trx),
-			}),
-			Command::CryptoSummary => Ok(CryptoSummary),
-			Command::LITStaking => Ok(LITStaking),
-			Command::BRC20AmountHolder => Ok(BRC20AmountHolder),
-			Command::TokenHoldingAmount(arg) => Ok(match arg {
-				TokenHoldingAmountCommand::Bnb => TokenHoldingAmount(Web3TokenType::Bnb),
-				TokenHoldingAmountCommand::Eth => TokenHoldingAmount(Web3TokenType::Eth),
-				TokenHoldingAmountCommand::SpaceId => TokenHoldingAmount(Web3TokenType::SpaceId),
-				TokenHoldingAmountCommand::Lit => TokenHoldingAmount(Web3TokenType::Lit),
-				TokenHoldingAmountCommand::Wbtc => TokenHoldingAmount(Web3TokenType::Wbtc),
-				TokenHoldingAmountCommand::Usdc => TokenHoldingAmount(Web3TokenType::Usdc),
-				TokenHoldingAmountCommand::Usdt => TokenHoldingAmount(Web3TokenType::Usdt),
-				TokenHoldingAmountCommand::Crv => TokenHoldingAmount(Web3TokenType::Crv),
-				TokenHoldingAmountCommand::Matic => TokenHoldingAmount(Web3TokenType::Matic),
-				TokenHoldingAmountCommand::Dydx => TokenHoldingAmount(Web3TokenType::Dydx),
-				TokenHoldingAmountCommand::Amp => TokenHoldingAmount(Web3TokenType::Amp),
-				TokenHoldingAmountCommand::Cvx => TokenHoldingAmount(Web3TokenType::Cvx),
-				TokenHoldingAmountCommand::Tusd => TokenHoldingAmount(Web3TokenType::Tusd),
-				TokenHoldingAmountCommand::Usdd => TokenHoldingAmount(Web3TokenType::Usdd),
-				TokenHoldingAmountCommand::Gusd => TokenHoldingAmount(Web3TokenType::Gusd),
-				TokenHoldingAmountCommand::Link => TokenHoldingAmount(Web3TokenType::Link),
-				TokenHoldingAmountCommand::Grt => TokenHoldingAmount(Web3TokenType::Grt),
-				TokenHoldingAmountCommand::Comp => TokenHoldingAmount(Web3TokenType::Comp),
-				TokenHoldingAmountCommand::People => TokenHoldingAmount(Web3TokenType::People),
-				TokenHoldingAmountCommand::Gtc => TokenHoldingAmount(Web3TokenType::Gtc),
-				TokenHoldingAmountCommand::Ton => TokenHoldingAmount(Web3TokenType::Ton),
-				TokenHoldingAmountCommand::Trx => TokenHoldingAmount(Web3TokenType::Trx),
-				TokenHoldingAmountCommand::Nfp => TokenHoldingAmount(Web3TokenType::Nfp),
-				TokenHoldingAmountCommand::Sol => TokenHoldingAmount(Web3TokenType::Sol),
-				TokenHoldingAmountCommand::Mcrt => TokenHoldingAmount(Web3TokenType::Mcrt),
-				TokenHoldingAmountCommand::Btc => TokenHoldingAmount(Web3TokenType::Btc),
-				TokenHoldingAmountCommand::Bean => TokenHoldingAmount(Web3TokenType::Bean),
-				TokenHoldingAmountCommand::An => TokenHoldingAmount(Web3TokenType::An),
-				TokenHoldingAmountCommand::Tuna => TokenHoldingAmount(Web3TokenType::Tuna),
-			}),
-			Command::PlatformUser(arg) => Ok(match arg {
-				PlatformUserCommand::KaratDao => PlatformUser(PlatformUserType::KaratDao),
-				PlatformUserCommand::MagicCraftStaking =>
-					PlatformUser(PlatformUserType::MagicCraftStaking),
-				PlatformUserCommand::DarenMarket => PlatformUser(PlatformUserType::DarenMarket),
-			}),
-			Command::NftHolder(arg) => Ok(match arg {
-				NftHolderCommand::WeirdoGhostGang => NftHolder(Web3NftType::WeirdoGhostGang),
-				NftHolderCommand::Club3Sbt => NftHolder(Web3NftType::Club3Sbt),
-				NftHolderCommand::MFan => NftHolder(Web3NftType::MFan),
-				NftHolderCommand::Mvp => NftHolder(Web3NftType::Mvp),
-			}),
-			Command::Dynamic(arg) => {
-				let decoded_id = hex::decode(&arg.smart_contract_id.clone()).unwrap();
-				let id_bytes: [u8; 20] = decoded_id.try_into().unwrap();
-
-				let smart_contract_params = match &arg.smart_contract_param {
-					Some(p) => {
-						let params = hex::decode(p).unwrap();
-						let params_len = params.len();
-						let truncated_params = DynamicContractParams::truncate_from(params);
-						let truncated_params_len = truncated_params.len();
-						if params_len > truncated_params_len {
-							println!(
-								"The dynamic params length {} is over the maximum value {}",
-								params_len, truncated_params_len
-							);
-							Err(CliError::Extrinsic {
-								msg: format!(
-									"The dynamic params length {} is over the maximum value {}",
-									params_len, truncated_params_len
-								),
-							})
-						} else {
-							Ok(Some(truncated_params))
-						}
-					},
-					None => Ok(None),
-				}?;
-
-				Ok(Assertion::Dynamic(DynamicParams {
-					smart_contract_id: H160::from(id_bytes),
-					smart_contract_params,
-					return_log: arg.return_log.unwrap_or_default(),
-				}))
-			},
-			Command::LinkedIdentities => Ok(LinkedIdentities),
-		}
-	}
-=======
 #[derive(Debug, clap::Parser)]
 // the wrapper to the underlying `subcommand` type
 pub struct AssertionCommand {
 	/// subcommand to define the vc type requested
 	#[clap(subcommand)]
 	pub command: Command,
->>>>>>> 4e1dfcc4
 }