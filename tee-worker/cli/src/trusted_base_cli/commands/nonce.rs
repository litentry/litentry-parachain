--- conflicted
+++ resolved
@@ -31,15 +31,9 @@
 }
 
 impl NonceCommand {
-<<<<<<< HEAD
 	pub(crate) fn run(&self, cli: &Cli, trusted_args: &TrustedCli) -> CliResult {
-		let (_mrenclave, shard) = get_identifiers(trusted_args);
-		let who = get_pair_from_str(trusted_args, &self.account);
-=======
-	pub(crate) fn run(&self, cli: &Cli, trusted_cli: &TrustedCli) -> CliResult {
-		let (_mrenclave, shard) = get_identifiers(trusted_cli, cli);
-		let who = get_pair_from_str(trusted_cli, &self.account, cli);
->>>>>>> 97444edf
+		let (_mrenclave, shard) = get_identifiers(trusted_args, cli);
+		let who = get_pair_from_str(trusted_args, &self.account, cli);
 		let worker_api_direct = get_worker_api_direct(cli);
 		let nonce_ret = worker_api_direct.get_next_nonce(&shard, &(who.public().into()));
 		let nonce = nonce_ret.expect("get nonce error!");
