/*
	Copyright 2021 Integritee AG and Supercomputing Systems AG

	Licensed under the Apache License, Version 2.0 (the "License");
	you may not use this file except in compliance with the License.
	You may obtain a copy of the License at

		http://www.apache.org/licenses/LICENSE-2.0

	Unless required by applicable law or agreed to in writing, software
	distributed under the License is distributed on an "AS IS" BASIS,
	WITHOUT WARRANTIES OR CONDITIONS OF ANY KIND, either express or implied.
	See the License for the specific language governing permissions and
	limitations under the License.

*/

use crate::{
	trusted_base_cli::commands::{
		balance::BalanceCommand,
		get_storage::GetStorageCommand,
		litentry::{
			id_graph_stats::IDGraphStats, link_identity::LinkIdentityCommand,
			request_vc::RequestVcCommand,
			send_erroneous_parentchain_call::SendErroneousParentchainCallCommand,
			set_user_shielding_key::SetUserShieldingKeyCommand,
			user_shielding_key::UserShieldingKeyCommand,
		},
		nonce::NonceCommand,
		set_balance::SetBalanceCommand,
		transfer::TransferCommand,
		unshield_funds::UnshieldFundsCommand,
	},
	trusted_cli::TrustedCli,
	trusted_command_utils::get_keystore_path,
	Cli, CliResult, CliResultOk, ED25519_KEY_TYPE, SR25519_KEY_TYPE,
};
use log::*;
use sp_core::crypto::Ss58Codec;
use sp_keystore::Keystore;
use substrate_client_keystore::LocalKeystore;

use self::commands::litentry::id_graph::IDGraphCommand;

mod commands;

#[derive(Subcommand)]
pub enum TrustedBaseCommand {
	/// generates a new incognito account for the given shard
	NewAccount,

	/// lists all incognito accounts in a given shard
	ListAccounts,

	/// send funds from one incognito account to another
	Transfer(TransferCommand),

	/// ROOT call to set some account balance to an arbitrary number
	SetBalance(SetBalanceCommand),

	/// query balance for incognito account in keystore
	Balance(BalanceCommand),

	/// Transfer funds from an incognito account to an parentchain account
	UnshieldFunds(UnshieldFundsCommand),

	/// gets the nonce of a given account, taking the pending trusted calls
	/// in top pool in consideration
	Nonce(NonceCommand),

	// Litentry's commands below
	/// query a given user's shielding key
	UserShieldingKey(UserShieldingKeyCommand),

	/// set a given user's shielding key
	SetUserShieldingKey(SetUserShieldingKeyCommand),

	/// retrieve the sidechain's raw storage - should only work for non-prod
	GetStorage(GetStorageCommand),

	/// send an erroneous parentchain call intentionally, only used in tests
	SendErroneousParentchainCall(SendErroneousParentchainCallCommand),

	/// Disabled for now: get count of all keys account + identity in the IDGraphs
	IDGraphStats(IDGraphStats),

	/// Link the given identity to the prime identity, with specified networks
	LinkIdentity(LinkIdentityCommand),

	/// The IDGraph for the given identity
	IDGraph(IDGraphCommand),

	/// Request VC
	RequestVc(RequestVcCommand),
}

impl TrustedBaseCommand {
	pub fn run(&self, cli: &Cli, trusted_cli: &TrustedCli) -> CliResult {
		match self {
			TrustedBaseCommand::NewAccount => new_account(trusted_cli, cli),
			TrustedBaseCommand::ListAccounts => list_accounts(trusted_cli, cli),
			TrustedBaseCommand::Transfer(cmd) => cmd.run(cli, trusted_cli),
			TrustedBaseCommand::SetBalance(cmd) => cmd.run(cli, trusted_cli),
			TrustedBaseCommand::Balance(cmd) => cmd.run(cli, trusted_cli),
			TrustedBaseCommand::UnshieldFunds(cmd) => cmd.run(cli, trusted_cli),
			TrustedBaseCommand::Nonce(cmd) => cmd.run(cli, trusted_cli),
			// Litentry's commands below
			TrustedBaseCommand::UserShieldingKey(cmd) => cmd.run(cli, trusted_cli),
			TrustedBaseCommand::SetUserShieldingKey(cmd) => cmd.run(cli, trusted_cli),
			TrustedBaseCommand::GetStorage(cmd) => cmd.run(cli, trusted_cli),
			TrustedBaseCommand::SendErroneousParentchainCall(cmd) => cmd.run(cli, trusted_cli),
			TrustedBaseCommand::IDGraphStats(cmd) => cmd.run(cli, trusted_cli),
			TrustedBaseCommand::LinkIdentity(cmd) => cmd.run(cli, trusted_cli),
			TrustedBaseCommand::IDGraph(cmd) => cmd.run(cli, trusted_cli),
			TrustedBaseCommand::RequestVc(cmd) => cmd.run(cli, trusted_cli),
		}
	}
}

<<<<<<< HEAD
fn new_account(trusted_args: &TrustedCli) -> CliResult {
	let store = LocalKeystore::open(get_keystore_path(trusted_args), None).unwrap();
	let key = LocalKeystore::sr25519_generate_new(&store, SR25519_KEY_TYPE, None).unwrap();
=======
fn new_account(trusted_args: &TrustedCli, cli: &Cli) -> CliResult {
	let store = LocalKeystore::open(get_keystore_path(trusted_args, cli), None).unwrap();
	let key: sr25519::AppPair = store.generate().unwrap();
>>>>>>> 97444edf
	drop(store);
	info!("new account {}", key.to_ss58check());
	let key_str = key.to_ss58check();
	println!("{}", key_str);

	Ok(CliResultOk::PubKeysBase58 { pubkeys_sr25519: Some(vec![key_str]), pubkeys_ed25519: None })
}

fn list_accounts(trusted_args: &TrustedCli, cli: &Cli) -> CliResult {
	let store = LocalKeystore::open(get_keystore_path(trusted_args, cli), None).unwrap();
	info!("sr25519 keys:");
	for pubkey in store.sr25519_public_keys(SR25519_KEY_TYPE).into_iter() {
		println!("{}", pubkey.to_ss58check());
	}
	info!("ed25519 keys:");
	let pubkeys: Vec<String> = store
		.ed25519_public_keys(ED25519_KEY_TYPE)
		.into_iter()
		.map(|pubkey| pubkey.to_ss58check())
		.collect();
	for pubkey in &pubkeys {
		println!("{}", pubkey);
	}
	drop(store);

	Ok(CliResultOk::PubKeysBase58 { pubkeys_sr25519: None, pubkeys_ed25519: Some(pubkeys) })
}<|MERGE_RESOLUTION|>--- conflicted
+++ resolved
@@ -117,15 +117,9 @@
 	}
 }
 
-<<<<<<< HEAD
 fn new_account(trusted_args: &TrustedCli) -> CliResult {
-	let store = LocalKeystore::open(get_keystore_path(trusted_args), None).unwrap();
+	let store = LocalKeystore::open(get_keystore_path(trusted_args, cli), None).unwrap();
 	let key = LocalKeystore::sr25519_generate_new(&store, SR25519_KEY_TYPE, None).unwrap();
-=======
-fn new_account(trusted_args: &TrustedCli, cli: &Cli) -> CliResult {
-	let store = LocalKeystore::open(get_keystore_path(trusted_args, cli), None).unwrap();
-	let key: sr25519::AppPair = store.generate().unwrap();
->>>>>>> 97444edf
 	drop(store);
 	info!("new account {}", key.to_ss58check());
 	let key_str = key.to_ss58check();
