--- conflicted
+++ resolved
@@ -17,8 +17,4 @@
 pub mod id_graph_hash;
 pub mod link_identity;
 
-<<<<<<< HEAD
-// TODO: maybe move it to use itp_node_api::api_client
-=======
->>>>>>> c79ec6af
 pub const IMP: &str = "IdentityManagement";