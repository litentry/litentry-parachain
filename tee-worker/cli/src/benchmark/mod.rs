--- conflicted
+++ resolved
@@ -22,13 +22,8 @@
 	trusted_command_utils::{
 		decode_balance, get_identifiers, get_keystore_path, get_pair_from_str,
 	},
-<<<<<<< HEAD
 	trusted_operation::{get_json_request, get_state, wait_until},
 	Cli, CliResult, CliResultOk,
-=======
-	trusted_operation::{get_json_request, wait_until},
-	Cli,
->>>>>>> 6780c5a9
 };
 use codec::Decode;
 use hdrhistogram::Histogram;
@@ -269,11 +264,7 @@
 	);
 
 	let getter_start_timer = Instant::now();
-<<<<<<< HEAD
-	let getter_result = get_state(direct_client, shard, &getter).unwrap_or_default();
-=======
 	let getter_result = direct_client.get_state(shard, &getter);
->>>>>>> 6780c5a9
 	let getter_execution_time = getter_start_timer.elapsed().as_millis();
 
 	let balance = decode_balance(getter_result);
@@ -290,11 +281,7 @@
 	let getter = Getter::public(PublicGetter::nonce(account.public().into()));
 
 	let getter_start_timer = Instant::now();
-<<<<<<< HEAD
-	let getter_result = get_state(direct_client, shard, &getter).unwrap_or_default();
-=======
 	let getter_result = direct_client.get_state(shard, &getter);
->>>>>>> 6780c5a9
 	let getter_execution_time = getter_start_timer.elapsed().as_millis();
 
 	let nonce = match getter_result {
