/*
	Copyright 2021 Integritee AG and Supercomputing Systems AG

	Licensed under the Apache License, Version 2.0 (the "License");
	you may not use this file except in compliance with the License.
	You may obtain a copy of the License at

		http://www.apache.org/licenses/LICENSE-2.0

	Unless required by applicable law or agreed to in writing, software
	distributed under the License is distributed on an "AS IS" BASIS,
	WITHOUT WARRANTIES OR CONDITIONS OF ANY KIND, either express or implied.
	See the License for the specific language governing permissions and
	limitations under the License.

*/

use crate::{
	command_utils::{get_worker_api_direct, mrenclave_from_base58},
	trusted_cli::TrustedCli,
	trusted_operation::{perform_trusted_operation, read_shard},
	Cli,
};
use base58::{FromBase58, ToBase58};
use codec::{Decode, Encode};
use ita_stf::{TrustedGetter, TrustedOperation};
use itc_rpc_client::direct_client::DirectApi;
use itp_rpc::{RpcRequest, RpcResponse, RpcReturnValue};
use itp_stf_primitives::types::{AccountId, KeyPair, ShardIdentifier};
use itp_types::DirectRequestStatus;
use itp_utils::{FromHexPrefixed, ToHexPrefixed};
use litentry_primitives::ParentchainBalance as Balance;
use log::*;
use sp_application_crypto::sr25519;
use sp_core::{crypto::Ss58Codec, sr25519 as sr25519_core, Pair};
use sp_runtime::traits::IdentifyAccount;
use std::{boxed::Box, path::PathBuf};
use substrate_client_keystore::LocalKeystore;

#[macro_export]
macro_rules! get_layer_two_nonce {
	($signer_pair:ident, $cli: ident, $trusted_args:ident ) => {{
<<<<<<< HEAD
		use $crate::trusted_command_utils::get_pending_trusted_calls_for;
		let top: TrustedOperation = TrustedGetter::nonce($signer_pair.public().into())
			.sign(&KeyPair::Sr25519(Box::new($signer_pair.clone())))
			.into();
		// final nonce = current system nonce + pending tx count, panic early
		let res = perform_trusted_operation($cli, $trusted_args, &top).unwrap_or_default();
		let nonce = match res {
			Some(n) => Index::decode(&mut n.as_slice()).unwrap_or(0),
			None => 0,
		};
=======
		use ita_stf::{Getter, PublicGetter};
		use $crate::{
			trusted_command_utils::get_pending_trusted_calls_for,
			trusted_operation::execute_getter_from_cli_args,
		};

		let getter = Getter::public(PublicGetter::nonce($signer_pair.public().into()));
		let getter_result = execute_getter_from_cli_args($cli, $trusted_args, &getter);
		let nonce = match getter_result {
			Some(encoded_nonce) => Index::decode(&mut encoded_nonce.as_slice()).unwrap(),
			None => Default::default(),
		};

>>>>>>> 302e2f52
		debug!("got system nonce: {:?}", nonce);
		let pending_tx_count =
			get_pending_trusted_calls_for($cli, $trusted_args, &$signer_pair.public().into()).len();
		let pending_tx_count = Index::try_from(pending_tx_count).unwrap();
		debug!("got pending tx count: {:?}", pending_tx_count);
		nonce + pending_tx_count
	}};
}

const TRUSTED_KEYSTORE_PATH: &str = "my_trusted_keystore";

pub(crate) fn get_balance(cli: &Cli, trusted_args: &TrustedCli, arg_who: &str) -> Option<u128> {
	debug!("arg_who = {:?}", arg_who);
	let who = get_pair_from_str(trusted_args, arg_who);
	let top: TrustedOperation = TrustedGetter::free_balance(who.public().into())
		.sign(&KeyPair::Sr25519(Box::new(who)))
		.into();
	let res = perform_trusted_operation(cli, trusted_args, &top).unwrap_or(None);
	debug!("received result for balance");
	decode_balance(res)
}

pub(crate) fn decode_balance(maybe_encoded_balance: Option<Vec<u8>>) -> Option<Balance> {
	maybe_encoded_balance.and_then(|encoded_balance| {
		if let Ok(vd) = Balance::decode(&mut encoded_balance.as_slice()) {
			Some(vd)
		} else {
			warn!("Could not decode balance. maybe hasn't been set? {:x?}", encoded_balance);
			None
		}
	})
}

pub(crate) fn get_keystore_path(trusted_args: &TrustedCli) -> PathBuf {
	let (_mrenclave, shard) = get_identifiers(trusted_args);
	PathBuf::from(&format!("{}/{}", TRUSTED_KEYSTORE_PATH, shard.encode().to_base58()))
}

pub(crate) fn get_identifiers(trusted_args: &TrustedCli) -> ([u8; 32], ShardIdentifier) {
	let mrenclave = mrenclave_from_base58(&trusted_args.mrenclave);
	let shard = match &trusted_args.shard {
		Some(val) =>
			ShardIdentifier::from_slice(&val.from_base58().expect("shard has to be base58 encoded")),
		None => ShardIdentifier::from_slice(&mrenclave),
	};
	(mrenclave, shard)
}

// TODO this function is redundant with client::main
pub(crate) fn get_accountid_from_str(account: &str) -> AccountId {
	match &account[..2] {
		"//" => sr25519::Pair::from_string(account, None)
			.unwrap()
			.public()
			.into_account()
			.into(),
		_ => sr25519::Public::from_ss58check(account).unwrap().into_account().into(),
	}
}

// TODO this function is ALMOST redundant with client::main
// get a pair either form keyring (well known keys) or from the store
pub(crate) fn get_pair_from_str(trusted_args: &TrustedCli, account: &str) -> sr25519_core::Pair {
	info!("getting pair for {}", account);
	match &account[..2] {
		"//" => sr25519_core::Pair::from_string(account, None).unwrap(),
		_ => {
			info!("fetching from keystore at {}", &TRUSTED_KEYSTORE_PATH);
			// open store without password protection
			let store = LocalKeystore::open(get_keystore_path(trusted_args), None)
				.expect("store should exist");
			info!("store opened");
			let _pair = store
				.key_pair::<sr25519::AppPair>(
					&sr25519::Public::from_ss58check(account).unwrap().into(),
				)
				.unwrap()
				.unwrap();
			info!("key pair fetched");
			drop(store);
			_pair.into()
		},
	}
}

// helper method to get the pending trusted calls for a given account via direct RPC
pub(crate) fn get_pending_trusted_calls_for(
	cli: &Cli,
	trusted_args: &TrustedCli,
	who: &AccountId,
) -> Vec<TrustedOperation> {
	let shard = read_shard(trusted_args).unwrap();
	let direct_api = get_worker_api_direct(cli);
	let rpc_method = "author_pendingTrustedCallsFor".to_owned();
	let jsonrpc_call: String = RpcRequest::compose_jsonrpc_call(
		rpc_method,
		vec![shard.encode().to_base58(), who.to_hex()],
	)
	.unwrap();

	let rpc_response_str = direct_api.get(&jsonrpc_call).unwrap();
	let rpc_response: RpcResponse = serde_json::from_str(&rpc_response_str).unwrap();
	let rpc_return_value = RpcReturnValue::from_hex(&rpc_response.result).unwrap();

	if rpc_return_value.status == DirectRequestStatus::Error {
		println!("[Error] {}", String::decode(&mut rpc_return_value.value.as_slice()).unwrap());
		direct_api.close().unwrap();
		return vec![]
	}

	direct_api.close().unwrap();
	Decode::decode(&mut rpc_return_value.value.as_slice()).unwrap_or_default()
}<|MERGE_RESOLUTION|>--- conflicted
+++ resolved
@@ -40,18 +40,6 @@
 #[macro_export]
 macro_rules! get_layer_two_nonce {
 	($signer_pair:ident, $cli: ident, $trusted_args:ident ) => {{
-<<<<<<< HEAD
-		use $crate::trusted_command_utils::get_pending_trusted_calls_for;
-		let top: TrustedOperation = TrustedGetter::nonce($signer_pair.public().into())
-			.sign(&KeyPair::Sr25519(Box::new($signer_pair.clone())))
-			.into();
-		// final nonce = current system nonce + pending tx count, panic early
-		let res = perform_trusted_operation($cli, $trusted_args, &top).unwrap_or_default();
-		let nonce = match res {
-			Some(n) => Index::decode(&mut n.as_slice()).unwrap_or(0),
-			None => 0,
-		};
-=======
 		use ita_stf::{Getter, PublicGetter};
 		use $crate::{
 			trusted_command_utils::get_pending_trusted_calls_for,
@@ -65,7 +53,6 @@
 			None => Default::default(),
 		};
 
->>>>>>> 302e2f52
 		debug!("got system nonce: {:?}", nonce);
 		let pending_tx_count =
 			get_pending_trusted_calls_for($cli, $trusted_args, &$signer_pair.public().into()).len();
