//! Adds the `pallet-evm` support for the `sgx-runtime.

// Import types from the crate root including the ones generated by the `construct_runtime!` macro.
use crate::{Balances, Runtime, RuntimeEvent, Timestamp, NORMAL_DISPATCH_RATIO};
use frame_support::{
	pallet_prelude::Weight, parameter_types, weights::constants::WEIGHT_REF_TIME_PER_SECOND,
};
use sp_core::{H160, U256};
use sp_runtime::traits::BlakeTwo256;

pub use pallet_evm::{
	AddressMapping, Call as EvmCall, EnsureAddressTruncated, FeeCalculator, GasWeightMapping,
	HashedAddressMapping as GenericHashedAddressMapping, SubstrateBlockHashMapping,
};

pub type HashedAddressMapping = GenericHashedAddressMapping<BlakeTwo256>;

/// Maximum weight per block
pub const MAXIMUM_BLOCK_WEIGHT: Weight =
	Weight::from_parts(WEIGHT_REF_TIME_PER_SECOND.saturating_div(2), u64::MAX);

// FIXME: For now just a random value.
pub struct FixedGasPrice;
impl FeeCalculator for FixedGasPrice {
	fn min_gas_price() -> (U256, Weight) {
<<<<<<< HEAD
		(1.into(), Weight::from_parts(1, 0))
=======
		(1.into(), Weight::from_parts(1, 0u64))
>>>>>>> 987d594f
	}
}

/// Current approximation of the gas/s consumption considering
/// EVM execution over compiled WASM (on 4.4Ghz CPU).
/// Given the 500ms Weight, from which 75% only are used for transactions,
/// the total EVM execution gas limit is: GAS_PER_SECOND * 0.500 * 0.75 ~= 15_000_000.
pub const GAS_PER_SECOND: u64 = 40_000_000;

/// Approximate ratio of the amount of Weight per Gas.
/// u64 works for approximations because Weight is a very small unit compared to gas.
pub const WEIGHT_PER_GAS: u64 = WEIGHT_REF_TIME_PER_SECOND / GAS_PER_SECOND;

pub struct FixedGasWeightMapping;

impl GasWeightMapping for FixedGasWeightMapping {
	fn gas_to_weight(gas: u64, _without_base_weight: bool) -> Weight {
<<<<<<< HEAD
		Weight::from_parts(gas.saturating_mul(WEIGHT_PER_GAS), 0)
=======
		Weight::from_parts(gas.saturating_mul(WEIGHT_PER_GAS), 0u64)
>>>>>>> 987d594f
	}
	fn weight_to_gas(weight: Weight) -> u64 {
		weight.ref_time().wrapping_div(WEIGHT_PER_GAS)
	}
}

/// An ipmlementation of Frontier's AddressMapping trait for Sgx Accounts.
/// This is basically identical to Frontier's own IdentityAddressMapping, but it works for any type
/// that is Into<H160> like AccountId20 for example.
pub struct IntoAddressMapping;

impl<T: From<H160>> AddressMapping<T> for IntoAddressMapping {
	fn into_account_id(address: H160) -> T {
		address.into()
	}
}

parameter_types! {
	pub const ChainId: u64 = 42;
	pub BlockGasLimit: U256 = U256::from(NORMAL_DISPATCH_RATIO * MAXIMUM_BLOCK_WEIGHT.ref_time() / WEIGHT_PER_GAS);
	//pub PrecompilesValue: FrontierPrecompiles<Runtime> = FrontierPrecompiles::<_>::new();
}

impl pallet_evm::Config for Runtime {
	type FeeCalculator = FixedGasPrice;
	type GasWeightMapping = FixedGasWeightMapping;
	type BlockHashMapping = SubstrateBlockHashMapping<Self>;
	type CallOrigin = EnsureAddressTruncated;
	type WithdrawOrigin = EnsureAddressTruncated;
	type AddressMapping = HashedAddressMapping;
	type Currency = Balances;
	type RuntimeEvent = RuntimeEvent;
	type Runner = pallet_evm::runner::stack::Runner<Self>;
	type PrecompilesType = ();
	type PrecompilesValue = ();
	type ChainId = ChainId;
	type OnChargeTransaction = ();
	type BlockGasLimit = BlockGasLimit;
	type FindAuthor = (); // Currently not available. Would need some more thoughts how prioritisation fees could be handled.
	type WeightPerGas = ();
	type OnCreate = ();
	type Timestamp = Timestamp;
	type WeightInfo = ();
}<|MERGE_RESOLUTION|>--- conflicted
+++ resolved
@@ -23,11 +23,7 @@
 pub struct FixedGasPrice;
 impl FeeCalculator for FixedGasPrice {
 	fn min_gas_price() -> (U256, Weight) {
-<<<<<<< HEAD
 		(1.into(), Weight::from_parts(1, 0))
-=======
-		(1.into(), Weight::from_parts(1, 0u64))
->>>>>>> 987d594f
 	}
 }
 
@@ -45,11 +41,7 @@
 
 impl GasWeightMapping for FixedGasWeightMapping {
 	fn gas_to_weight(gas: u64, _without_base_weight: bool) -> Weight {
-<<<<<<< HEAD
 		Weight::from_parts(gas.saturating_mul(WEIGHT_PER_GAS), 0)
-=======
-		Weight::from_parts(gas.saturating_mul(WEIGHT_PER_GAS), 0u64)
->>>>>>> 987d594f
 	}
 	fn weight_to_gas(weight: Weight) -> u64 {
 		weight.ref_time().wrapping_div(WEIGHT_PER_GAS)
