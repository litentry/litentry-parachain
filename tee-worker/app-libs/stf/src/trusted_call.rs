/*
	Copyright 2021 Integritee AG and Supercomputing Systems AG

	Licensed under the Apache License, Version 2.0 (the "License");
	you may not use this file except in compliance with the License.
	You may obtain a copy of the License at

		http://www.apache.org/licenses/LICENSE-2.0

	Unless required by applicable law or agreed to in writing, software
	distributed under the License is distributed on an "AS IS" BASIS,
	WITHOUT WARRANTIES OR CONDITIONS OF ANY KIND, either express or implied.
	See the License for the specific language governing permissions and
	limitations under the License.

*/

use litentry_primitives::BoundedWeb3Network;
#[cfg(feature = "evm")]
use sp_core::{H160, U256};

#[cfg(feature = "evm")]
use std::vec::Vec;

use crate::{
	helpers::ensure_enclave_signer_account, LitentryMultiAddress, Runtime, StfError, System,
	TrustedOperation,
};
use codec::{Decode, Encode};
use frame_support::{ensure, traits::UnfilteredDispatchable};
pub use ita_sgx_runtime::{Balance, ConvertAccountId, Index, SgxParentchainTypeConverter};
pub use itp_node_api::metadata::{
	pallet_imp::IMPCallIndexes, pallet_system::SystemSs58Prefix, pallet_teerex::TeerexCallIndexes,
	pallet_vcmp::VCMPCallIndexes, provider::AccessNodeMetadata,
};
use itp_stf_interface::ExecuteCall;
use itp_stf_primitives::types::{AccountId, KeyPair, ShardIdentifier};
pub use itp_types::{OpaqueCall, H256};
use itp_utils::stringify::account_id_to_string;
pub use litentry_primitives::{
	aes_encrypt_default, AesOutput, Assertion, ErrorDetail, IMPError, Identity,
	ParentchainAccountId, ParentchainBlockNumber, UserShieldingKeyNonceType, UserShieldingKeyType,
	VCMPError, ValidationData, Web3Network,
};
use log::*;
use sp_core::crypto::AccountId32;
use sp_io::hashing::blake2_256;
use sp_runtime::MultiAddress;
use std::{format, prelude::v1::*, sync::Arc};

#[cfg(feature = "evm")]
use ita_sgx_runtime::{AddressMapping, HashedAddressMapping};
use itp_node_api::metadata::NodeMetadataTrait;
use litentry_primitives::LitentryMultiSignature;

#[cfg(feature = "evm")]
use crate::evm_helpers::{create_code_hash, evm_create2_address, evm_create_address};

// max number of identities in an id_graph that will be returned as the extrinsic parameter
// this has no effect on the stored id_graph, but only the returned id_graph
pub const RETURNED_IDGRAPH_MAX_LEN: usize = 20;

pub type IMTCall = ita_sgx_runtime::IdentityManagementCall<Runtime>;
pub type IMT = ita_sgx_runtime::pallet_imt::Pallet<Runtime>;

#[derive(Encode, Decode, Clone, Debug, PartialEq, Eq)]
#[allow(non_camel_case_types)]
pub enum TrustedCall {
	balance_set_balance(LitentryMultiAddress, AccountId, Balance, Balance),
	balance_transfer(LitentryMultiAddress, AccountId, Balance),
	balance_unshield(LitentryMultiAddress, AccountId, Balance, ShardIdentifier), // (AccountIncognito, BeneficiaryPublicAccount, Amount, Shard)
	balance_shield(LitentryMultiAddress, AccountId, Balance), // (Root, AccountIncognito, Amount)
	#[cfg(feature = "evm")]
	evm_withdraw(LitentryMultiAddress, H160, Balance), // (Origin, Address EVM Account, Value)
	// (Origin, Source, Target, Input, Value, Gas limit, Max fee per gas, Max priority fee per gas, Nonce, Access list)
	#[cfg(feature = "evm")]
	evm_call(
		LitentryMultiAddress,
		H160,
		H160,
		Vec<u8>,
		U256,
		u64,
		U256,
		Option<U256>,
		Option<U256>,
		Vec<(H160, Vec<H256>)>,
	),
	// (Origin, Source, Init, Value, Gas limit, Max fee per gas, Max priority fee per gas, Nonce, Access list)
	#[cfg(feature = "evm")]
	evm_create(
		LitentryMultiAddress,
		H160,
		Vec<u8>,
		U256,
		u64,
		U256,
		Option<U256>,
		Option<U256>,
		Vec<(H160, Vec<H256>)>,
	),
	// (Origin, Source, Init, Salt, Value, Gas limit, Max fee per gas, Max priority fee per gas, Nonce, Access list)
	#[cfg(feature = "evm")]
	evm_create2(
		LitentryMultiAddress,
		H160,
		Vec<u8>,
		H256,
		U256,
		u64,
		U256,
		Option<U256>,
		Option<U256>,
		Vec<(H160, Vec<H256>)>,
	),
	// litentry
<<<<<<< HEAD
	set_user_shielding_key(LitentryMultiAddress, LitentryMultiAddress, UserShieldingKeyType, H256),
	link_identity(
		LitentryMultiAddress,
		LitentryMultiAddress,
		Identity,
		ValidationData,
		UserShieldingKeyNonceType,
		H256,
	),
	remove_identity(LitentryMultiAddress, LitentryMultiAddress, Identity, H256),
	request_vc(LitentryMultiAddress, LitentryMultiAddress, Assertion, H256),
	// the following trusted calls should not be requested directly from external
	// they are guarded by the signature check (either root or enclave_signer_account)
	link_identity_callback(LitentryMultiAddress, LitentryMultiAddress, Identity, H256),
	request_vc_callback(
		LitentryMultiAddress,
		LitentryMultiAddress,
		Assertion,
		[u8; 32],
		[u8; 32],
		Vec<u8>,
		H256,
	),
	handle_imp_error(LitentryMultiAddress, Option<LitentryMultiAddress>, IMPError, H256),
	handle_vcmp_error(LitentryMultiAddress, Option<LitentryMultiAddress>, VCMPError, H256),
	send_erroneous_parentchain_call(LitentryMultiAddress),
=======
	set_user_shielding_key(AccountId, AccountId, UserShieldingKeyType, H256),
	link_identity(
		AccountId,
		AccountId,
		Identity,
		ValidationData,
		Vec<Web3Network>,
		UserShieldingKeyNonceType,
		H256,
	),
	remove_identity(AccountId, AccountId, Identity, H256),
	request_vc(AccountId, AccountId, Assertion, H256),
	// the following trusted calls should not be requested directly from external
	// they are guarded by the signature check (either root or enclave_signer_account)
	link_identity_callback(AccountId, AccountId, Identity, BoundedWeb3Network, H256),
	request_vc_callback(AccountId, AccountId, Assertion, [u8; 32], [u8; 32], Vec<u8>, H256),
	handle_imp_error(AccountId, Option<AccountId>, IMPError, H256),
	handle_vcmp_error(AccountId, Option<AccountId>, VCMPError, H256),
	send_erroneous_parentchain_call(AccountId),
>>>>>>> 501c8d6d
}

impl TrustedCall {
	pub fn sender_address(&self) -> &LitentryMultiAddress {
		match self {
			TrustedCall::balance_set_balance(sender_address, ..) => sender_address,
			TrustedCall::balance_transfer(sender_address, ..) => sender_address,
			TrustedCall::balance_unshield(sender_address, ..) => sender_address,
			TrustedCall::balance_shield(sender_address, ..) => sender_address,
			#[cfg(feature = "evm")]
			TrustedCall::evm_withdraw(sender_address, ..) => sender_address,
			#[cfg(feature = "evm")]
			TrustedCall::evm_call(sender_address, ..) => sender_address,
			#[cfg(feature = "evm")]
			TrustedCall::evm_create(sender_address, ..) => sender_address,
			#[cfg(feature = "evm")]
			TrustedCall::evm_create2(sender_address, ..) => sender_address,
			// litentry
			TrustedCall::set_user_shielding_key(sender_address, ..) => sender_address,
			TrustedCall::link_identity(sender_address, ..) => sender_address,
			TrustedCall::remove_identity(sender_address, ..) => sender_address,
			TrustedCall::request_vc(sender_address, ..) => sender_address,
			TrustedCall::link_identity_callback(sender_address, ..) => sender_address,
			TrustedCall::request_vc_callback(sender_address, ..) => sender_address,
			TrustedCall::handle_imp_error(sender_address, ..) => sender_address,
			TrustedCall::handle_vcmp_error(sender_address, ..) => sender_address,
			TrustedCall::send_erroneous_parentchain_call(sender_address) => sender_address,
		}
	}

	pub fn sign(
		&self,
		pair: &KeyPair,
		nonce: Index,
		mrenclave: &[u8; 32],
		shard: &ShardIdentifier,
	) -> TrustedCallSigned {
		let mut payload = self.encode();
		payload.append(&mut nonce.encode());
		payload.append(&mut mrenclave.encode());
		payload.append(&mut shard.encode());

		TrustedCallSigned { call: self.clone(), nonce, signature: pair.sign(payload.as_slice()) }
	}
}

#[derive(Encode, Decode, Clone, Debug, PartialEq, Eq)]
pub struct TrustedCallSigned {
	pub call: TrustedCall,
	pub nonce: Index,
	pub signature: LitentryMultiSignature,
}

impl TrustedCallSigned {
	pub fn new(call: TrustedCall, nonce: Index, signature: LitentryMultiSignature) -> Self {
		TrustedCallSigned { call, nonce, signature }
	}

	pub fn verify_signature(&self, mrenclave: &[u8; 32], shard: &ShardIdentifier) -> bool {
		let mut payload = self.call.encode();
		payload.append(&mut self.nonce.encode());
		payload.append(&mut mrenclave.encode());
		payload.append(&mut shard.encode());
		// litentry: https://github.com/litentry/litentry-parachain/issues/1752
		// the raw message is always wrapped up with `<Bytes></Bytes>` when using browser
		// wallet extension, we need to support it as well
		let wrapped_payload =
			["<Bytes>".as_bytes(), payload.as_slice(), "</Bytes>".as_bytes()].concat();
		self.signature.verify(payload.as_slice(), self.call.sender_address())
			|| self.signature.verify(wrapped_payload.as_slice(), self.call.sender_address())
	}

	pub fn into_trusted_operation(self, direct: bool) -> TrustedOperation {
		match direct {
			true => TrustedOperation::direct_call(self),
			false => TrustedOperation::indirect_call(self),
		}
	}
}

// TODO: #91 signed return value
/*
pub struct TrustedReturnValue<T> {
	pub value: T,
	pub signer: AccountId
}

impl TrustedReturnValue
*/

impl<NodeMetadataRepository> ExecuteCall<NodeMetadataRepository> for TrustedCallSigned
where
	NodeMetadataRepository: AccessNodeMetadata,
	NodeMetadataRepository::MetadataType: NodeMetadataTrait,
{
	type Error = StfError;

	// TODO(Kai@litentry):
	// If this function returns Err(), it will feed the executor with Ok(ExecutedOperation::failed()),
	// which will remove the failed op from its **own** top pool while preventing it from being included
	// in a sidechain block - see `execute_trusted_call_on_stf`.
	//
	// As a result, when other workers import sidechain blocks, they will treat the op as
	// "not yet executed" (before it's not recorded in the sidechain block) and try to execute it again from
	// its own top pool (if the op is added to the top pool upon e.g. parentchain block import).
	//
	// The execution will most likely fail again. However, the state could have been changed already by applying
	// the state diff from the imported sidechain block. This could cause an inconsistent/mismatching state,
	// for example, the nonce. See the nonce handling below: we increased the nonce no matter the STF is executed
	// successfully or not.
	//
	// This is probably the reason why the nonce-handling test in `demo_shielding_unshielding.sh` sometimes fails.
	//
	// for now we should always return Ok(()) for this function and propagate the exe, at least for
	// litentry STFs. I believe this is the right way to go, but it still needs more discussions.
	//
	// Update:
	// see discussion in https://github.com/integritee-network/worker/issues/1232
	// my current thoughts are:
	// - we should return Err() if the STF execution fails
	// - the failed top should be removed from the tool
	// - however, the failed top hash needs to be included in the sidechain block
	fn execute(
		self,
		shard: &ShardIdentifier,
		calls: &mut Vec<OpaqueCall>,
		node_metadata_repo: Arc<NodeMetadataRepository>,
	) -> Result<(), Self::Error> {
		let sender = self.call.sender_address().clone();
		let call_hash = blake2_256(&self.call.encode());
		let account_id: AccountId = sender.into();
		let system_nonce = System::account_nonce(&account_id);
		ensure!(self.nonce == system_nonce, Self::Error::InvalidNonce(self.nonce, system_nonce));

		// Increment the nonce no matter if the call succeeds or fails.
		// We consider the call "valid" once it reaches here (= it entered the tx pool)
		System::inc_account_nonce(&account_id);

		// TODO: maybe we can further simplify this by effacing the duplicate code
		match self.call {
			TrustedCall::balance_set_balance(root, who, free_balance, reserved_balance) => {
				let root_account_id: AccountId = root.clone().into();
				ensure!(
					is_root::<Runtime, AccountId>(&root_account_id),
					Self::Error::MissingPrivileges(root)
				);
				debug!(
					"balance_set_balance({}, {}, {})",
					account_id_to_string(&who),
					free_balance,
					reserved_balance
				);
				ita_sgx_runtime::BalancesCall::<Runtime>::set_balance {
					who: MultiAddress::Id(who),
					new_free: free_balance,
					new_reserved: reserved_balance,
				}
				.dispatch_bypass_filter(ita_sgx_runtime::RuntimeOrigin::root())
				.map_err(|e| {
					Self::Error::Dispatch(format!("Balance Set Balance error: {:?}", e.error))
				})?;
				// This explicit Error type is somehow still needed, otherwise the compiler complains
				// 	multiple `impl`s satisfying `StfError: std::convert::From<_>`
				// 		note: and another `impl` found in the `core` crate: `impl<T> std::convert::From<T> for T;`
				// the impl From<..> for StfError conflicts with the standard convert
				//
				// Alternatively, removing the customised "impl From<..> for StfError" and use map_err directly
				// would also work
				Ok::<(), Self::Error>(())
			},
			TrustedCall::balance_transfer(from, to, value) => {
				let origin = ita_sgx_runtime::RuntimeOrigin::signed(from.clone().into());
				debug!(
					"balance_transfer({}, {}, {})",
					account_id_to_string(&from),
					account_id_to_string(&to),
					value
				);
				ita_sgx_runtime::BalancesCall::<Runtime>::transfer {
					dest: MultiAddress::Id(to),
					value,
				}
				.dispatch_bypass_filter(origin)
				.map_err(|e| {
					Self::Error::Dispatch(format!("Balance Transfer error: {:?}", e.error))
				})?;
				Ok(())
			},
			TrustedCall::balance_unshield(account_incognito, beneficiary, value, shard) => {
				debug!(
					"balance_unshield({}, {}, {}, {})",
					account_id_to_string(&account_incognito),
					account_id_to_string(&beneficiary),
					value,
					shard
				);
				unshield_funds(account_incognito.into(), value)?;
				calls.push(OpaqueCall::from_tuple(&(
					node_metadata_repo.get_from_metadata(|m| m.unshield_funds_call_indexes())??,
					beneficiary,
					value,
					shard,
					call_hash,
				)));
				Ok(())
			},
			TrustedCall::balance_shield(enclave_account, who, value) => {
				let account_id: AccountId32 = enclave_account.into();
				ensure_enclave_signer_account(&account_id)?;
				debug!("balance_shield({}, {})", account_id_to_string(&who), value);
				shield_funds(who, value)?;

				// Send proof of execution on chain.
				calls.push(OpaqueCall::from_tuple(&(
					node_metadata_repo.get_from_metadata(|m| m.publish_hash_call_indexes())??,
					call_hash,
					Vec::<itp_types::H256>::new(),
					b"shielded some funds!".to_vec(),
				)));
				Ok(())
			},
			#[cfg(feature = "evm")]
			TrustedCall::evm_withdraw(from, address, value) => {
				debug!("evm_withdraw({}, {}, {})", account_id_to_string(&from), address, value);
				ita_sgx_runtime::EvmCall::<Runtime>::withdraw { address, value }
					.dispatch_bypass_filter(ita_sgx_runtime::RuntimeOrigin::signed(from.into()))
					.map_err(|e| {
						Self::Error::Dispatch(format!("Evm Withdraw error: {:?}", e.error))
					})?;
				Ok(())
			},
			#[cfg(feature = "evm")]
			TrustedCall::evm_call(
				from,
				source,
				target,
				input,
				value,
				gas_limit,
				max_fee_per_gas,
				max_priority_fee_per_gas,
				nonce,
				access_list,
			) => {
				debug!(
					"evm_call(from: {}, source: {}, target: {})",
					account_id_to_string(&from),
					source,
					target
				);
				ita_sgx_runtime::EvmCall::<Runtime>::call {
					source,
					target,
					input,
					value,
					gas_limit,
					max_fee_per_gas,
					max_priority_fee_per_gas,
					nonce,
					access_list,
				}
				.dispatch_bypass_filter(ita_sgx_runtime::RuntimeOrigin::signed(from.into()))
				.map_err(|e| Self::Error::Dispatch(format!("Evm Call error: {:?}", e.error)))?;
				Ok(())
			},
			#[cfg(feature = "evm")]
			TrustedCall::evm_create(
				from,
				source,
				init,
				value,
				gas_limit,
				max_fee_per_gas,
				max_priority_fee_per_gas,
				nonce,
				access_list,
			) => {
				debug!(
					"evm_create(from: {}, source: {}, value: {})",
					account_id_to_string(&from),
					source,
					value
				);
				let nonce_evm_account =
					System::account_nonce(&HashedAddressMapping::into_account_id(source));
				ita_sgx_runtime::EvmCall::<Runtime>::create {
					source,
					init,
					value,
					gas_limit,
					max_fee_per_gas,
					max_priority_fee_per_gas,
					nonce,
					access_list,
				}
				.dispatch_bypass_filter(ita_sgx_runtime::RuntimeOrigin::signed(from.into()))
				.map_err(|e| Self::Error::Dispatch(format!("Evm Create error: {:?}", e.error)))?;
				let contract_address = evm_create_address(source, nonce_evm_account);
				info!("Trying to create evm contract with address {:?}", contract_address);
				Ok(())
			},
			#[cfg(feature = "evm")]
			TrustedCall::evm_create2(
				from,
				source,
				init,
				salt,
				value,
				gas_limit,
				max_fee_per_gas,
				max_priority_fee_per_gas,
				nonce,
				access_list,
			) => {
				debug!(
					"evm_create2(from: {}, source: {}, value: {})",
					account_id_to_string(&from),
					source,
					value
				);
				let code_hash = create_code_hash(&init);
				ita_sgx_runtime::EvmCall::<Runtime>::create2 {
					source,
					init,
					salt,
					value,
					gas_limit,
					max_fee_per_gas,
					max_priority_fee_per_gas,
					nonce,
					access_list,
				}
				.dispatch_bypass_filter(ita_sgx_runtime::RuntimeOrigin::signed(from.into()))
				.map_err(|e| Self::Error::Dispatch(format!("Evm Create2 error: {:?}", e.error)))?;
				let contract_address = evm_create2_address(source, salt, code_hash);
				info!("Trying to create evm contract with address {:?}", contract_address);
				Ok(())
			},
			// litentry trusted calls
			// the reason that most calls have an internal handling fn is that we want to capture the error and
			// handle it here to be able to send error events to the parachain
			TrustedCall::set_user_shielding_key(signer, who, key, hash) => {
				debug!("set_user_shielding_key, who: {}", account_id_to_string(&who));
<<<<<<< HEAD
				let parent_ss58_prefix =
					node_metadata_repo.get_from_metadata(|m| m.system_ss58_prefix())??;
				let account = SgxParentchainTypeConverter::convert((&who).into());
				let call_index = node_metadata_repo
					.get_from_metadata(|m| m.user_shielding_key_set_call_indexes())??;
				match Self::set_user_shielding_key_internal(
					signer.into(),
					who.clone(),
					key,
					parent_ss58_prefix,
				) {
=======
				let account = SgxParentchainTypeConverter::convert(who.clone());
				let call_index = node_metadata_repo
					.get_from_metadata(|m| m.user_shielding_key_set_call_indexes())??;

				match Self::set_user_shielding_key_internal(signer, who.clone(), key) {
>>>>>>> 501c8d6d
					Ok(key) => {
						debug!("pushing user_shielding_key_set event ...");
						let id_graph = IMT::get_id_graph(&who, RETURNED_IDGRAPH_MAX_LEN);
						calls.push(OpaqueCall::from_tuple(&(
							call_index,
							account,
							aes_encrypt_default(&key, &id_graph.encode()),
							hash,
						)));
					},
					Err(e) => {
						debug!("pushing error event ... error: {}", e);
						add_call_from_imp_error(
							calls,
							node_metadata_repo,
							Some(account),
							e.to_imp_error(),
							hash,
						);
					},
				}
				Ok(())
			},
			TrustedCall::link_identity(
				signer,
				who,
				identity,
				validation_data,
				web3networks,
				nonce,
				hash,
			) => {
				debug!("link_identity, who: {}", account_id_to_string(&who));

				if let Err(e) = Self::link_identity_internal(
					signer.into(),
					who.clone(),
					identity,
					validation_data,
					web3networks,
					nonce,
					hash,
					shard,
				) {
					add_call_from_imp_error(
						calls,
						node_metadata_repo,
						Some(SgxParentchainTypeConverter::convert(who.into())),
						e.to_imp_error(),
						hash,
					);
				}
				Ok(())
			},
			TrustedCall::remove_identity(signer, who, identity, hash) => {
				debug!("remove_identity, who: {}", account_id_to_string(&who));
				let account = SgxParentchainTypeConverter::convert((&who).into());
				let call_index = node_metadata_repo
					.get_from_metadata(|m| m.identity_removed_call_indexes())??;

<<<<<<< HEAD
				let parent_ss58_prefix =
					node_metadata_repo.get_from_metadata(|m| m.system_ss58_prefix())??;

				match Self::remove_identity_internal(
					signer.into(),
					who,
					identity.clone(),
					parent_ss58_prefix,
				) {
=======
				match Self::remove_identity_internal(signer, who, identity.clone()) {
>>>>>>> 501c8d6d
					Ok(key) => {
						debug!("pushing identity_removed event ...");
						calls.push(OpaqueCall::from_tuple(&(
							call_index,
							account,
							aes_encrypt_default(&key, &identity.encode()),
							hash,
						)));
					},
					Err(e) => {
						debug!("pushing error event ... error: {}", e);
						add_call_from_imp_error(
							calls,
							node_metadata_repo,
							Some(account),
							e.to_imp_error(),
							hash,
						);
					},
				}
				Ok(())
			},
			TrustedCall::link_identity_callback(
				signer,
				who,
				identity,
				bounded_web3networks,
				hash,
			) => {
				debug!("link_identity_callback, who: {}", account_id_to_string(&who));
				let account = SgxParentchainTypeConverter::convert((&who).into());
				let call_index = node_metadata_repo
					.get_from_metadata(|m| m.identity_linked_call_indexes())??;

				match Self::link_identity_callback_internal(
					signer.into(),
					who.clone(),
					identity.clone(),
					bounded_web3networks,
				) {
					Ok(key) => {
						let id_graph = IMT::get_id_graph(&who, RETURNED_IDGRAPH_MAX_LEN);
						debug!("pushing identity_linked event ...");
						calls.push(OpaqueCall::from_tuple(&(
							call_index,
							account,
							aes_encrypt_default(&key, &identity.encode()),
							aes_encrypt_default(&key, &id_graph.encode()),
							hash,
						)));
					},
					Err(e) => {
						debug!("pushing error event ... error: {}", e);
						add_call_from_imp_error(
							calls,
							node_metadata_repo,
							Some(account),
							e.to_imp_error(),
							hash,
						);
					},
				}

				Ok(())
			},
			TrustedCall::request_vc(signer, who, assertion, hash) => {
				debug!(
					"request_vc, who: {}, assertion: {:?}",
					account_id_to_string(&who),
					assertion
				);
				if let Err(e) =
					Self::request_vc_internal(signer.into(), who.clone(), assertion, hash, shard)
				{
					debug!("pushing error event ... error: {}", e);
					add_call_from_vcmp_error(
						calls,
						node_metadata_repo,
						Some(SgxParentchainTypeConverter::convert(who.into())),
						e.to_vcmp_error(),
						hash,
					);
				}
				Ok(())
			},
			TrustedCall::request_vc_callback(
				signer,
				who,
				assertion,
				vc_index,
				vc_hash,
				vc_payload,
				hash,
			) => {
				debug!(
					"request_vc_callback, who: {}, assertion: {:?}",
					account_id_to_string(&who),
					assertion
				);
				let account = SgxParentchainTypeConverter::convert((&who).into());
				let call_index =
					node_metadata_repo.get_from_metadata(|m| m.vc_issued_call_indexes())??;

				match Self::request_vc_callback_internal(signer.into(), who, assertion.clone()) {
					Ok(key) => {
						calls.push(OpaqueCall::from_tuple(&(
							call_index,
							account,
							assertion,
							vc_index,
							vc_hash,
							aes_encrypt_default(&key, &vc_payload),
							hash,
						)));
					},
					Err(e) => {
						debug!("pushing error event ... error: {}", e);
						add_call_from_vcmp_error(
							calls,
							node_metadata_repo,
							Some(account),
							e.to_vcmp_error(),
							hash,
						);
					},
				}
				Ok(())
			},
			TrustedCall::handle_imp_error(_enclave_account, account, e, hash) => {
				// checking of `_enclave_account` is not strictly needed, as this trusted call can
				// only be constructed internally
				add_call_from_imp_error(
					calls,
					node_metadata_repo,
					account.map(|g| g.into()),
					e,
					hash,
				);
				Ok(())
			},
			TrustedCall::handle_vcmp_error(_enclave_account, account, e, hash) => {
				// checking of `_enclave_account` is not strictly needed, as this trusted call can
				// only be constructed internally
				//todo: when to call it ? only for substrate accounts ?
				add_call_from_vcmp_error(
					calls,
					node_metadata_repo,
					account.map(|g| g.into()),
					e,
					hash,
				);
				Ok(())
			},
			TrustedCall::send_erroneous_parentchain_call(account) => {
				// intentionally send wrong parameters, only used in testing
				calls.push(OpaqueCall::from_tuple(&(
					node_metadata_repo.get_from_metadata(|m| m.imp_some_error_call_indexes())??,
					"set_user_shielding_key".as_bytes(),
					account.encode(),
				)));
				Ok(())
			},
		}?;
		Ok(())
	}

	fn get_storage_hashes_to_update(self) -> Vec<Vec<u8>> {
		let key_hashes = Vec::new();
		match self.call {
			TrustedCall::balance_set_balance(..) => debug!("No storage updates needed..."),
			TrustedCall::balance_transfer(..) => debug!("No storage updates needed..."),
			TrustedCall::balance_unshield(..) => debug!("No storage updates needed..."),
			TrustedCall::balance_shield(..) => debug!("No storage updates needed..."),
			// litentry
			TrustedCall::set_user_shielding_key(..) => debug!("No storage updates needed..."),
			TrustedCall::link_identity(..) => debug!("No storage updates needed..."),
			TrustedCall::remove_identity(..) => debug!("No storage updates needed..."),
			TrustedCall::request_vc(..) => debug!("No storage updates needed..."),
			TrustedCall::link_identity_callback(..) => debug!("No storage updates needed..."),
			TrustedCall::request_vc_callback(..) => debug!("No storage updates needed..."),
			TrustedCall::handle_imp_error(..) => debug!("No storage updates needed..."),
			TrustedCall::handle_vcmp_error(..) => debug!("No storage updates needed..."),
			TrustedCall::send_erroneous_parentchain_call(..) =>
				debug!("No storage updates needed..."),
			#[cfg(feature = "evm")]
			_ => debug!("No storage updates needed..."),
		};
		key_hashes
	}
}

fn unshield_funds(account: AccountId, amount: u128) -> Result<(), StfError> {
	let account_info = System::account(&account);
	if account_info.data.free < amount {
		return Err(StfError::MissingFunds)
	}

	ita_sgx_runtime::BalancesCall::<Runtime>::set_balance {
		who: MultiAddress::Id(account),
		new_free: account_info.data.free - amount,
		new_reserved: account_info.data.reserved,
	}
	.dispatch_bypass_filter(ita_sgx_runtime::RuntimeOrigin::root())
	.map_err(|e| StfError::Dispatch(format!("Unshield funds error: {:?}", e.error)))?;
	Ok(())
}

fn shield_funds(account: AccountId, amount: u128) -> Result<(), StfError> {
	let account_info = System::account(&account);
	ita_sgx_runtime::BalancesCall::<Runtime>::set_balance {
		who: MultiAddress::Id(account),
		new_free: account_info.data.free + amount,
		new_reserved: account_info.data.reserved,
	}
	.dispatch_bypass_filter(ita_sgx_runtime::RuntimeOrigin::root())
	.map_err(|e| StfError::Dispatch(format!("Shield funds error: {:?}", e.error)))?;

	Ok(())
}

pub(crate) fn is_root<Runtime, AccountId>(account: &AccountId) -> bool
where
	Runtime: frame_system::Config<AccountId = AccountId> + pallet_sudo::Config,
	AccountId: PartialEq,
{
	pallet_sudo::Pallet::<Runtime>::key().map_or(false, |k| account == &k)
}

// helper method to create and push an `OpaqueCall` from a IMPError, this function always succeeds
pub fn add_call_from_imp_error<NodeMetadataRepository>(
	calls: &mut Vec<OpaqueCall>,
	node_metadata_repo: Arc<NodeMetadataRepository>,
	account: Option<ParentchainAccountId>,
	e: IMPError,
	hash: H256,
) where
	NodeMetadataRepository: AccessNodeMetadata,
	NodeMetadataRepository::MetadataType: NodeMetadataTrait,
{
	debug!("pushing imp_some_error event ...");
	// TODO: anyway to simplify this? `and_then` won't be applicable here
	match node_metadata_repo.get_from_metadata(|m| m.imp_some_error_call_indexes()) {
		Ok(Ok(call_index)) => calls.push(OpaqueCall::from_tuple(&(call_index, account, e, hash))),
		Ok(e) => warn!("error getting IMP call indexes: {:?}", e),
		Err(e) => warn!("error getting IMP call indexes: {:?}", e),
	}
}

// helper method to create and push an `OpaqueCall` from a VCMPError, this function always succeeds
pub fn add_call_from_vcmp_error<NodeMetadataRepository>(
	calls: &mut Vec<OpaqueCall>,
	node_metadata_repo: Arc<NodeMetadataRepository>,
	account: Option<ParentchainAccountId>,
	e: VCMPError,
	hash: H256,
) where
	NodeMetadataRepository: AccessNodeMetadata,
	NodeMetadataRepository::MetadataType: NodeMetadataTrait,
{
	debug!("pushing vcmp_some_error event ...");
	match node_metadata_repo.get_from_metadata(|m| m.vcmp_some_error_call_indexes()) {
		Ok(Ok(call_index)) => calls.push(OpaqueCall::from_tuple(&(call_index, account, e, hash))),
		Ok(e) => warn!("error getting VCMP call indexes: {:?}", e),
		Err(e) => warn!("error getting VCMP call indexes: {:?}", e),
	}
}

#[cfg(test)]
mod tests {
	use super::*;
	use itp_stf_primitives::types::KeyPair;
	use sp_keyring::AccountKeyring;

	#[test]
	fn verify_signature_works() {
		let nonce = 21;
		let mrenclave = [0u8; 32];
		let shard = ShardIdentifier::default();

		let call = TrustedCall::balance_set_balance(
			LitentryMultiAddress::Substrate(AccountKeyring::Alice.public().into()),
			AccountKeyring::Alice.public().into(),
			42,
			42,
		);
		let signed_call = call.sign(
			&KeyPair::Sr25519(Box::new(AccountKeyring::Alice.pair())),
			nonce,
			&mrenclave,
			&shard,
		);

		assert!(signed_call.verify_signature(&mrenclave, &shard));
	}
}<|MERGE_RESOLUTION|>--- conflicted
+++ resolved
@@ -114,13 +114,13 @@
 		Vec<(H160, Vec<H256>)>,
 	),
 	// litentry
-<<<<<<< HEAD
 	set_user_shielding_key(LitentryMultiAddress, LitentryMultiAddress, UserShieldingKeyType, H256),
 	link_identity(
 		LitentryMultiAddress,
 		LitentryMultiAddress,
 		Identity,
 		ValidationData,
+		Vec<Web3Network>,
 		UserShieldingKeyNonceType,
 		H256,
 	),
@@ -128,7 +128,13 @@
 	request_vc(LitentryMultiAddress, LitentryMultiAddress, Assertion, H256),
 	// the following trusted calls should not be requested directly from external
 	// they are guarded by the signature check (either root or enclave_signer_account)
-	link_identity_callback(LitentryMultiAddress, LitentryMultiAddress, Identity, H256),
+	link_identity_callback(
+		LitentryMultiAddress,
+		LitentryMultiAddress,
+		Identity,
+		BoundedWeb3Network,
+		H256,
+	),
 	request_vc_callback(
 		LitentryMultiAddress,
 		LitentryMultiAddress,
@@ -141,27 +147,6 @@
 	handle_imp_error(LitentryMultiAddress, Option<LitentryMultiAddress>, IMPError, H256),
 	handle_vcmp_error(LitentryMultiAddress, Option<LitentryMultiAddress>, VCMPError, H256),
 	send_erroneous_parentchain_call(LitentryMultiAddress),
-=======
-	set_user_shielding_key(AccountId, AccountId, UserShieldingKeyType, H256),
-	link_identity(
-		AccountId,
-		AccountId,
-		Identity,
-		ValidationData,
-		Vec<Web3Network>,
-		UserShieldingKeyNonceType,
-		H256,
-	),
-	remove_identity(AccountId, AccountId, Identity, H256),
-	request_vc(AccountId, AccountId, Assertion, H256),
-	// the following trusted calls should not be requested directly from external
-	// they are guarded by the signature check (either root or enclave_signer_account)
-	link_identity_callback(AccountId, AccountId, Identity, BoundedWeb3Network, H256),
-	request_vc_callback(AccountId, AccountId, Assertion, [u8; 32], [u8; 32], Vec<u8>, H256),
-	handle_imp_error(AccountId, Option<AccountId>, IMPError, H256),
-	handle_vcmp_error(AccountId, Option<AccountId>, VCMPError, H256),
-	send_erroneous_parentchain_call(AccountId),
->>>>>>> 501c8d6d
 }
 
 impl TrustedCall {
@@ -505,25 +490,10 @@
 			// handle it here to be able to send error events to the parachain
 			TrustedCall::set_user_shielding_key(signer, who, key, hash) => {
 				debug!("set_user_shielding_key, who: {}", account_id_to_string(&who));
-<<<<<<< HEAD
-				let parent_ss58_prefix =
-					node_metadata_repo.get_from_metadata(|m| m.system_ss58_prefix())??;
 				let account = SgxParentchainTypeConverter::convert((&who).into());
 				let call_index = node_metadata_repo
 					.get_from_metadata(|m| m.user_shielding_key_set_call_indexes())??;
-				match Self::set_user_shielding_key_internal(
-					signer.into(),
-					who.clone(),
-					key,
-					parent_ss58_prefix,
-				) {
-=======
-				let account = SgxParentchainTypeConverter::convert(who.clone());
-				let call_index = node_metadata_repo
-					.get_from_metadata(|m| m.user_shielding_key_set_call_indexes())??;
-
-				match Self::set_user_shielding_key_internal(signer, who.clone(), key) {
->>>>>>> 501c8d6d
+				match Self::set_user_shielding_key_internal(signer.into(), who.clone(), key) {
 					Ok(key) => {
 						debug!("pushing user_shielding_key_set event ...");
 						let id_graph = IMT::get_id_graph(&who, RETURNED_IDGRAPH_MAX_LEN);
@@ -584,19 +554,7 @@
 				let call_index = node_metadata_repo
 					.get_from_metadata(|m| m.identity_removed_call_indexes())??;
 
-<<<<<<< HEAD
-				let parent_ss58_prefix =
-					node_metadata_repo.get_from_metadata(|m| m.system_ss58_prefix())??;
-
-				match Self::remove_identity_internal(
-					signer.into(),
-					who,
-					identity.clone(),
-					parent_ss58_prefix,
-				) {
-=======
-				match Self::remove_identity_internal(signer, who, identity.clone()) {
->>>>>>> 501c8d6d
+				match Self::remove_identity_internal(signer.into(), who, identity.clone()) {
 					Ok(key) => {
 						debug!("pushing identity_removed event ...");
 						calls.push(OpaqueCall::from_tuple(&(
