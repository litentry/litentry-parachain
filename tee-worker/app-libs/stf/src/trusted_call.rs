/*
	Copyright 2021 Integritee AG and Supercomputing Systems AG

	Licensed under the Apache License, Version 2.0 (the "License");
	you may not use this file except in compliance with the License.
	You may obtain a copy of the License at

		http://www.apache.org/licenses/LICENSE-2.0

	Unless required by applicable law or agreed to in writing, software
	distributed under the License is distributed on an "AS IS" BASIS,
	WITHOUT WARRANTIES OR CONDITIONS OF ANY KIND, either express or implied.
	See the License for the specific language governing permissions and
	limitations under the License.

*/

#[cfg(feature = "evm")]
use sp_core::{H160, U256};

#[cfg(feature = "evm")]
use std::vec::Vec;

use crate::{
	helpers::{ensure_enclave_signer, ensure_self},
	trusted_call_result::*,
	Runtime, StfError, System, TrustedOperation,
};
use codec::{Decode, Encode};
use frame_support::{ensure, traits::UnfilteredDispatchable};
pub use ita_sgx_runtime::{Balance, ConvertAccountId, Index, SgxParentchainTypeConverter};
pub use itp_node_api::metadata::{
	pallet_imp::IMPCallIndexes, pallet_system::SystemSs58Prefix, pallet_teerex::TeerexCallIndexes,
	pallet_vcmp::VCMPCallIndexes, provider::AccessNodeMetadata,
};
use itp_stf_interface::ExecuteCall;
use itp_stf_primitives::types::{AccountId, KeyPair, ShardIdentifier};
pub use itp_types::{OpaqueCall, H256};
use itp_utils::stringify::account_id_to_string;
pub use litentry_primitives::{
	aes_encrypt_default, all_evm_web3networks, all_substrate_web3networks, AesOutput, Assertion,
	ErrorDetail, IMPError, Identity, ParentchainAccountId, ParentchainBlockNumber,
	UserShieldingKeyNonceType, UserShieldingKeyType, VCMPError, ValidationData, Web3Network,
};
use log::*;
use sp_core::crypto::AccountId32;
use sp_io::hashing::blake2_256;
use sp_runtime::MultiAddress;
use std::{format, prelude::v1::*, sync::Arc};

#[cfg(feature = "evm")]
use ita_sgx_runtime::{AddressMapping, HashedAddressMapping};
use itp_node_api::metadata::NodeMetadataTrait;
use litentry_primitives::LitentryMultiSignature;

#[cfg(feature = "evm")]
use crate::evm_helpers::{create_code_hash, evm_create2_address, evm_create_address};

// max number of identities in an id_graph that will be returned as the extrinsic parameter
// this has no effect on the stored id_graph, but only the returned id_graph
pub const RETURNED_IDGRAPH_MAX_LEN: usize = 20;

pub type IMTCall = ita_sgx_runtime::IdentityManagementCall<Runtime>;
pub type IMT = ita_sgx_runtime::pallet_imt::Pallet<Runtime>;

#[derive(Encode, Decode, Clone, Debug, PartialEq, Eq)]
#[allow(non_camel_case_types)]
pub enum TrustedCall {
	balance_set_balance(Identity, AccountId, Balance, Balance),
	balance_transfer(Identity, AccountId, Balance),
	balance_unshield(Identity, AccountId, Balance, ShardIdentifier), // (AccountIncognito, BeneficiaryPublicAccount, Amount, Shard)
	balance_shield(Identity, AccountId, Balance),                    // (Root, AccountIncognito, Amount)
	#[cfg(feature = "evm")]
	evm_withdraw(Identity, H160, Balance),  // (Origin, Address EVM Account, Value)
	// (Origin, Source, Target, Input, Value, Gas limit, Max fee per gas, Max priority fee per gas, Nonce, Access list)
	#[cfg(feature = "evm")]
	evm_call(
		Identity,
		H160,
		H160,
		Vec<u8>,
		U256,
		u64,
		U256,
		Option<U256>,
		Option<U256>,
		Vec<(H160, Vec<H256>)>,
	),
	// (Origin, Source, Init, Value, Gas limit, Max fee per gas, Max priority fee per gas, Nonce, Access list)
	#[cfg(feature = "evm")]
	evm_create(
		Identity,
		H160,
		Vec<u8>,
		U256,
		u64,
		U256,
		Option<U256>,
		Option<U256>,
		Vec<(H160, Vec<H256>)>,
	),
	// (Origin, Source, Init, Salt, Value, Gas limit, Max fee per gas, Max priority fee per gas, Nonce, Access list)
	#[cfg(feature = "evm")]
	evm_create2(
		Identity,
		H160,
		Vec<u8>,
		H256,
		U256,
		u64,
		U256,
		Option<U256>,
		Option<U256>,
		Vec<(H160, Vec<H256>)>,
	),
	// litentry
	set_user_shielding_key(Identity, Identity, UserShieldingKeyType, H256),
	link_identity(
		Identity,
		Identity,
		Identity,
		ValidationData,
		Vec<Web3Network>,
		UserShieldingKeyNonceType,
		H256,
	),
	deactivate_identity(Identity, Identity, Identity, H256),
	activate_identity(Identity, Identity, Identity, H256),
	request_vc(Identity, Identity, Assertion, H256),
	set_identity_networks(Identity, Identity, Identity, Vec<Web3Network>, H256),
	set_user_shielding_key_with_networks(
		Identity,
		Identity,
		UserShieldingKeyType,
		Vec<Web3Network>,
		H256,
	),

	// the following trusted calls should not be requested directly from external
	// they are guarded by the signature check (either root or enclave_signer_account)
	link_identity_callback(Identity, Identity, Identity, Vec<Web3Network>, H256),
	request_vc_callback(Identity, Identity, Assertion, H256, H256, Vec<u8>, H256),
	handle_imp_error(Identity, Option<Identity>, IMPError, H256),
	handle_vcmp_error(Identity, Option<Identity>, VCMPError, H256),
	send_erroneous_parentchain_call(Identity),
}

impl TrustedCall {
	pub fn sender_identity(&self) -> &Identity {
		match self {
			TrustedCall::balance_set_balance(sender_identity, ..) => sender_identity,
			TrustedCall::balance_transfer(sender_identity, ..) => sender_identity,
			TrustedCall::balance_unshield(sender_identity, ..) => sender_identity,
			TrustedCall::balance_shield(sender_identity, ..) => sender_identity,
			#[cfg(feature = "evm")]
			TrustedCall::evm_withdraw(sender_identity, ..) => sender_identity,
			#[cfg(feature = "evm")]
			TrustedCall::evm_call(sender_identity, ..) => sender_identity,
			#[cfg(feature = "evm")]
			TrustedCall::evm_create(sender_identity, ..) => sender_identity,
			#[cfg(feature = "evm")]
			TrustedCall::evm_create2(sender_identity, ..) => sender_identity,
			// litentry
			TrustedCall::set_user_shielding_key(sender_identity, ..) => sender_identity,
			TrustedCall::link_identity(sender_identity, ..) => sender_identity,
			TrustedCall::deactivate_identity(sender_identity, ..) => sender_identity,
			TrustedCall::activate_identity(sender_identity, ..) => sender_identity,
			TrustedCall::request_vc(sender_identity, ..) => sender_identity,
			TrustedCall::set_identity_networks(sender_identity, ..) => sender_identity,
			TrustedCall::set_user_shielding_key_with_networks(sender_identity, ..) =>
				sender_identity,
			TrustedCall::link_identity_callback(sender_identity, ..) => sender_identity,
			TrustedCall::request_vc_callback(sender_identity, ..) => sender_identity,
			TrustedCall::handle_imp_error(sender_identity, ..) => sender_identity,
			TrustedCall::handle_vcmp_error(sender_identity, ..) => sender_identity,
			TrustedCall::send_erroneous_parentchain_call(sender_identity) => sender_identity,
		}
	}

	pub fn identifier(&self) -> Option<&H256> {
		match self {
			TrustedCall::balance_set_balance(..) => None,
			TrustedCall::balance_transfer(..) => None,
			TrustedCall::balance_unshield(..) => None,
			TrustedCall::balance_shield(..) => None,
			#[cfg(feature = "evm")]
			TrustedCall::evm_withdraw(..) => None,
			#[cfg(feature = "evm")]
			TrustedCall::evm_call(..) => None,
			#[cfg(feature = "evm")]
			TrustedCall::evm_create(..) => None,
			#[cfg(feature = "evm")]
			TrustedCall::evm_create2(..) => None,
			// litentry
			TrustedCall::set_user_shielding_key(_, _, _, hash) => Some(hash),
			TrustedCall::link_identity(_, _, _, _, _, _, hash) => Some(hash),
			TrustedCall::deactivate_identity(_, _, _, hash) => Some(hash),
			TrustedCall::activate_identity(_, _, _, hash) => Some(hash),
			TrustedCall::request_vc(_, _, _, hash) => Some(hash),
			TrustedCall::set_identity_networks(_, _, _, _, hash) => Some(hash),
			TrustedCall::link_identity_callback(_, _, _, _, hash) => Some(hash),
			TrustedCall::request_vc_callback(_, _, _, _, _, _, hash) => Some(hash),
			TrustedCall::handle_imp_error(_, _, _, hash) => Some(hash),
			TrustedCall::handle_vcmp_error(_, _, _, hash) => Some(hash),
			TrustedCall::send_erroneous_parentchain_call(_) => None,
		}
	}

	pub fn sign(
		&self,
		pair: &KeyPair,
		nonce: Index,
		mrenclave: &[u8; 32],
		shard: &ShardIdentifier,
	) -> TrustedCallSigned {
		let mut payload = self.encode();
		payload.append(&mut nonce.encode());
		payload.append(&mut mrenclave.encode());
		payload.append(&mut shard.encode());

		TrustedCallSigned { call: self.clone(), nonce, signature: pair.sign(payload.as_slice()) }
	}
}

#[derive(Encode, Decode, Clone, Debug, PartialEq, Eq)]
pub struct TrustedCallSigned {
	pub call: TrustedCall,
	pub nonce: Index,
	pub signature: LitentryMultiSignature,
}

impl TrustedCallSigned {
	pub fn new(call: TrustedCall, nonce: Index, signature: LitentryMultiSignature) -> Self {
		TrustedCallSigned { call, nonce, signature }
	}

	pub fn verify_signature(&self, mrenclave: &[u8; 32], shard: &ShardIdentifier) -> bool {
		let mut payload = self.call.encode();
		payload.append(&mut self.nonce.encode());
		payload.append(&mut mrenclave.encode());
		payload.append(&mut shard.encode());

		self.signature.verify(payload.as_slice(), self.call.sender_identity())
	}

	pub fn into_trusted_operation(self, direct: bool) -> TrustedOperation {
		match direct {
			true => TrustedOperation::direct_call(self),
			false => TrustedOperation::indirect_call(self),
		}
	}
}

// TODO: #91 signed return value
/*
pub struct TrustedReturnValue<T> {
	pub value: T,
	pub signer: AccountId
}

impl TrustedReturnValue
*/

impl<NodeMetadataRepository> ExecuteCall<NodeMetadataRepository> for TrustedCallSigned
where
	NodeMetadataRepository: AccessNodeMetadata,
	NodeMetadataRepository::MetadataType: NodeMetadataTrait,
{
	type Error = StfError;
	type Result = TrustedCallResult;

	// TODO(Kai@litentry):
	// If this function returns Err(), it will feed the executor with Ok(ExecutedOperation::failed()),
	// which will remove the failed op from its **own** top pool while preventing it from being included
	// in a sidechain block - see `execute_trusted_call_on_stf`.
	//
	// As a result, when other workers import sidechain blocks, they will treat the op as
	// "not yet executed" (before it's not recorded in the sidechain block) and try to execute it again from
	// its own top pool (if the op is added to the top pool upon e.g. parentchain block import).
	//
	// The execution will most likely fail again. However, the state could have been changed already by applying
	// the state diff from the imported sidechain block. This could cause an inconsistent/mismatching state,
	// for example, the nonce. See the nonce handling below: we increased the nonce no matter the STF is executed
	// successfully or not.
	//
	// This is probably the reason why the nonce-handling test in `demo_shielding_unshielding.sh` sometimes fails.
	//
	// Update:
	// see discussion in https://github.com/integritee-network/worker/issues/1232
	// my current thoughts are:
	// - we should return Err() if the STF execution fails, the parentchain effect will get applied regardless
	// - the failed top should be removed from the pool
	// - however, the failed top hash needs to be included in the sidechain block (still TODO)
	//
	// Almost every (Litentry) trusted call has a `H256` as parameter, this is used as the request identifier.
	// It should be generated by the client (requester), and checked against when getting the response.
	// It might seem redundant for direct invocation (DI) as the response is synchronous, however, we do need it
	// when the request is handled asynchronously interanlly, which leads to streamed responses. Without it, it's
	// impossible to pair the request and response. `top_hash` won't suffice as you can't know all hashes from
	// client side beforehand (e.g. those trusted calls signed by enclave signer).
	//
	// TODO:
	// - shall we add `req_ext_hash` in RpcReturnValue and use it to find streamed trustedCalls?
	// - show error details for "Invalid" synchronous responses
	fn execute(
		self,
		shard: &ShardIdentifier,
		top_hash: H256,
		calls: &mut Vec<OpaqueCall>,
		node_metadata_repo: Arc<NodeMetadataRepository>,
	) -> Result<Self::Result, Self::Error> {
		let sender = self.call.sender_identity().clone();
		let call_hash = blake2_256(&self.call.encode());
		let account_id: AccountId = sender.to_account_id().ok_or(Self::Error::InvalidAccount)?;
		let system_nonce = System::account_nonce(&account_id);
		ensure!(self.nonce == system_nonce, Self::Error::InvalidNonce(self.nonce, system_nonce));

		// Increment the nonce no matter if the call succeeds or fails.
		// We consider the call "valid" once it reaches here (= it entered the tx pool)
		System::inc_account_nonce(&account_id);

		// TODO: maybe we can further simplify this by effacing the duplicate code
		match self.call {
			TrustedCall::balance_set_balance(root, who, free_balance, reserved_balance) => {
				let root_account_id: AccountId =
					root.to_account_id().ok_or(Self::Error::InvalidAccount)?;
				ensure!(
					is_root::<Runtime, AccountId>(&root_account_id),
					Self::Error::MissingPrivileges(root)
				);
				debug!(
					"balance_set_balance({}, {}, {})",
					account_id_to_string(&who),
					free_balance,
					reserved_balance
				);
				ita_sgx_runtime::BalancesCall::<Runtime>::set_balance {
					who: MultiAddress::Id(who),
					new_free: free_balance,
					new_reserved: reserved_balance,
				}
				.dispatch_bypass_filter(ita_sgx_runtime::RuntimeOrigin::root())
				.map_err(|e| {
					Self::Error::Dispatch(format!("Balance Set Balance error: {:?}", e.error))
				})?;
				// This explicit Error type is somehow still needed, otherwise the compiler complains
				// 	multiple `impl`s satisfying `StfError: std::convert::From<_>`
				// 		note: and another `impl` found in the `core` crate: `impl<T> std::convert::From<T> for T;`
				// the impl From<..> for StfError conflicts with the standard convert
				//
				// Alternatively, removing the customised "impl From<..> for StfError" and use map_err directly
				// would also work
				Ok::<Self::Result, Self::Error>(TrustedCallResult::Empty)
			},
			TrustedCall::balance_transfer(from, to, value) => {
				let origin = ita_sgx_runtime::RuntimeOrigin::signed(
					from.to_account_id().ok_or(Self::Error::InvalidAccount)?,
				);
				debug!(
					"balance_transfer({}, {}, {})",
					account_id_to_string(&from),
					account_id_to_string(&to),
					value
				);
				ita_sgx_runtime::BalancesCall::<Runtime>::transfer {
					dest: MultiAddress::Id(to),
					value,
				}
				.dispatch_bypass_filter(origin)
				.map_err(|e| {
					Self::Error::Dispatch(format!("Balance Transfer error: {:?}", e.error))
				})?;
				Ok(TrustedCallResult::Empty)
			},
			TrustedCall::balance_unshield(account_incognito, beneficiary, value, shard) => {
				debug!(
					"balance_unshield({}, {}, {}, {})",
					account_id_to_string(&account_incognito),
					account_id_to_string(&beneficiary),
					value,
					shard
				);
				unshield_funds(
					account_incognito.to_account_id().ok_or(Self::Error::InvalidAccount)?,
					value,
				)?;
				calls.push(OpaqueCall::from_tuple(&(
					node_metadata_repo.get_from_metadata(|m| m.unshield_funds_call_indexes())??,
					beneficiary,
					value,
					shard,
					call_hash,
				)));
				Ok(TrustedCallResult::Empty)
			},
			TrustedCall::balance_shield(enclave_account, who, value) => {
				let account_id: AccountId32 =
					enclave_account.to_account_id().ok_or(Self::Error::InvalidAccount)?;
				ensure_enclave_signer(&account_id)?;
				debug!("balance_shield({}, {})", account_id_to_string(&who), value);
				shield_funds(who, value)?;

				// Send proof of execution on chain.
				calls.push(OpaqueCall::from_tuple(&(
					node_metadata_repo.get_from_metadata(|m| m.publish_hash_call_indexes())??,
					call_hash,
					Vec::<itp_types::H256>::new(),
					b"shielded some funds!".to_vec(),
				)));
				Ok(TrustedCallResult::Empty)
			},
			#[cfg(feature = "evm")]
			TrustedCall::evm_withdraw(from, address, value) => {
				debug!("evm_withdraw({}, {}, {})", account_id_to_string(&from), address, value);
				ita_sgx_runtime::EvmCall::<Runtime>::withdraw { address, value }
					.dispatch_bypass_filter(ita_sgx_runtime::RuntimeOrigin::signed(
						from.to_account_id().ok_or(Self::Error::InvalidAccount)?,
					))
					.map_err(|e| {
						Self::Error::Dispatch(format!("Evm Withdraw error: {:?}", e.error))
					})?;
				Ok(TrustedCallResult::Empty)
			},
			#[cfg(feature = "evm")]
			TrustedCall::evm_call(
				from,
				source,
				target,
				input,
				value,
				gas_limit,
				max_fee_per_gas,
				max_priority_fee_per_gas,
				nonce,
				access_list,
			) => {
				debug!(
					"evm_call(from: {}, source: {}, target: {})",
					account_id_to_string(&from),
					source,
					target
				);
				ita_sgx_runtime::EvmCall::<Runtime>::call {
					source,
					target,
					input,
					value,
					gas_limit,
					max_fee_per_gas,
					max_priority_fee_per_gas,
					nonce,
					access_list,
				}
				.dispatch_bypass_filter(ita_sgx_runtime::RuntimeOrigin::signed(
					from.to_account_id().ok_or(Self::Error::InvalidAccount)?,
				))
				.map_err(|e| Self::Error::Dispatch(format!("Evm Call error: {:?}", e.error)))?;
				Ok(TrustedCallResult::Empty)
			},
			#[cfg(feature = "evm")]
			TrustedCall::evm_create(
				from,
				source,
				init,
				value,
				gas_limit,
				max_fee_per_gas,
				max_priority_fee_per_gas,
				nonce,
				access_list,
			) => {
				debug!(
					"evm_create(from: {}, source: {}, value: {})",
					account_id_to_string(&from),
					source,
					value
				);
				let nonce_evm_account =
					System::account_nonce(&HashedAddressMapping::into_account_id(source));
				ita_sgx_runtime::EvmCall::<Runtime>::create {
					source,
					init,
					value,
					gas_limit,
					max_fee_per_gas,
					max_priority_fee_per_gas,
					nonce,
					access_list,
				}
				.dispatch_bypass_filter(ita_sgx_runtime::RuntimeOrigin::signed(
					from.to_account_id().ok_or(Self::Error::InvalidAccount)?,
				))
				.map_err(|e| Self::Error::Dispatch(format!("Evm Create error: {:?}", e.error)))?;
				let contract_address = evm_create_address(source, nonce_evm_account);
				info!("Trying to create evm contract with address {:?}", contract_address);
				Ok(TrustedCallResult::Empty)
			},
			#[cfg(feature = "evm")]
			TrustedCall::evm_create2(
				from,
				source,
				init,
				salt,
				value,
				gas_limit,
				max_fee_per_gas,
				max_priority_fee_per_gas,
				nonce,
				access_list,
			) => {
				debug!(
					"evm_create2(from: {}, source: {}, value: {})",
					account_id_to_string(&from),
					source,
					value
				);
				let code_hash = create_code_hash(&init);
				ita_sgx_runtime::EvmCall::<Runtime>::create2 {
					source,
					init,
					salt,
					value,
					gas_limit,
					max_fee_per_gas,
					max_priority_fee_per_gas,
					nonce,
					access_list,
				}
				.dispatch_bypass_filter(ita_sgx_runtime::RuntimeOrigin::signed(
					from.to_account_id().ok_or(Self::Error::InvalidAccount)?,
				))
				.map_err(|e| Self::Error::Dispatch(format!("Evm Create2 error: {:?}", e.error)))?;
				let contract_address = evm_create2_address(source, salt, code_hash);
				info!("Trying to create evm contract with address {:?}", contract_address);
				Ok(TrustedCallResult::Empty)
			},
			// Litentry trusted calls
			// the reason that most calls have an internal handling fn is that we want to capture the error and
			// handle it here to be able to send error events to the parachain
			TrustedCall::set_user_shielding_key(signer, who, key, hash) => {
				let web3networks = match who {
					Identity::Substrate(..) => all_substrate_web3networks(),
					Identity::Evm(..) => all_evm_web3networks(),
					_ => vec![],
				};
				Self::handle_set_user_shielding_key(
					calls,
					node_metadata_repo,
					signer,
					who,
					key,
					web3networks,
					hash,
<<<<<<< HEAD
				)));

				debug!("populating user_shielding_key_set rpc reponse ...");
				let res = SetUserShieldingKeyResult { account, id_graph: encrypted_id_graph };
				Ok(TrustedCallResult::SetUserShieldingKey(res))
=======
					&mut rpc_response_value,
				)
>>>>>>> dc0977da
			},
			TrustedCall::set_user_shielding_key_with_networks(
				signer,
				who,
				key,
				web3networks,
				hash,
			) => Self::handle_set_user_shielding_key(
				calls,
				node_metadata_repo,
				signer,
				who,
				key,
				web3networks,
				hash,
				&mut rpc_response_value,
			),
			TrustedCall::link_identity(
				signer,
				who,
				identity,
				validation_data,
				web3networks,
				nonce,
				hash,
			) => {
				debug!("link_identity, who: {}", account_id_to_string(&who));
				let account = SgxParentchainTypeConverter::convert(
					who.to_account_id().ok_or(Self::Error::InvalidAccount)?,
				);
				Self::link_identity_internal(
					signer.to_account_id().ok_or(Self::Error::InvalidAccount)?,
					who,
					identity,
					validation_data,
					web3networks,
					nonce,
					top_hash,
					hash,
					shard,
				)
				.map_err(|e| {
					add_call_from_imp_error(
						calls,
						node_metadata_repo,
						Some(account),
						e.to_imp_error(),
						hash,
					);
					e
				})?;
				Ok(TrustedCallResult::Streamed)
			},
			TrustedCall::deactivate_identity(signer, who, identity, hash) => {
				debug!("deactivate_identity, who: {}", account_id_to_string(&who));
				let account = SgxParentchainTypeConverter::convert(
					who.to_account_id().ok_or(Self::Error::InvalidAccount)?,
				);
				let call_index = node_metadata_repo
					.get_from_metadata(|m| m.identity_deactivated_call_indexes())??;

				let key = Self::deactivate_identity_internal(
					signer.to_account_id().ok_or(Self::Error::InvalidAccount)?,
					who,
					identity.clone(),
				)
				.map_err(|e| {
					debug!("pushing error event ... error: {}", e);
					add_call_from_imp_error(
						calls,
						node_metadata_repo,
						Some(account.clone()),
						e.to_imp_error(),
						hash,
					);
					e
				})?;

				debug!("pushing identity_deactivated event ...");
				calls.push(OpaqueCall::from_tuple(&(
					call_index,
					account.clone(),
					aes_encrypt_default(&key, &identity.encode()),
					hash,
				)));

				debug!("populating identity_deactivated rpc reponse ...");
				let res = DeactivateIdentityResult {
					account,
					identity: aes_encrypt_default(&key, &identity.encode()),
				};
				Ok(TrustedCallResult::DeactivateIdentity(res))
			},
			TrustedCall::activate_identity(signer, who, identity, hash) => {
				debug!("activate_identity, who: {}", account_id_to_string(&who));
				let account = SgxParentchainTypeConverter::convert(
					who.to_account_id().ok_or(Self::Error::InvalidAccount)?,
				);
				let call_index = node_metadata_repo
					.get_from_metadata(|m| m.identity_activated_call_indexes())??;

				let key = Self::activate_identity_internal(
					signer.to_account_id().ok_or(Self::Error::InvalidAccount)?,
					who,
					identity.clone(),
				)
				.map_err(|e| {
					debug!("pushing error event ... error: {}", e);
					add_call_from_imp_error(
						calls,
						node_metadata_repo,
						Some(account.clone()),
						e.to_imp_error(),
						hash,
					);
					e
				})?;

				debug!("pushing identity_activated event ...");
				calls.push(OpaqueCall::from_tuple(&(
					call_index,
					account.clone(),
					aes_encrypt_default(&key, &identity.encode()),
					hash,
				)));

				debug!("populating identity_activated rpc reponse ...");
				let res = ActivateIdentityResult {
					account,
					identity: aes_encrypt_default(&key, &identity.encode()),
				};
				Ok(TrustedCallResult::ActivateIdentity(res))
			},
			TrustedCall::link_identity_callback(signer, who, identity, web3networks, hash) => {
				debug!("link_identity_callback, who: {}", account_id_to_string(&who));
				let account = SgxParentchainTypeConverter::convert(
					who.to_account_id().ok_or(Self::Error::InvalidAccount)?,
				);
				let call_index = node_metadata_repo
					.get_from_metadata(|m| m.identity_linked_call_indexes())??;

				let key = Self::link_identity_callback_internal(
					signer.to_account_id().ok_or(Self::Error::InvalidAccount)?,
					who.clone(),
					identity.clone(),
					web3networks,
				)
				.map_err(|e| {
					debug!("pushing error event ... error: {}", e);
					add_call_from_imp_error(
						calls,
						node_metadata_repo,
						Some(account.clone()),
						e.to_imp_error(),
						hash,
					);
					e
				})?;
				let id_graph = IMT::get_id_graph(&who, RETURNED_IDGRAPH_MAX_LEN);
				debug!("pushing identity_linked event ...");
				calls.push(OpaqueCall::from_tuple(&(
					call_index,
					account.clone(),
					aes_encrypt_default(&key, &identity.encode()),
					aes_encrypt_default(&key, &id_graph.encode()),
					hash,
				)));

				let res = LinkIdentityResult {
					account,
					identity: aes_encrypt_default(&key, &identity.encode()),
					id_graph: aes_encrypt_default(&key, &id_graph.encode()),
				};
				Ok(TrustedCallResult::LinkIdentity(res))
			},
			TrustedCall::request_vc(signer, who, assertion, hash) => {
				debug!(
					"request_vc, who: {}, assertion: {:?}",
					account_id_to_string(&who),
					assertion
				);

				let account = SgxParentchainTypeConverter::convert(
					who.to_account_id().ok_or(Self::Error::InvalidAccount)?,
				);
				Self::request_vc_internal(
					signer.to_account_id().ok_or(Self::Error::InvalidAccount)?,
					who,
					assertion,
					top_hash,
					hash,
					shard,
				)
				.map_err(|e| {
					debug!("pushing error event ... error: {}", e);
					add_call_from_vcmp_error(
						calls,
						node_metadata_repo,
						Some(account),
						e.to_vcmp_error(),
						hash,
					);
					e
				})?;
				Ok(TrustedCallResult::Streamed)
			},
			TrustedCall::request_vc_callback(
				signer,
				who,
				assertion,
				vc_index,
				vc_hash,
				vc_payload,
				hash,
			) => {
				debug!(
					"request_vc_callback, who: {}, assertion: {:?}",
					account_id_to_string(&who),
					assertion
				);
				let account = SgxParentchainTypeConverter::convert(
					who.to_account_id().ok_or(Self::Error::InvalidAccount)?,
				);
				let call_index =
					node_metadata_repo.get_from_metadata(|m| m.vc_issued_call_indexes())??;

				let key = Self::request_vc_callback_internal(
					signer.to_account_id().ok_or(Self::Error::InvalidAccount)?,
					who,
					assertion.clone(),
				)
				.map_err(|e| {
					debug!("pushing error event ... error: {}", e);
					add_call_from_vcmp_error(
						calls,
						node_metadata_repo,
						Some(account.clone()),
						e.to_vcmp_error(),
						hash,
					);
					e
				})?;

				calls.push(OpaqueCall::from_tuple(&(
					call_index,
					account.clone(),
					assertion.clone(),
					vc_index,
					vc_hash,
					aes_encrypt_default(&key, &vc_payload),
					hash,
				)));
				let res = RequestVCResult {
					account,
					assertion,
					vc_index,
					vc_hash,
					vc_payload: aes_encrypt_default(&key, &vc_payload),
				};
				Ok(TrustedCallResult::RequestVC(res))
			},
			TrustedCall::set_identity_networks(signer, who, identity, web3networks, _) => {
				debug!("set_identity_networks, networks: {:?}", web3networks);
				// only support DI requests from the signer but we leave the room for changes
				ensure!(
					ensure_self(&signer, &who),
					Self::Error::Dispatch("Unauthorized signer".to_string())
				);
				IMTCall::set_identity_networks { who, identity, web3networks }
					.dispatch_bypass_filter(ita_sgx_runtime::RuntimeOrigin::root())
					.map_err(|e| Self::Error::Dispatch(format!(" error: {:?}", e.error)))?;
				Ok(TrustedCallResult::Empty)
			},
			TrustedCall::handle_imp_error(_enclave_account, account, e, hash) => {
				// checking of `_enclave_account` is not strictly needed, as this trusted call can
				// only be constructed internally
				add_call_from_imp_error(
					calls,
					node_metadata_repo,
					account.and_then(|g| g.to_account_id()),
					e.clone(),
					hash,
				);
				Err(e.into())
			},
			TrustedCall::handle_vcmp_error(_enclave_account, account, e, hash) => {
				// checking of `_enclave_account` is not strictly needed, as this trusted call can
				// only be constructed internally
				add_call_from_vcmp_error(
					calls,
					node_metadata_repo,
					account.and_then(|g| g.to_account_id()),
					e.clone(),
					hash,
				);
				Err(e.into())
			},
			TrustedCall::send_erroneous_parentchain_call(account) => {
				// intentionally send wrong parameters, only used in testing
				calls.push(OpaqueCall::from_tuple(&(
					node_metadata_repo.get_from_metadata(|m| m.imp_some_error_call_indexes())??,
					"set_user_shielding_key".as_bytes(),
					account.encode(),
				)));
				Ok(TrustedCallResult::Empty)
			},
		}
	}

	fn get_storage_hashes_to_update(self) -> Vec<Vec<u8>> {
		let key_hashes = Vec::new();
		match self.call {
			TrustedCall::balance_set_balance(..) => debug!("No storage updates needed..."),
			TrustedCall::balance_transfer(..) => debug!("No storage updates needed..."),
			TrustedCall::balance_unshield(..) => debug!("No storage updates needed..."),
			TrustedCall::balance_shield(..) => debug!("No storage updates needed..."),
			// litentry
			TrustedCall::set_user_shielding_key(..) => debug!("No storage updates needed..."),
			TrustedCall::link_identity(..) => debug!("No storage updates needed..."),
			TrustedCall::deactivate_identity(..) => debug!("No storage updates needed..."),
			TrustedCall::activate_identity(..) => debug!("No storage updates needed..."),
			TrustedCall::request_vc(..) => debug!("No storage updates needed..."),
			TrustedCall::link_identity_callback(..) => debug!("No storage updates needed..."),
			TrustedCall::request_vc_callback(..) => debug!("No storage updates needed..."),
			TrustedCall::set_identity_networks(..) => debug!("No storage updates needed..."),
			TrustedCall::set_user_shielding_key_with_networks(..) =>
				debug!("No storage updates needed..."),
			TrustedCall::handle_imp_error(..) => debug!("No storage updates needed..."),
			TrustedCall::handle_vcmp_error(..) => debug!("No storage updates needed..."),
			TrustedCall::send_erroneous_parentchain_call(..) =>
				debug!("No storage updates needed..."),
			#[cfg(feature = "evm")]
			_ => debug!("No storage updates needed..."),
		};
		key_hashes
	}
}

fn unshield_funds(account: AccountId, amount: u128) -> Result<(), StfError> {
	let account_info = System::account(&account);
	if account_info.data.free < amount {
		return Err(StfError::MissingFunds)
	}

	ita_sgx_runtime::BalancesCall::<Runtime>::set_balance {
		who: MultiAddress::Id(account),
		new_free: account_info.data.free - amount,
		new_reserved: account_info.data.reserved,
	}
	.dispatch_bypass_filter(ita_sgx_runtime::RuntimeOrigin::root())
	.map_err(|e| StfError::Dispatch(format!("Unshield funds error: {:?}", e.error)))?;
	Ok(())
}

fn shield_funds(account: AccountId, amount: u128) -> Result<(), StfError> {
	let account_info = System::account(&account);
	ita_sgx_runtime::BalancesCall::<Runtime>::set_balance {
		who: MultiAddress::Id(account),
		new_free: account_info.data.free + amount,
		new_reserved: account_info.data.reserved,
	}
	.dispatch_bypass_filter(ita_sgx_runtime::RuntimeOrigin::root())
	.map_err(|e| StfError::Dispatch(format!("Shield funds error: {:?}", e.error)))?;

	Ok(())
}

pub(crate) fn is_root<Runtime, AccountId>(account: &AccountId) -> bool
where
	Runtime: frame_system::Config<AccountId = AccountId> + pallet_sudo::Config,
	AccountId: PartialEq,
{
	pallet_sudo::Pallet::<Runtime>::key().map_or(false, |k| account == &k)
}

// helper method to create and push an `OpaqueCall` from a IMPError, this function always succeeds
pub fn add_call_from_imp_error<NodeMetadataRepository>(
	calls: &mut Vec<OpaqueCall>,
	node_metadata_repo: Arc<NodeMetadataRepository>,
	account: Option<ParentchainAccountId>,
	e: IMPError,
	hash: H256,
) where
	NodeMetadataRepository: AccessNodeMetadata,
	NodeMetadataRepository::MetadataType: NodeMetadataTrait,
{
	debug!("pushing imp_some_error event ...");
	// TODO: anyway to simplify this? `and_then` won't be applicable here
	match node_metadata_repo.get_from_metadata(|m| m.imp_some_error_call_indexes()) {
		Ok(Ok(call_index)) => calls.push(OpaqueCall::from_tuple(&(call_index, account, e, hash))),
		Ok(e) => warn!("error getting IMP call indexes: {:?}", e),
		Err(e) => warn!("error getting IMP call indexes: {:?}", e),
	}
}

// helper method to create and push an `OpaqueCall` from a VCMPError, this function always succeeds
pub fn add_call_from_vcmp_error<NodeMetadataRepository>(
	calls: &mut Vec<OpaqueCall>,
	node_metadata_repo: Arc<NodeMetadataRepository>,
	account: Option<ParentchainAccountId>,
	e: VCMPError,
	hash: H256,
) where
	NodeMetadataRepository: AccessNodeMetadata,
	NodeMetadataRepository::MetadataType: NodeMetadataTrait,
{
	debug!("pushing vcmp_some_error event ...");
	match node_metadata_repo.get_from_metadata(|m| m.vcmp_some_error_call_indexes()) {
		Ok(Ok(call_index)) => calls.push(OpaqueCall::from_tuple(&(call_index, account, e, hash))),
		Ok(e) => warn!("error getting VCMP call indexes: {:?}", e),
		Err(e) => warn!("error getting VCMP call indexes: {:?}", e),
	}
}

#[cfg(test)]
mod tests {
	use super::*;
	use itp_stf_primitives::types::KeyPair;
	use sp_keyring::AccountKeyring;

	#[test]
	fn verify_signature_works() {
		let nonce = 21;
		let mrenclave = [0u8; 32];
		let shard = ShardIdentifier::default();

		let call = TrustedCall::balance_set_balance(
			AccountKeyring::Alice.public().into(),
			AccountKeyring::Alice.public().into(),
			42,
			42,
		);
		let signed_call = call.sign(
			&KeyPair::Sr25519(Box::new(AccountKeyring::Alice.pair())),
			nonce,
			&mrenclave,
			&shard,
		);

		assert!(signed_call.verify_signature(&mrenclave, &shard));
	}
}<|MERGE_RESOLUTION|>--- conflicted
+++ resolved
@@ -46,7 +46,7 @@
 use sp_core::crypto::AccountId32;
 use sp_io::hashing::blake2_256;
 use sp_runtime::MultiAddress;
-use std::{format, prelude::v1::*, sync::Arc};
+use std::{format, prelude::v1::*, sync::Arc, vec};
 
 #[cfg(feature = "evm")]
 use ita_sgx_runtime::{AddressMapping, HashedAddressMapping};
@@ -193,6 +193,7 @@
 			TrustedCall::evm_create2(..) => None,
 			// litentry
 			TrustedCall::set_user_shielding_key(_, _, _, hash) => Some(hash),
+			TrustedCall::set_user_shielding_key_with_networks(_, _, _, _, hash) => Some(hash),
 			TrustedCall::link_identity(_, _, _, _, _, _, hash) => Some(hash),
 			TrustedCall::deactivate_identity(_, _, _, hash) => Some(hash),
 			TrustedCall::activate_identity(_, _, _, hash) => Some(hash),
@@ -551,16 +552,7 @@
 					key,
 					web3networks,
 					hash,
-<<<<<<< HEAD
-				)));
-
-				debug!("populating user_shielding_key_set rpc reponse ...");
-				let res = SetUserShieldingKeyResult { account, id_graph: encrypted_id_graph };
-				Ok(TrustedCallResult::SetUserShieldingKey(res))
-=======
-					&mut rpc_response_value,
 				)
->>>>>>> dc0977da
 			},
 			TrustedCall::set_user_shielding_key_with_networks(
 				signer,
@@ -576,7 +568,6 @@
 				key,
 				web3networks,
 				hash,
-				&mut rpc_response_value,
 			),
 			TrustedCall::link_identity(
 				signer,
