/*
	Copyright 2021 Integritee AG and Supercomputing Systems AG

	Licensed under the Apache License, Version 2.0 (the "License");
	you may not use this file except in compliance with the License.
	You may obtain a copy of the License at

		http://www.apache.org/licenses/LICENSE-2.0

	Unless required by applicable law or agreed to in writing, software
	distributed under the License is distributed on an "AS IS" BASIS,
	WITHOUT WARRANTIES OR CONDITIONS OF ANY KIND, either express or implied.
	See the License for the specific language governing permissions and
	limitations under the License.

*/

use itp_node_api_metadata::pallet_vcmp::VCMPCallIndexes;
#[cfg(feature = "evm")]
use sp_core::{H160, H256, U256};

#[cfg(feature = "evm")]
use std::vec::Vec;

//aes_encrypt_default
use crate::{
	helpers::ensure_enclave_signer_account, IdentityManagement, MetadataOf, Runtime, StfError,
	System, TrustedOperation,
};
use codec::{Decode, Encode};
use frame_support::{ensure, traits::UnfilteredDispatchable};
pub use ita_sgx_runtime::{Balance, Index};
use itp_node_api::metadata::{
	pallet_imp::IMPCallIndexes, pallet_teerex::TeerexCallIndexes, provider::AccessNodeMetadata,
};
use itp_stf_interface::ExecuteCall;
use itp_stf_primitives::types::{AccountId, KeyPair, ShardIdentifier, Signature};
use itp_types::OpaqueCall;
use itp_utils::stringify::account_id_to_string;
use litentry_primitives::{
	aes_encrypt_default, Assertion, ChallengeCode, Identity, ParentchainBlockNumber,
	UserShieldingKeyType, ValidationData,
};
use log::*;
use sp_io::hashing::blake2_256;
use sp_runtime::{traits::Verify, MultiAddress};
use std::{format, prelude::v1::*, sync::Arc};

#[cfg(feature = "evm")]
use ita_sgx_runtime::{AddressMapping, HashedAddressMapping};
use itp_node_api_metadata::pallet_system::SystemSs58Prefix;

#[cfg(feature = "evm")]
use crate::evm_helpers::{create_code_hash, evm_create2_address, evm_create_address};

#[derive(Encode, Decode, Clone, Debug, PartialEq, Eq)]
#[allow(non_camel_case_types)]
pub enum TrustedCall {
	balance_set_balance(AccountId, AccountId, Balance, Balance),
	balance_transfer(AccountId, AccountId, Balance),
	balance_unshield(AccountId, AccountId, Balance, ShardIdentifier), // (AccountIncognito, BeneficiaryPublicAccount, Amount, Shard)
	balance_shield(AccountId, AccountId, Balance), // (Root, AccountIncognito, Amount)
	#[cfg(feature = "evm")]
	evm_withdraw(AccountId, H160, Balance), // (Origin, Address EVM Account, Value)
	// (Origin, Source, Target, Input, Value, Gas limit, Max fee per gas, Max priority fee per gas, Nonce, Access list)
	#[cfg(feature = "evm")]
	evm_call(
		AccountId,
		H160,
		H160,
		Vec<u8>,
		U256,
		u64,
		U256,
		Option<U256>,
		Option<U256>,
		Vec<(H160, Vec<H256>)>,
	),
	// (Origin, Source, Init, Value, Gas limit, Max fee per gas, Max priority fee per gas, Nonce, Access list)
	#[cfg(feature = "evm")]
	evm_create(
		AccountId,
		H160,
		Vec<u8>,
		U256,
		u64,
		U256,
		Option<U256>,
		Option<U256>,
		Vec<(H160, Vec<H256>)>,
	),
	// (Origin, Source, Init, Salt, Value, Gas limit, Max fee per gas, Max priority fee per gas, Nonce, Access list)
	#[cfg(feature = "evm")]
	evm_create2(
		AccountId,
		H160,
		Vec<u8>,
		H256,
		U256,
		u64,
		U256,
		Option<U256>,
		Option<U256>,
		Vec<(H160, Vec<H256>)>,
	),
	// litentry
	set_user_shielding_key_preflight(AccountId, AccountId, UserShieldingKeyType), // (Root, AccountIncognito, Key) -- root as signer, only for testing
	set_user_shielding_key_runtime(AccountId, AccountId, UserShieldingKeyType), // (EnclaveSigner, AccountIncognito, Key)
	create_identity_runtime(
		AccountId,
		AccountId,
		Identity,
		Option<MetadataOf<Runtime>>,
		ParentchainBlockNumber,
	), // (EnclaveSigner, Account, identity, metadata, blocknumber)
	remove_identity_runtime(AccountId, AccountId, Identity), // (EnclaveSigner, Account, identity)
	verify_identity_preflight(
		AccountId,
		AccountId,
		Identity,
		ValidationData,
		ParentchainBlockNumber,
	), // (EnclaveSigner, Account, identity, validation, blocknumber)
	verify_identity_runtime(AccountId, AccountId, Identity, ParentchainBlockNumber), // (EnclaveSigner, Account, identity, blocknumber)
	build_assertion_preflight(
		AccountId,
		AccountId,
		Assertion,
		ShardIdentifier,
		ParentchainBlockNumber,
	), // (Account, Account, Assertion, shard, blocknumber)
	set_challenge_code_runtime(AccountId, AccountId, Identity, ChallengeCode),       // only for testing
}

impl TrustedCall {
	pub fn sender_account(&self) -> &AccountId {
		match self {
			TrustedCall::balance_set_balance(sender_account, ..) => sender_account,
			TrustedCall::balance_transfer(sender_account, ..) => sender_account,
			TrustedCall::balance_unshield(sender_account, ..) => sender_account,
			TrustedCall::balance_shield(sender_account, ..) => sender_account,
			#[cfg(feature = "evm")]
			TrustedCall::evm_withdraw(sender_account, ..) => sender_account,
			#[cfg(feature = "evm")]
			TrustedCall::evm_call(sender_account, ..) => sender_account,
			#[cfg(feature = "evm")]
			TrustedCall::evm_create(sender_account, ..) => sender_account,
			#[cfg(feature = "evm")]
			TrustedCall::evm_create2(sender_account, ..) => sender_account,
			// litentry
			TrustedCall::set_user_shielding_key_preflight(account, _, _) => account,
			TrustedCall::set_user_shielding_key_runtime(account, _, _) => account,
			TrustedCall::create_identity_runtime(account, _, _, _, _) => account,
			TrustedCall::remove_identity_runtime(account, _, _) => account,
			TrustedCall::verify_identity_preflight(account, _, _, _, _) => account,
			TrustedCall::verify_identity_runtime(account, _, _, _) => account,
			TrustedCall::build_assertion_preflight(account, _, _, _, _) => account,
			TrustedCall::set_challenge_code_runtime(account, _, _, _) => account,
		}
	}

	pub fn sign(
		&self,
		pair: &KeyPair,
		nonce: Index,
		mrenclave: &[u8; 32],
		shard: &ShardIdentifier,
	) -> TrustedCallSigned {
		let mut payload = self.encode();
		payload.append(&mut nonce.encode());
		payload.append(&mut mrenclave.encode());
		payload.append(&mut shard.encode());

		TrustedCallSigned { call: self.clone(), nonce, signature: pair.sign(payload.as_slice()) }
	}
}

#[derive(Encode, Decode, Clone, Debug, PartialEq, Eq)]
pub struct TrustedCallSigned {
	pub call: TrustedCall,
	pub nonce: Index,
	pub signature: Signature,
}

impl TrustedCallSigned {
	pub fn new(call: TrustedCall, nonce: Index, signature: Signature) -> Self {
		TrustedCallSigned { call, nonce, signature }
	}

	pub fn verify_signature(&self, mrenclave: &[u8; 32], shard: &ShardIdentifier) -> bool {
		let mut payload = self.call.encode();
		payload.append(&mut self.nonce.encode());
		payload.append(&mut mrenclave.encode());
		payload.append(&mut shard.encode());
		self.signature.verify(payload.as_slice(), self.call.sender_account())
	}

	pub fn into_trusted_operation(self, direct: bool) -> TrustedOperation {
		match direct {
			true => TrustedOperation::direct_call(self),
			false => TrustedOperation::indirect_call(self),
		}
	}
}

// TODO: #91 signed return value
/*
pub struct TrustedReturnValue<T> {
	pub value: T,
	pub signer: AccountId
}

impl TrustedReturnValue
*/

impl<NodeMetadataRepository> ExecuteCall<NodeMetadataRepository> for TrustedCallSigned
where
	NodeMetadataRepository: AccessNodeMetadata,
	NodeMetadataRepository::MetadataType:
		TeerexCallIndexes + IMPCallIndexes + VCMPCallIndexes + SystemSs58Prefix,
{
	type Error = StfError;

	fn execute(
		self,
		shard: &ShardIdentifier,
		calls: &mut Vec<OpaqueCall>,
		node_metadata_repo: Arc<NodeMetadataRepository>,
	) -> Result<(), Self::Error> {
		let sender = self.call.sender_account().clone();
		let call_hash = blake2_256(&self.call.encode());
<<<<<<< HEAD

		ensure!(
			self.nonce == System::account_nonce(&sender),
			Self::Error::InvalidNonce(self.nonce)
		);
=======
		let system_nonce = System::account_nonce(&sender);
		ensure!(self.nonce == system_nonce, Self::Error::InvalidNonce(self.nonce, system_nonce));

		// increment the nonce, no matter if the call succeeds or fails.
		// The call must have entered the transaction pool already,
		// so it should be considered as valid
		System::inc_account_nonce(&sender);

>>>>>>> d9511f0a
		match self.call {
			TrustedCall::balance_set_balance(root, who, free_balance, reserved_balance) => {
				ensure!(is_root::<Runtime, AccountId>(&root), Self::Error::MissingPrivileges(root));
				debug!(
					"balance_set_balance({}, {}, {})",
					account_id_to_string(&who),
					free_balance,
					reserved_balance
				);
				ita_sgx_runtime::BalancesCall::<Runtime>::set_balance {
					who: MultiAddress::Id(who),
					new_free: free_balance,
					new_reserved: reserved_balance,
				}
				.dispatch_bypass_filter(ita_sgx_runtime::RuntimeOrigin::root())
				.map_err(|e| {
					Self::Error::Dispatch(format!("Balance Set Balance error: {:?}", e.error))
				})?;
				Ok(())
			},
			TrustedCall::balance_transfer(from, to, value) => {
				let origin = ita_sgx_runtime::RuntimeOrigin::signed(from.clone());
				debug!(
					"balance_transfer({}, {}, {})",
					account_id_to_string(&from),
					account_id_to_string(&to),
					value
				);
				ita_sgx_runtime::BalancesCall::<Runtime>::transfer {
					dest: MultiAddress::Id(to),
					value,
				}
				.dispatch_bypass_filter(origin)
				.map_err(|e| {
					Self::Error::Dispatch(format!("Balance Transfer error: {:?}", e.error))
				})?;
				Ok(())
			},
			TrustedCall::balance_unshield(account_incognito, beneficiary, value, shard) => {
				debug!(
					"balance_unshield({}, {}, {}, {})",
					account_id_to_string(&account_incognito),
					account_id_to_string(&beneficiary),
					value,
					shard
				);
				unshield_funds(account_incognito, value)?;
				calls.push(OpaqueCall::from_tuple(&(
					node_metadata_repo.get_from_metadata(|m| m.unshield_funds_call_indexes())??,
					beneficiary,
					value,
					shard,
					call_hash,
				)));
				Ok(())
			},
			TrustedCall::balance_shield(enclave_account, who, value) => {
				ensure_enclave_signer_account(&enclave_account)?;
				debug!("balance_shield({}, {})", account_id_to_string(&who), value);
				shield_funds(who, value)?;
				Ok(())
			},
			#[cfg(feature = "evm")]
			TrustedCall::evm_withdraw(from, address, value) => {
				debug!("evm_withdraw({}, {}, {})", account_id_to_string(&from), address, value);
				ita_sgx_runtime::EvmCall::<Runtime>::withdraw { address, value }
					.dispatch_bypass_filter(ita_sgx_runtime::RuntimeOrigin::signed(from))
					.map_err(|e| {
						Self::Error::Dispatch(format!("Evm Withdraw error: {:?}", e.error))
					})?;
				Ok(())
			},
			#[cfg(feature = "evm")]
			TrustedCall::evm_call(
				from,
				source,
				target,
				input,
				value,
				gas_limit,
				max_fee_per_gas,
				max_priority_fee_per_gas,
				nonce,
				access_list,
			) => {
				debug!(
					"evm_call(from: {}, source: {}, target: {})",
					account_id_to_string(&from),
					source,
					target
				);
				ita_sgx_runtime::EvmCall::<Runtime>::call {
					source,
					target,
					input,
					value,
					gas_limit,
					max_fee_per_gas,
					max_priority_fee_per_gas,
					nonce,
					access_list,
				}
				.dispatch_bypass_filter(ita_sgx_runtime::RuntimeOrigin::signed(from))
				.map_err(|e| Self::Error::Dispatch(format!("Evm Call error: {:?}", e.error)))?;
				Ok(())
			},
			#[cfg(feature = "evm")]
			TrustedCall::evm_create(
				from,
				source,
				init,
				value,
				gas_limit,
				max_fee_per_gas,
				max_priority_fee_per_gas,
				nonce,
				access_list,
			) => {
				debug!(
					"evm_create(from: {}, source: {}, value: {})",
					account_id_to_string(&from),
					source,
					value
				);
				let nonce_evm_account =
					System::account_nonce(&HashedAddressMapping::into_account_id(source));
				ita_sgx_runtime::EvmCall::<Runtime>::create {
					source,
					init,
					value,
					gas_limit,
					max_fee_per_gas,
					max_priority_fee_per_gas,
					nonce,
					access_list,
				}
				.dispatch_bypass_filter(ita_sgx_runtime::RuntimeOrigin::signed(from))
				.map_err(|e| Self::Error::Dispatch(format!("Evm Create error: {:?}", e.error)))?;
				let contract_address = evm_create_address(source, nonce_evm_account);
				info!("Trying to create evm contract with address {:?}", contract_address);
				Ok(())
			},
			#[cfg(feature = "evm")]
			TrustedCall::evm_create2(
				from,
				source,
				init,
				salt,
				value,
				gas_limit,
				max_fee_per_gas,
				max_priority_fee_per_gas,
				nonce,
				access_list,
			) => {
				debug!(
					"evm_create2(from: {}, source: {}, value: {})",
					account_id_to_string(&from),
					source,
					value
				);
				let code_hash = create_code_hash(&init);
				ita_sgx_runtime::EvmCall::<Runtime>::create2 {
					source,
					init,
					salt,
					value,
					gas_limit,
					max_fee_per_gas,
					max_priority_fee_per_gas,
					nonce,
					access_list,
				}
				.dispatch_bypass_filter(ita_sgx_runtime::RuntimeOrigin::signed(from))
				.map_err(|e| Self::Error::Dispatch(format!("Evm Create2 error: {:?}", e.error)))?;
				let contract_address = evm_create2_address(source, salt, code_hash);
				info!("Trying to create evm contract with address {:?}", contract_address);
				Ok(())
			},
			// litentry
			TrustedCall::set_user_shielding_key_preflight(root, who, key) => {
				ensure!(is_root::<Runtime, AccountId>(&root), Self::Error::MissingPrivileges(root));
				Self::set_user_shielding_key_preflight(shard, who, key)
			},
			TrustedCall::set_user_shielding_key_runtime(enclave_account, who, key) => {
				ensure_enclave_signer_account(&enclave_account)?;
				// TODO: we only checked if the extrinsic dispatch is successful,
				//       is that enough? (i.e. is the state changed already?)
				match Self::set_user_shielding_key_runtime(who.clone(), key) {
					Ok(()) => {
						calls.push(OpaqueCall::from_tuple(&(
							node_metadata_repo
								.get_from_metadata(|m| m.user_shielding_key_set_call_indexes())??,
							aes_encrypt_default(&key, &who.encode()),
						)));
					},
					Err(err) => {
						debug!("set_user_shielding_key error: {}", err);
						calls.push(OpaqueCall::from_tuple(&(
							node_metadata_repo
								.get_from_metadata(|m| m.some_error_call_indexes())??,
							"set_user_shielding_key".as_bytes(),
							format!("{:?}", err).as_bytes(),
						)));
					},
				}
				Ok(())
			},
			TrustedCall::create_identity_runtime(enclave_account, who, identity, metadata, bn) => {
				ensure_enclave_signer_account(&enclave_account)?;
				debug!(
					"create_identity, who: {}, identity: {:?}, metadata: {:?}",
					account_id_to_string(&who),
					identity,
					metadata
				);
				let parent_ss58_prefix =
					node_metadata_repo.get_from_metadata(|m| m.system_ss58_prefix())??;
				match Self::create_identity_runtime(
					who.clone(),
					identity.clone(),
					metadata,
					bn,
					parent_ss58_prefix,
				) {
					Ok(code) => {
						debug!("create_identity {} OK", account_id_to_string(&who));
						if let Some(key) = IdentityManagement::user_shielding_keys(&who) {
							let id_graph =
								ita_sgx_runtime::pallet_imt::Pallet::<Runtime>::get_id_graph(&who);
							calls.push(OpaqueCall::from_tuple(&(
								node_metadata_repo
									.get_from_metadata(|m| m.identity_created_call_indexes())??,
								aes_encrypt_default(&key, &who.encode()),
								aes_encrypt_default(&key, &identity.encode()),
								aes_encrypt_default(&key, &id_graph.encode()),
							)));
							calls.push(OpaqueCall::from_tuple(&(
								node_metadata_repo.get_from_metadata(|m| {
									m.challenge_code_generated_call_indexes()
								})??,
								aes_encrypt_default(&key, &who.encode()),
								aes_encrypt_default(&key, &identity.encode()),
								aes_encrypt_default(&key, &code.encode()),
							)));
						} else {
							calls.push(OpaqueCall::from_tuple(&(
								node_metadata_repo
									.get_from_metadata(|m| m.some_error_call_indexes())??,
								"get_user_shielding_key".as_bytes(),
								"error".as_bytes(),
							)));
						}
					},
					Err(err) => {
						debug!("create_identity {} error: {}", account_id_to_string(&who), err);
						calls.push(OpaqueCall::from_tuple(&(
							node_metadata_repo
								.get_from_metadata(|m| m.some_error_call_indexes())??,
							"create_identity".as_bytes(),
							format!("{:?}", err).as_bytes(),
						)));
					},
				}
				Ok(())
			},
			TrustedCall::remove_identity_runtime(enclave_account, who, identity) => {
				ensure_enclave_signer_account(&enclave_account)?;
				debug!(
					"remove_identity, who: {}, identity: {:?}",
					account_id_to_string(&who),
					identity,
				);
				match Self::remove_identity_runtime(who.clone(), identity.clone()) {
					Ok(()) => {
						debug!("remove_identity {} OK", account_id_to_string(&who));
						if let Some(key) = IdentityManagement::user_shielding_keys(&who) {
							let id_graph =
								ita_sgx_runtime::pallet_imt::Pallet::<Runtime>::get_id_graph(&who);
							calls.push(OpaqueCall::from_tuple(&(
								node_metadata_repo
									.get_from_metadata(|m| m.identity_removed_call_indexes())??,
								aes_encrypt_default(&key, &who.encode()),
								aes_encrypt_default(&key, &identity.encode()),
								aes_encrypt_default(&key, &id_graph.encode()),
							)));
						} else {
							calls.push(OpaqueCall::from_tuple(&(
								node_metadata_repo
									.get_from_metadata(|m| m.some_error_call_indexes())??,
								"get_user_shielding_key".as_bytes(),
								"error".as_bytes(),
							)));
						}
					},
					Err(err) => {
						debug!("remove_identity {} error: {}", account_id_to_string(&who), err);
						calls.push(OpaqueCall::from_tuple(&(
							node_metadata_repo
								.get_from_metadata(|m| m.some_error_call_indexes())??,
							"remove_identity".as_bytes(),
							format!("{:?}", err).as_bytes(),
						)));
					},
				}
				Ok(())
			},
			TrustedCall::verify_identity_preflight(
				enclave_account,
				account,
				identity,
				validation_data,
				bn,
			) => {
				ensure_enclave_signer_account(&enclave_account)?;
				Self::verify_identity_preflight(shard, account, identity, validation_data, bn)
			},
			TrustedCall::verify_identity_runtime(enclave_account, who, identity, bn) => {
				ensure_enclave_signer_account(&enclave_account)?;
				debug!(
					"verify_identity, who: {}, identity: {:?}, bn: {:?}",
					account_id_to_string(&who),
					identity,
					bn
				);
				match Self::verify_identity_runtime(who.clone(), identity.clone(), bn) {
					Ok(()) => {
						debug!("verify_identity {} OK", account_id_to_string(&who));
						if let Some(key) = IdentityManagement::user_shielding_keys(&who) {
							let id_graph =
								ita_sgx_runtime::pallet_imt::Pallet::<Runtime>::get_id_graph(&who);
							calls.push(OpaqueCall::from_tuple(&(
								node_metadata_repo
									.get_from_metadata(|m| m.identity_verified_call_indexes())??,
								aes_encrypt_default(&key, &who.encode()),
								aes_encrypt_default(&key, &identity.encode()),
								aes_encrypt_default(&key, &id_graph.encode()),
							)));
						} else {
							calls.push(OpaqueCall::from_tuple(&(
								node_metadata_repo
									.get_from_metadata(|m| m.some_error_call_indexes())??,
								"get_user_shielding_key".as_bytes(),
								"error".as_bytes(),
							)));
						}
					},
					Err(err) => {
						debug!("create_identity {} error: {}", account_id_to_string(&who), err);
						calls.push(OpaqueCall::from_tuple(&(
							node_metadata_repo
								.get_from_metadata(|m| m.some_error_call_indexes())??,
							"verify_identity".as_bytes(),
							format!("{:?}", err).as_bytes(),
						)));
					},
				}
				Ok(())
			},
			TrustedCall::build_assertion_preflight(enclave_account, who, assertion, shard, bn) => {
				ensure_enclave_signer_account(&enclave_account)?;
				Self::build_assertion_preflight(&shard, who, assertion, bn)
			},
			TrustedCall::set_challenge_code_runtime(enclave_account, account, did, code) => {
				ensure_enclave_signer_account(&enclave_account)?;
				Self::set_challenge_code_runtime(account, did, code)
			},
		}?;
		Ok(())
	}

	fn get_storage_hashes_to_update(&self) -> Vec<Vec<u8>> {
		let key_hashes = Vec::new();
		match self.call {
			TrustedCall::balance_set_balance(_, _, _, _) => debug!("No storage updates needed..."),
			TrustedCall::balance_transfer(_, _, _) => debug!("No storage updates needed..."),
			TrustedCall::balance_unshield(_, _, _, _) => debug!("No storage updates needed..."),
			TrustedCall::balance_shield(_, _, _) => debug!("No storage updates needed..."),
			// litentry
			TrustedCall::set_user_shielding_key_preflight(..) =>
				debug!("No storage updates needed..."),
			TrustedCall::set_user_shielding_key_runtime(..) =>
				debug!("No storage updates needed..."),
			TrustedCall::create_identity_runtime(..) => debug!("No storage updates needed..."),
			TrustedCall::remove_identity_runtime(..) => debug!("No storage updates needed..."),
			TrustedCall::verify_identity_preflight(..) => debug!("No storage updates needed..."),
			TrustedCall::verify_identity_runtime(..) => debug!("No storage updates needed..."),
			TrustedCall::build_assertion_preflight(..) => debug!("No storage updates needed..."),
			TrustedCall::set_challenge_code_runtime(..) => debug!("No storage updates needed..."),
			#[cfg(feature = "evm")]
			_ => debug!("No storage updates needed..."),
		};
		key_hashes
	}
}

fn unshield_funds(account: AccountId, amount: u128) -> Result<(), StfError> {
	let account_info = System::account(&account);
	if account_info.data.free < amount {
		return Err(StfError::MissingFunds)
	}

	ita_sgx_runtime::BalancesCall::<Runtime>::set_balance {
		who: MultiAddress::Id(account),
		new_free: account_info.data.free - amount,
		new_reserved: account_info.data.reserved,
	}
	.dispatch_bypass_filter(ita_sgx_runtime::RuntimeOrigin::root())
	.map_err(|e| StfError::Dispatch(format!("Unshield funds error: {:?}", e.error)))?;
	Ok(())
}

fn shield_funds(account: AccountId, amount: u128) -> Result<(), StfError> {
	let account_info = System::account(&account);
	ita_sgx_runtime::BalancesCall::<Runtime>::set_balance {
		who: MultiAddress::Id(account),
		new_free: account_info.data.free + amount,
		new_reserved: account_info.data.reserved,
	}
	.dispatch_bypass_filter(ita_sgx_runtime::RuntimeOrigin::root())
	.map_err(|e| StfError::Dispatch(format!("Shield funds error: {:?}", e.error)))?;

	Ok(())
}

fn is_root<Runtime, AccountId>(account: &AccountId) -> bool
where
	Runtime: frame_system::Config<AccountId = AccountId> + pallet_sudo::Config,
	AccountId: PartialEq,
{
	pallet_sudo::Pallet::<Runtime>::key().map_or(false, |k| account == &k)
}

#[cfg(test)]
mod tests {
	use super::*;
	use itp_stf_primitives::types::KeyPair;
	use sp_keyring::AccountKeyring;

	#[test]
	fn verify_signature_works() {
		let nonce = 21;
		let mrenclave = [0u8; 32];
		let shard = ShardIdentifier::default();

		let call = TrustedCall::balance_set_balance(
			AccountKeyring::Alice.public().into(),
			AccountKeyring::Alice.public().into(),
			42,
			42,
		);
		let signed_call = call.sign(
			&KeyPair::Sr25519(Box::new(AccountKeyring::Alice.pair())),
			nonce,
			&mrenclave,
			&shard,
		);

		assert!(signed_call.verify_signature(&mrenclave, &shard));
	}
}<|MERGE_RESOLUTION|>--- conflicted
+++ resolved
@@ -229,13 +229,6 @@
 	) -> Result<(), Self::Error> {
 		let sender = self.call.sender_account().clone();
 		let call_hash = blake2_256(&self.call.encode());
-<<<<<<< HEAD
-
-		ensure!(
-			self.nonce == System::account_nonce(&sender),
-			Self::Error::InvalidNonce(self.nonce)
-		);
-=======
 		let system_nonce = System::account_nonce(&sender);
 		ensure!(self.nonce == system_nonce, Self::Error::InvalidNonce(self.nonce, system_nonce));
 
@@ -244,7 +237,6 @@
 		// so it should be considered as valid
 		System::inc_account_nonce(&sender);
 
->>>>>>> d9511f0a
 		match self.call {
 			TrustedCall::balance_set_balance(root, who, free_balance, reserved_balance) => {
 				ensure!(is_root::<Runtime, AccountId>(&root), Self::Error::MissingPrivileges(root));
