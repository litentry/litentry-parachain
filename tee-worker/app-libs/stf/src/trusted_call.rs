--- conflicted
+++ resolved
@@ -455,11 +455,7 @@
 				Ok(())
 			},
 			TrustedCall::set_user_shielding_key_runtime(enclave_account, who, key) => {
-<<<<<<< HEAD
-				ensure_enclave_signer_account(&enclave_account)?;
-				debug!("set user shielding key runtime, who: {}", account_id_to_string(&who),);
-=======
->>>>>>> 9e8d462d
+				debug!("set user shielding key runtime, who: {}", account_id_to_string(&who));
 				// TODO: we only checked if the extrinsic dispatch is successful,
 				//       is that enough? (i.e. is the state changed already?)
 				match Self::set_user_shielding_key_runtime(enclave_account, who.clone(), key) {
@@ -479,11 +475,7 @@
 			},
 			TrustedCall::create_identity_runtime(enclave_account, who, identity, metadata, bn) => {
 				debug!(
-<<<<<<< HEAD
-					"create_identity runtime, who: {}, identity: {:?}, metadata: {:?}",
-=======
 					"create_identity_runtime, who: {}, identity: {:?}, metadata: {:?}",
->>>>>>> 9e8d462d
 					account_id_to_string(&who),
 					identity,
 					metadata
