/*
	Copyright 2021 Integritee AG and Supercomputing Systems AG

	Licensed under the Apache License, Version 2.0 (the "License");
	you may not use this file except in compliance with the License.
	You may obtain a copy of the License at

		http://www.apache.org/licenses/LICENSE-2.0

	Unless required by applicable law or agreed to in writing, software
	distributed under the License is distributed on an "AS IS" BASIS,
	WITHOUT WARRANTIES OR CONDITIONS OF ANY KIND, either express or implied.
	See the License for the specific language governing permissions and
	limitations under the License.

*/

use itp_node_api_metadata::pallet_vcmp::VCMPCallIndexes;
#[cfg(feature = "evm")]
use sp_core::{H160, H256, U256};

#[cfg(feature = "evm")]
use std::vec::Vec;

use crate::{
	helpers::{aes_encrypt_default, ensure_enclave_signer_account},
	IdentityManagement, MetadataOf, Runtime, StfError, System, TrustedOperation,
};
use codec::{Decode, Encode};
use frame_support::{ensure, traits::UnfilteredDispatchable};
pub use ita_sgx_runtime::{Balance, Index};
use itp_node_api::metadata::{
	pallet_imp::IMPCallIndexes, pallet_teerex::TeerexCallIndexes, provider::AccessNodeMetadata,
};
use itp_stf_interface::ExecuteCall;
use itp_stf_primitives::types::{AccountId, KeyPair, ShardIdentifier, Signature};
use itp_types::OpaqueCall;
use itp_utils::stringify::account_id_to_string;
use lc_credentials_tee::Credential;
use litentry_primitives::{
	Assertion, ChallengeCode, Identity, ParentchainBlockNumber, UserShieldingKeyType,
	ValidationData,
};
use log::*;
use sp_io::hashing::blake2_256;
use sp_runtime::{traits::Verify, MultiAddress};
use std::{format, prelude::v1::*, sync::Arc};

#[cfg(feature = "evm")]
use ita_sgx_runtime::{AddressMapping, HashedAddressMapping};
use itp_node_api_metadata::pallet_system::SystemSs58Prefix;

#[cfg(feature = "evm")]
use crate::evm_helpers::{create_code_hash, evm_create2_address, evm_create_address};

#[derive(Encode, Decode, Clone, Debug, PartialEq, Eq)]
#[allow(non_camel_case_types)]
pub enum TrustedCall {
	balance_set_balance(AccountId, AccountId, Balance, Balance),
	balance_transfer(AccountId, AccountId, Balance),
	balance_unshield(AccountId, AccountId, Balance, ShardIdentifier), // (AccountIncognito, BeneficiaryPublicAccount, Amount, Shard)
	balance_shield(AccountId, AccountId, Balance), // (Root, AccountIncognito, Amount)
	#[cfg(feature = "evm")]
	evm_withdraw(AccountId, H160, Balance), // (Origin, Address EVM Account, Value)
	// (Origin, Source, Target, Input, Value, Gas limit, Max fee per gas, Max priority fee per gas, Nonce, Access list)
	#[cfg(feature = "evm")]
	evm_call(
		AccountId,
		H160,
		H160,
		Vec<u8>,
		U256,
		u64,
		U256,
		Option<U256>,
		Option<U256>,
		Vec<(H160, Vec<H256>)>,
	),
	// (Origin, Source, Init, Value, Gas limit, Max fee per gas, Max priority fee per gas, Nonce, Access list)
	#[cfg(feature = "evm")]
	evm_create(
		AccountId,
		H160,
		Vec<u8>,
		U256,
		u64,
		U256,
		Option<U256>,
		Option<U256>,
		Vec<(H160, Vec<H256>)>,
	),
	// (Origin, Source, Init, Salt, Value, Gas limit, Max fee per gas, Max priority fee per gas, Nonce, Access list)
	#[cfg(feature = "evm")]
	evm_create2(
		AccountId,
		H160,
		Vec<u8>,
		H256,
		U256,
		u64,
		U256,
		Option<U256>,
		Option<U256>,
		Vec<(H160, Vec<H256>)>,
	),
	// litentry
	set_user_shielding_key_preflight(AccountId, AccountId, UserShieldingKeyType), // (Root, AccountIncognito, Key) -- root as signer, only for testing
	set_user_shielding_key_runtime(AccountId, AccountId, UserShieldingKeyType), // (EnclaveSigner, AccountIncognito, Key)
	create_identity_runtime(
		AccountId,
		AccountId,
		Identity,
		Option<MetadataOf<Runtime>>,
		ParentchainBlockNumber,
	), // (EnclaveSigner, Account, identity, metadata, blocknumber)
	remove_identity_runtime(AccountId, AccountId, Identity), // (EnclaveSigner, Account, identity)
	verify_identity_preflight(
		AccountId,
		AccountId,
		Identity,
		ValidationData,
		ParentchainBlockNumber,
	), // (EnclaveSigner, Account, identity, validation, blocknumber)
	verify_identity_runtime(AccountId, AccountId, Identity, ParentchainBlockNumber), // (EnclaveSigner, Account, identity, blocknumber)
	build_assertion_preflight(
		AccountId,
		AccountId,
		Assertion,
		ShardIdentifier,
		ParentchainBlockNumber,
	), // (Account, Account, Assertion, shard, blocknumber)
	build_assertion_runtime(AccountId, AccountId, Box<Credential>), // (Account, Account, Box<Credential>)
	set_challenge_code_runtime(AccountId, AccountId, Identity, ChallengeCode), // only for testing
}

impl TrustedCall {
	pub fn sender_account(&self) -> &AccountId {
		match self {
			TrustedCall::balance_set_balance(sender_account, ..) => sender_account,
			TrustedCall::balance_transfer(sender_account, ..) => sender_account,
			TrustedCall::balance_unshield(sender_account, ..) => sender_account,
			TrustedCall::balance_shield(sender_account, ..) => sender_account,
			#[cfg(feature = "evm")]
			TrustedCall::evm_withdraw(sender_account, ..) => sender_account,
			#[cfg(feature = "evm")]
			TrustedCall::evm_call(sender_account, ..) => sender_account,
			#[cfg(feature = "evm")]
			TrustedCall::evm_create(sender_account, ..) => sender_account,
			#[cfg(feature = "evm")]
			TrustedCall::evm_create2(sender_account, ..) => sender_account,
			// litentry
			TrustedCall::set_user_shielding_key_preflight(account, _, _) => account,
			TrustedCall::set_user_shielding_key_runtime(account, _, _) => account,
			TrustedCall::create_identity_runtime(account, _, _, _, _) => account,
			TrustedCall::remove_identity_runtime(account, _, _) => account,
			TrustedCall::verify_identity_preflight(account, _, _, _, _) => account,
			TrustedCall::verify_identity_runtime(account, _, _, _) => account,
			TrustedCall::build_assertion_preflight(account, _, _, _, _) => account,
			TrustedCall::build_assertion_runtime(account, _, _) => account,
			TrustedCall::set_challenge_code_runtime(account, _, _, _) => account,
		}
	}

	pub fn sign(
		&self,
		pair: &KeyPair,
		nonce: Index,
		mrenclave: &[u8; 32],
		shard: &ShardIdentifier,
	) -> TrustedCallSigned {
		let mut payload = self.encode();
		payload.append(&mut nonce.encode());
		payload.append(&mut mrenclave.encode());
		payload.append(&mut shard.encode());

		TrustedCallSigned { call: self.clone(), nonce, signature: pair.sign(payload.as_slice()) }
	}
}

#[derive(Encode, Decode, Clone, Debug, PartialEq, Eq)]
pub struct TrustedCallSigned {
	pub call: TrustedCall,
	pub nonce: Index,
	pub signature: Signature,
}

impl TrustedCallSigned {
	pub fn new(call: TrustedCall, nonce: Index, signature: Signature) -> Self {
		TrustedCallSigned { call, nonce, signature }
	}

	pub fn verify_signature(&self, mrenclave: &[u8; 32], shard: &ShardIdentifier) -> bool {
		let mut payload = self.call.encode();
		payload.append(&mut self.nonce.encode());
		payload.append(&mut mrenclave.encode());
		payload.append(&mut shard.encode());
		self.signature.verify(payload.as_slice(), self.call.sender_account())
	}

	pub fn into_trusted_operation(self, direct: bool) -> TrustedOperation {
		match direct {
			true => TrustedOperation::direct_call(self),
			false => TrustedOperation::indirect_call(self),
		}
	}
}

// TODO: #91 signed return value
/*
pub struct TrustedReturnValue<T> {
	pub value: T,
	pub signer: AccountId
}

impl TrustedReturnValue
*/

impl<NodeMetadataRepository> ExecuteCall<NodeMetadataRepository> for TrustedCallSigned
where
	NodeMetadataRepository: AccessNodeMetadata,
<<<<<<< HEAD
	NodeMetadataRepository::MetadataType: TeerexCallIndexes + IMPCallIndexes + VCMPCallIndexes,
=======
	NodeMetadataRepository::MetadataType: TeerexCallIndexes + IMPCallIndexes + SystemSs58Prefix,
>>>>>>> 997c4d9f
{
	type Error = StfError;

	fn execute(
		self,
		shard: &ShardIdentifier,
		calls: &mut Vec<OpaqueCall>,
		node_metadata_repo: Arc<NodeMetadataRepository>,
	) -> Result<(), Self::Error> {
		let sender = self.call.sender_account().clone();
		let call_hash = blake2_256(&self.call.encode());

		ensure!(
			self.nonce == System::account_nonce(&sender),
			Self::Error::InvalidNonce(self.nonce)
		);
		match self.call {
			TrustedCall::balance_set_balance(root, who, free_balance, reserved_balance) => {
				ensure!(is_root::<Runtime, AccountId>(&root), Self::Error::MissingPrivileges(root));
				debug!(
					"balance_set_balance({}, {}, {})",
					account_id_to_string(&who),
					free_balance,
					reserved_balance
				);
				ita_sgx_runtime::BalancesCall::<Runtime>::set_balance {
					who: MultiAddress::Id(who),
					new_free: free_balance,
					new_reserved: reserved_balance,
				}
				.dispatch_bypass_filter(ita_sgx_runtime::RuntimeOrigin::root())
				.map_err(|e| {
					Self::Error::Dispatch(format!("Balance Set Balance error: {:?}", e.error))
				})?;
				Ok(())
			},
			TrustedCall::balance_transfer(from, to, value) => {
				let origin = ita_sgx_runtime::RuntimeOrigin::signed(from.clone());
				debug!(
					"balance_transfer({}, {}, {})",
					account_id_to_string(&from),
					account_id_to_string(&to),
					value
				);
				ita_sgx_runtime::BalancesCall::<Runtime>::transfer {
					dest: MultiAddress::Id(to),
					value,
				}
				.dispatch_bypass_filter(origin)
				.map_err(|e| {
					Self::Error::Dispatch(format!("Balance Transfer error: {:?}", e.error))
				})?;
				Ok(())
			},
			TrustedCall::balance_unshield(account_incognito, beneficiary, value, shard) => {
				debug!(
					"balance_unshield({}, {}, {}, {})",
					account_id_to_string(&account_incognito),
					account_id_to_string(&beneficiary),
					value,
					shard
				);
				unshield_funds(account_incognito, value)?;
				calls.push(OpaqueCall::from_tuple(&(
					node_metadata_repo.get_from_metadata(|m| m.unshield_funds_call_indexes())??,
					beneficiary,
					value,
					shard,
					call_hash,
				)));
				Ok(())
			},
			TrustedCall::balance_shield(enclave_account, who, value) => {
				ensure_enclave_signer_account(&enclave_account)?;
				debug!("balance_shield({}, {})", account_id_to_string(&who), value);
				shield_funds(who, value)?;
				Ok(())
			},
			#[cfg(feature = "evm")]
			TrustedCall::evm_withdraw(from, address, value) => {
				debug!("evm_withdraw({}, {}, {})", account_id_to_string(&from), address, value);
				ita_sgx_runtime::EvmCall::<Runtime>::withdraw { address, value }
					.dispatch_bypass_filter(ita_sgx_runtime::RuntimeOrigin::signed(from))
					.map_err(|e| {
						Self::Error::Dispatch(format!("Evm Withdraw error: {:?}", e.error))
					})?;
				Ok(())
			},
			#[cfg(feature = "evm")]
			TrustedCall::evm_call(
				from,
				source,
				target,
				input,
				value,
				gas_limit,
				max_fee_per_gas,
				max_priority_fee_per_gas,
				nonce,
				access_list,
			) => {
				debug!(
					"evm_call(from: {}, source: {}, target: {})",
					account_id_to_string(&from),
					source,
					target
				);
				ita_sgx_runtime::EvmCall::<Runtime>::call {
					source,
					target,
					input,
					value,
					gas_limit,
					max_fee_per_gas,
					max_priority_fee_per_gas,
					nonce,
					access_list,
				}
				.dispatch_bypass_filter(ita_sgx_runtime::RuntimeOrigin::signed(from))
				.map_err(|e| Self::Error::Dispatch(format!("Evm Call error: {:?}", e.error)))?;
				Ok(())
			},
			#[cfg(feature = "evm")]
			TrustedCall::evm_create(
				from,
				source,
				init,
				value,
				gas_limit,
				max_fee_per_gas,
				max_priority_fee_per_gas,
				nonce,
				access_list,
			) => {
				debug!(
					"evm_create(from: {}, source: {}, value: {})",
					account_id_to_string(&from),
					source,
					value
				);
				let nonce_evm_account =
					System::account_nonce(&HashedAddressMapping::into_account_id(source));
				ita_sgx_runtime::EvmCall::<Runtime>::create {
					source,
					init,
					value,
					gas_limit,
					max_fee_per_gas,
					max_priority_fee_per_gas,
					nonce,
					access_list,
				}
				.dispatch_bypass_filter(ita_sgx_runtime::RuntimeOrigin::signed(from))
				.map_err(|e| Self::Error::Dispatch(format!("Evm Create error: {:?}", e.error)))?;
				let contract_address = evm_create_address(source, nonce_evm_account);
				info!("Trying to create evm contract with address {:?}", contract_address);
				Ok(())
			},
			#[cfg(feature = "evm")]
			TrustedCall::evm_create2(
				from,
				source,
				init,
				salt,
				value,
				gas_limit,
				max_fee_per_gas,
				max_priority_fee_per_gas,
				nonce,
				access_list,
			) => {
				debug!(
					"evm_create2(from: {}, source: {}, value: {})",
					account_id_to_string(&from),
					source,
					value
				);
				let code_hash = create_code_hash(&init);
				ita_sgx_runtime::EvmCall::<Runtime>::create2 {
					source,
					init,
					salt,
					value,
					gas_limit,
					max_fee_per_gas,
					max_priority_fee_per_gas,
					nonce,
					access_list,
				}
				.dispatch_bypass_filter(ita_sgx_runtime::RuntimeOrigin::signed(from))
				.map_err(|e| Self::Error::Dispatch(format!("Evm Create2 error: {:?}", e.error)))?;
				let contract_address = evm_create2_address(source, salt, code_hash);
				info!("Trying to create evm contract with address {:?}", contract_address);
				Ok(())
			},
			// litentry
			TrustedCall::set_user_shielding_key_preflight(root, who, key) => {
				ensure!(is_root::<Runtime, AccountId>(&root), Self::Error::MissingPrivileges(root));
				Self::set_user_shielding_key_preflight(shard, who, key)
			},
			TrustedCall::set_user_shielding_key_runtime(enclave_account, who, key) => {
				ensure_enclave_signer_account(&enclave_account)?;
				// TODO: we only checked if the extrinsic dispatch is successful,
				//       is that enough? (i.e. is the state changed already?)
				match Self::set_user_shielding_key_runtime(who.clone(), key) {
					Ok(()) => {
						calls.push(OpaqueCall::from_tuple(&(
							node_metadata_repo
								.get_from_metadata(|m| m.user_shielding_key_set_call_indexes())??,
							aes_encrypt_default(&key, &who.encode()),
						)));
					},
					Err(err) => {
						debug!("set_user_shielding_key error: {}", err);
						calls.push(OpaqueCall::from_tuple(&(
							node_metadata_repo
								.get_from_metadata(|m| m.some_error_call_indexes())??,
							"set_user_shielding_key".as_bytes(),
							format!("{:?}", err).as_bytes(),
						)));
					},
				}
				Ok(())
			},
			TrustedCall::create_identity_runtime(enclave_account, who, identity, metadata, bn) => {
				ensure_enclave_signer_account(&enclave_account)?;
				debug!(
					"create_identity, who: {}, identity: {:?}, metadata: {:?}",
					account_id_to_string(&who),
					identity,
					metadata
				);
				let parent_ss58_prefix =
					node_metadata_repo.get_from_metadata(|m| m.system_ss58_prefix())??;
				match Self::create_identity_runtime(
					who.clone(),
					identity.clone(),
					metadata,
					bn,
					parent_ss58_prefix,
				) {
					Ok(code) => {
						debug!("create_identity {} OK", account_id_to_string(&who));
						if let Some(key) = IdentityManagement::user_shielding_keys(&who) {
							let id_graph =
								ita_sgx_runtime::pallet_imt::Pallet::<Runtime>::get_id_graph(&who);
							calls.push(OpaqueCall::from_tuple(&(
								node_metadata_repo
									.get_from_metadata(|m| m.identity_created_call_indexes())??,
								aes_encrypt_default(&key, &who.encode()),
								aes_encrypt_default(&key, &identity.encode()),
								aes_encrypt_default(&key, &id_graph.encode()),
							)));
							calls.push(OpaqueCall::from_tuple(&(
								node_metadata_repo.get_from_metadata(|m| {
									m.challenge_code_generated_call_indexes()
								})??,
								aes_encrypt_default(&key, &who.encode()),
								aes_encrypt_default(&key, &identity.encode()),
								aes_encrypt_default(&key, &code.encode()),
							)));
						} else {
							calls.push(OpaqueCall::from_tuple(&(
								node_metadata_repo
									.get_from_metadata(|m| m.some_error_call_indexes())??,
								"get_user_shielding_key".as_bytes(),
								"error".as_bytes(),
							)));
						}
					},
					Err(err) => {
						debug!("create_identity {} error: {}", account_id_to_string(&who), err);
						calls.push(OpaqueCall::from_tuple(&(
							node_metadata_repo
								.get_from_metadata(|m| m.some_error_call_indexes())??,
							"create_identity".as_bytes(),
							format!("{:?}", err).as_bytes(),
						)));
					},
				}
				Ok(())
			},
			TrustedCall::remove_identity_runtime(enclave_account, who, identity) => {
				ensure_enclave_signer_account(&enclave_account)?;
				debug!(
					"remove_identity, who: {}, identity: {:?}",
					account_id_to_string(&who),
					identity,
				);
				match Self::remove_identity_runtime(who.clone(), identity.clone()) {
					Ok(()) => {
						debug!("remove_identity {} OK", account_id_to_string(&who));
						if let Some(key) = IdentityManagement::user_shielding_keys(&who) {
							let id_graph =
								ita_sgx_runtime::pallet_imt::Pallet::<Runtime>::get_id_graph(&who);
							calls.push(OpaqueCall::from_tuple(&(
								node_metadata_repo
									.get_from_metadata(|m| m.identity_removed_call_indexes())??,
								aes_encrypt_default(&key, &who.encode()),
								aes_encrypt_default(&key, &identity.encode()),
								aes_encrypt_default(&key, &id_graph.encode()),
							)));
						} else {
							calls.push(OpaqueCall::from_tuple(&(
								node_metadata_repo
									.get_from_metadata(|m| m.some_error_call_indexes())??,
								"get_user_shielding_key".as_bytes(),
								"error".as_bytes(),
							)));
						}
					},
					Err(err) => {
						debug!("remove_identity {} error: {}", account_id_to_string(&who), err);
						calls.push(OpaqueCall::from_tuple(&(
							node_metadata_repo
								.get_from_metadata(|m| m.some_error_call_indexes())??,
							"remove_identity".as_bytes(),
							format!("{:?}", err).as_bytes(),
						)));
					},
				}
				Ok(())
			},
			TrustedCall::verify_identity_preflight(
				enclave_account,
				account,
				identity,
				validation_data,
				bn,
			) => {
				ensure_enclave_signer_account(&enclave_account)?;
				Self::verify_identity_preflight(shard, account, identity, validation_data, bn)
			},
			TrustedCall::verify_identity_runtime(enclave_account, who, identity, bn) => {
				ensure_enclave_signer_account(&enclave_account)?;
				debug!(
					"verify_identity, who: {}, identity: {:?}, bn: {:?}",
					account_id_to_string(&who),
					identity,
					bn
				);
				match Self::verify_identity_runtime(who.clone(), identity.clone(), bn) {
					Ok(()) => {
						debug!("verify_identity {} OK", account_id_to_string(&who));
						if let Some(key) = IdentityManagement::user_shielding_keys(&who) {
							let id_graph =
								ita_sgx_runtime::pallet_imt::Pallet::<Runtime>::get_id_graph(&who);
							calls.push(OpaqueCall::from_tuple(&(
								node_metadata_repo
									.get_from_metadata(|m| m.identity_verified_call_indexes())??,
								aes_encrypt_default(&key, &who.encode()),
								aes_encrypt_default(&key, &identity.encode()),
								aes_encrypt_default(&key, &id_graph.encode()),
							)));
						} else {
							calls.push(OpaqueCall::from_tuple(&(
								node_metadata_repo
									.get_from_metadata(|m| m.some_error_call_indexes())??,
								"get_user_shielding_key".as_bytes(),
								"error".as_bytes(),
							)));
						}
					},
					Err(err) => {
						debug!("create_identity {} error: {}", account_id_to_string(&who), err);
						calls.push(OpaqueCall::from_tuple(&(
							node_metadata_repo
								.get_from_metadata(|m| m.some_error_call_indexes())??,
							"verify_identity".as_bytes(),
							format!("{:?}", err).as_bytes(),
						)));
					},
				}
				Ok(())
			},
			TrustedCall::build_assertion_preflight(enclave_account, who, assertion, shard, bn) => {
				ensure_enclave_signer_account(&enclave_account)?;
				Self::build_assertion_preflight(&shard, who, assertion, bn)
			},
			TrustedCall::build_assertion_runtime(enclave_account, who, credential) => {
				ensure_enclave_signer_account(&enclave_account)?;
				match (*credential).to_json() {
					Ok(credential_str) => {
						debug!(
							"build_assertion got result {:?} length {}",
							credential_str,
							credential_str.len()
						);
						if let Some(key) = IdentityManagement::user_shielding_keys(&who) {
							let vc_hash = blake2_256(credential_str.as_bytes());

							let mut ext_hash = blake2_256(&who.encode()).to_vec();
							ext_hash.append(&mut vc_hash.to_vec());
							ext_hash.append(&mut call_hash.to_vec());
							let vc_index = blake2_256(ext_hash.as_slice());

							calls.push(OpaqueCall::from_tuple(&(
								node_metadata_repo
									.get_from_metadata(|m| m.vc_issued_call_indexes())??,
								who,
								vc_index,
								vc_hash,
								aes_encrypt_default(&key, credential_str.as_bytes()),
							)));
						} else {
							calls.push(OpaqueCall::from_tuple(&(
								node_metadata_repo
									.get_from_metadata(|m| m.vc_some_error_call_indexes())??,
								"get_user_shielding_key".as_bytes(),
								"error".as_bytes(),
							)));
						}
					},
					Err(error) => {
						error!("credential to_json() {:?}", error);

						calls.push(OpaqueCall::from_tuple(&(
							node_metadata_repo
								.get_from_metadata(|m| m.vc_some_error_call_indexes())??,
							"credential_to_json_error".as_bytes(),
							"error".as_bytes(),
						)));
					},
				}
				Ok(())
			},
			TrustedCall::set_challenge_code_runtime(enclave_account, account, did, code) => {
				ensure_enclave_signer_account(&enclave_account)?;
				Self::set_challenge_code_runtime(account, did, code)
			},
		}?;
		System::inc_account_nonce(&sender);
		Ok(())
	}

	fn get_storage_hashes_to_update(&self) -> Vec<Vec<u8>> {
		let key_hashes = Vec::new();
		match self.call {
			TrustedCall::balance_set_balance(_, _, _, _) => debug!("No storage updates needed..."),
			TrustedCall::balance_transfer(_, _, _) => debug!("No storage updates needed..."),
			TrustedCall::balance_unshield(_, _, _, _) => debug!("No storage updates needed..."),
			TrustedCall::balance_shield(_, _, _) => debug!("No storage updates needed..."),
			// litentry
			TrustedCall::set_user_shielding_key_preflight(..) =>
				debug!("No storage updates needed..."),
			TrustedCall::set_user_shielding_key_runtime(..) =>
				debug!("No storage updates needed..."),
			TrustedCall::create_identity_runtime(..) => debug!("No storage updates needed..."),
			TrustedCall::remove_identity_runtime(..) => debug!("No storage updates needed..."),
			TrustedCall::verify_identity_preflight(..) => debug!("No storage updates needed..."),
			TrustedCall::verify_identity_runtime(..) => debug!("No storage updates needed..."),
			TrustedCall::build_assertion_preflight(..) => debug!("No storage updates needed..."),
			TrustedCall::build_assertion_runtime(..) => debug!("No storage updates needed..."),
			TrustedCall::set_challenge_code_runtime(..) => debug!("No storage updates needed..."),
			#[cfg(feature = "evm")]
			_ => debug!("No storage updates needed..."),
		};
		key_hashes
	}
}

fn unshield_funds(account: AccountId, amount: u128) -> Result<(), StfError> {
	let account_info = System::account(&account);
	if account_info.data.free < amount {
		return Err(StfError::MissingFunds)
	}

	ita_sgx_runtime::BalancesCall::<Runtime>::set_balance {
		who: MultiAddress::Id(account),
		new_free: account_info.data.free - amount,
		new_reserved: account_info.data.reserved,
	}
	.dispatch_bypass_filter(ita_sgx_runtime::RuntimeOrigin::root())
	.map_err(|e| StfError::Dispatch(format!("Unshield funds error: {:?}", e.error)))?;
	Ok(())
}

fn shield_funds(account: AccountId, amount: u128) -> Result<(), StfError> {
	let account_info = System::account(&account);
	ita_sgx_runtime::BalancesCall::<Runtime>::set_balance {
		who: MultiAddress::Id(account),
		new_free: account_info.data.free + amount,
		new_reserved: account_info.data.reserved,
	}
	.dispatch_bypass_filter(ita_sgx_runtime::RuntimeOrigin::root())
	.map_err(|e| StfError::Dispatch(format!("Shield funds error: {:?}", e.error)))?;

	Ok(())
}

fn is_root<Runtime, AccountId>(account: &AccountId) -> bool
where
	Runtime: frame_system::Config<AccountId = AccountId> + pallet_sudo::Config,
	AccountId: PartialEq,
{
	pallet_sudo::Pallet::<Runtime>::key().map_or(false, |k| account == &k)
}

#[cfg(test)]
mod tests {
	use super::*;
	use itp_stf_primitives::types::KeyPair;
	use sp_keyring::AccountKeyring;

	#[test]
	fn verify_signature_works() {
		let nonce = 21;
		let mrenclave = [0u8; 32];
		let shard = ShardIdentifier::default();

		let call = TrustedCall::balance_set_balance(
			AccountKeyring::Alice.public().into(),
			AccountKeyring::Alice.public().into(),
			42,
			42,
		);
		let signed_call = call.sign(
			&KeyPair::Sr25519(Box::new(AccountKeyring::Alice.pair())),
			nonce,
			&mrenclave,
			&shard,
		);

		assert!(signed_call.verify_signature(&mrenclave, &shard));
	}
}<|MERGE_RESOLUTION|>--- conflicted
+++ resolved
@@ -218,11 +218,8 @@
 impl<NodeMetadataRepository> ExecuteCall<NodeMetadataRepository> for TrustedCallSigned
 where
 	NodeMetadataRepository: AccessNodeMetadata,
-<<<<<<< HEAD
-	NodeMetadataRepository::MetadataType: TeerexCallIndexes + IMPCallIndexes + VCMPCallIndexes,
-=======
-	NodeMetadataRepository::MetadataType: TeerexCallIndexes + IMPCallIndexes + SystemSs58Prefix,
->>>>>>> 997c4d9f
+	NodeMetadataRepository::MetadataType:
+		TeerexCallIndexes + IMPCallIndexes + VCMPCallIndexes + SystemSs58Prefix,
 {
 	type Error = StfError;
 
@@ -606,11 +603,7 @@
 				ensure_enclave_signer_account(&enclave_account)?;
 				match (*credential).to_json() {
 					Ok(credential_str) => {
-						debug!(
-							"build_assertion got result {:?} length {}",
-							credential_str,
-							credential_str.len()
-						);
+						debug!("got credential {} length {}", credential_str, credential_str.len());
 						if let Some(key) = IdentityManagement::user_shielding_keys(&who) {
 							let vc_hash = blake2_256(credential_str.as_bytes());
 
