--- conflicted
+++ resolved
@@ -119,28 +119,13 @@
 		ParentchainBlockNumber,
 		H256,
 	),
-<<<<<<< HEAD
-	remove_identity_runtime(AccountId, AccountId, Identity, H256),
-	verify_identity_preflight(
-		AccountId,
-		AccountId,
-		Identity,
-		ValidationData,
-		ParentchainBlockNumber,
-		H256,
-	),
-	verify_identity_runtime(AccountId, AccountId, Identity, ParentchainBlockNumber, H256),
-	request_vc(AccountId, AccountId, Assertion, ShardIdentifier, H256),
-	handle_vc_issued(AccountId, AccountId, Assertion, [u8; 32], [u8; 32], AesOutput, H256),
-=======
 	remove_identity(AccountId, AccountId, Identity, H256),
 	verify_identity(AccountId, AccountId, Identity, ValidationData, ParentchainBlockNumber, H256),
-	request_vc(AccountId, AccountId, Assertion, ParentchainBlockNumber, H256),
+	request_vc(AccountId, AccountId, Assertion, H256),
 	// the following trusted calls should not be requested directly from external
 	// they are guarded by the signature check (either root or enclave_signer_account)
 	verify_identity_callback(AccountId, AccountId, Identity, ParentchainBlockNumber, H256),
 	request_vc_callback(AccountId, AccountId, Assertion, [u8; 32], [u8; 32], Vec<u8>, H256),
->>>>>>> 62d4f2a3
 	handle_imp_error(AccountId, Option<AccountId>, IMPError, H256),
 	handle_vcmp_error(AccountId, Option<AccountId>, VCMPError, H256),
 	set_challenge_code(AccountId, AccountId, Identity, ChallengeCode, H256),
@@ -646,21 +631,14 @@
 
 				Ok(())
 			},
-<<<<<<< HEAD
-			TrustedCall::request_vc(enclave_account, who, assertion, shard, hash) => {
-				// the user shielding key check is inside `Self::request_vc`
-				if let Err(e) =
-					Self::request_vc(enclave_account, &shard, who.clone(), assertion, hash)
-=======
-			TrustedCall::request_vc(signer, who, assertion, bn, hash) => {
+			TrustedCall::request_vc(signer, who, assertion, hash) => {
 				debug!(
 					"request_vc, who: {}, assertion: {:?}",
 					account_id_to_string(&who),
 					assertion
 				);
 				if let Err(e) =
-					Self::request_vc_internal(signer, who.clone(), assertion, bn, hash, shard)
->>>>>>> 62d4f2a3
+					Self::request_vc_internal(signer, who.clone(), assertion, hash, shard)
 				{
 					debug!("pushing error event ... error: {}", e);
 					add_call_from_vcmp_error(
