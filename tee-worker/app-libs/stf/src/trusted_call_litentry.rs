// Copyright 2020-2023 Litentry Technologies GmbH.
// This file is part of Litentry.
//
// Litentry is free software: you can redistribute it and/or modify
// it under the terms of the GNU General Public License as published by
// the Free Software Foundation, either version 3 of the License, or
// (at your option) any later version.
//
// Litentry is distributed in the hope that it will be useful,
// but WITHOUT ANY WARRANTY; without even the implied warranty of
// MERCHANTABILITY or FITNESS FOR A PARTICULAR PURPOSE.  See the
// GNU General Public License for more details.
//
// You should have received a copy of the GNU General Public License
// along with Litentry.  If not, see <https://www.gnu.org/licenses/>.

#[cfg(all(not(feature = "std"), feature = "sgx"))]
extern crate sgx_tstd as std;

use super::*;
use crate::{
<<<<<<< HEAD
	helpers::{enclave_signer_account, ensure_enclave_signer, ensure_enclave_signer_or_self},
	trusted_call_result::{SetUserShieldingKeyResult, TrustedCallResult},
=======
	helpers::{
		enclave_signer_account, ensure_enclave_signer, ensure_enclave_signer_or_self,
		get_expected_raw_message, verify_web3_identity,
	},
	trusted_call_rpc_response::{LinkIdentityResponse, SetUserShieldingKeyResponse},
>>>>>>> 3bf7d653
	AccountId, IdentityManagement, Runtime, StfError, StfResult, UserShieldingKeys,
};
use frame_support::{dispatch::UnfilteredDispatchable, ensure};
use ita_sgx_runtime::RuntimeOrigin;
use itp_node_api::metadata::NodeMetadataTrait;
use itp_stf_primitives::types::ShardIdentifier;
use itp_utils::stringify::account_id_to_string;
use lc_stf_task_sender::{
	stf_task_sender::{SendStfRequest, StfRequestSender},
	AssertionBuildRequest, RequestType, Web2IdentityVerificationRequest,
};
use litentry_primitives::{
	Assertion, ErrorDetail, Identity, IdentityNetworkTuple, UserShieldingKeyType, ValidationData,
	Web3Network,
};
use log::*;
use std::{sync::Arc, vec::Vec};

impl TrustedCallSigned {
	pub fn set_user_shielding_key_internal(
		signer: AccountId,
		who: Identity,
		key: UserShieldingKeyType,
		networks: Vec<Web3Network>,
	) -> StfResult<UserShieldingKeyType> {
		ensure!(
			ensure_enclave_signer_or_self(&signer, who.to_account_id()),
			StfError::SetUserShieldingKeyFailed(ErrorDetail::UnauthorizedSigner)
		);
		IMTCall::set_user_shielding_key { who, key, networks }
			.dispatch_bypass_filter(RuntimeOrigin::root())
			.map_or_else(|e| Err(StfError::SetUserShieldingKeyFailed(e.error.into())), |_| Ok(key))
	}

	#[allow(clippy::too_many_arguments)]
	pub fn handle_set_user_shielding_key<NodeMetadataRepository>(
		calls: &mut Vec<OpaqueCall>,
		node_metadata_repo: Arc<NodeMetadataRepository>,
		signer: Identity,
		who: Identity,
		key: UserShieldingKeyType,
		web3networks: Vec<Web3Network>,
		hash: H256,
	) -> StfResult<TrustedCallResult>
	where
		NodeMetadataRepository: AccessNodeMetadata,
		NodeMetadataRepository::MetadataType: NodeMetadataTrait,
	{
		debug!("set_user_shielding_key, who: {}", account_id_to_string(&who));
		let account = SgxParentchainTypeConverter::convert(
			who.to_account_id().ok_or(StfError::InvalidAccount)?,
		);
		let call_index =
			node_metadata_repo.get_from_metadata(|m| m.user_shielding_key_set_call_indexes())??;

		let key = Self::set_user_shielding_key_internal(
			signer.to_account_id().ok_or(StfError::InvalidAccount)?,
			who.clone(),
			key,
			web3networks,
		)
		.map_err(|e| {
			debug!("pushing error event ... error: {}", e);
			add_call_from_imp_error(
				calls,
				node_metadata_repo,
				Some(account.clone()),
				e.to_imp_error(),
				hash,
			);
			e
		})?;

		debug!("pushing user_shielding_key_set event ...");
		let id_graph = IMT::get_id_graph(&who, RETURNED_IDGRAPH_MAX_LEN);
		let encrypted_id_graph = aes_encrypt_default(&key, &id_graph.encode());
		calls.push(OpaqueCall::from_tuple(&(
			call_index,
			account.clone(),
			encrypted_id_graph.clone(),
			hash,
		)));

		debug!("populating user_shielding_key_set rpc reponse ...");
		let res = SetUserShieldingKeyResult { account, id_graph: encrypted_id_graph };
		Ok(TrustedCallResult::SetUserShieldingKey(res))
	}

	#[allow(clippy::too_many_arguments)]
	pub fn link_identity_internal(
		signer: AccountId,
		who: Identity,
		identity: Identity,
		validation_data: ValidationData,
		web3networks: Vec<Web3Network>,
		nonce: UserShieldingKeyNonceType,
		top_hash: H256,
		req_ext_hash: H256,
		shard: &ShardIdentifier,
	) -> StfResult<bool> {
		ensure!(
			ensure_enclave_signer_or_self(&signer, who.to_account_id()),
			StfError::LinkIdentityFailed(ErrorDetail::UnauthorizedSigner)
		);

		let key = IdentityManagement::user_shielding_keys(&who)
			.ok_or(StfError::LinkIdentityFailed(ErrorDetail::UserShieldingKeyNotFound))?;

		// note it's the signer's nonce, not `who`
		// we intentionally use `System::account_nonce - 1` to make up for the increment at the
		// beginning of STF execution, otherwise it might be unexpected that we were hoping
		// (current nonce + 1) when verifying the validation data.
		let sidechain_nonce = System::account_nonce(&signer) - 1;

		let raw_msg = get_expected_raw_message(&who, &identity, sidechain_nonce, key, nonce);

		match validation_data {
			ValidationData::Web2(data) => {
				ensure!(
					identity.is_web2(),
					StfError::LinkIdentityFailed(ErrorDetail::InvalidIdentity)
				);
				let request: RequestType = Web2IdentityVerificationRequest {
					shard: *shard,
					who,
					identity,
					raw_msg,
					validation_data: data,
					web3networks,
					top_hash,
					req_ext_hash,
				}
				.into();
				StfRequestSender::new()
					.send_stf_request(request)
					.map_err(|_| StfError::LinkIdentityFailed(ErrorDetail::SendStfRequestFailed))?;
				Ok(false)
			},
			ValidationData::Web3(data) => {
				ensure!(
					identity.is_web3(),
					StfError::LinkIdentityFailed(ErrorDetail::InvalidIdentity)
				);
				verify_web3_identity(&identity, &raw_msg, &data)?;
				Ok(true)
			},
		}
	}

	pub fn deactivate_identity_internal(
		signer: AccountId,
		who: Identity,
		identity: Identity,
	) -> StfResult<UserShieldingKeyType> {
		ensure!(
			ensure_enclave_signer_or_self(&signer, who.to_account_id()),
			StfError::DeactivateIdentityFailed(ErrorDetail::UnauthorizedSigner)
		);
		let key = IdentityManagement::user_shielding_keys(&who)
			.ok_or(StfError::DeactivateIdentityFailed(ErrorDetail::UserShieldingKeyNotFound))?;

		IMTCall::deactivate_identity { who, identity }
			.dispatch_bypass_filter(RuntimeOrigin::root())
			.map_err(|e| StfError::DeactivateIdentityFailed(e.into()))?;

		Ok(key)
	}

	pub fn activate_identity_internal(
		signer: AccountId,
		who: Identity,
		identity: Identity,
	) -> StfResult<UserShieldingKeyType> {
		ensure!(
			ensure_enclave_signer_or_self(&signer, who.to_account_id()),
			StfError::ActivateIdentityFailed(ErrorDetail::UnauthorizedSigner)
		);
		let key = IdentityManagement::user_shielding_keys(&who)
			.ok_or(StfError::ActivateIdentityFailed(ErrorDetail::UserShieldingKeyNotFound))?;

		IMTCall::activate_identity { who, identity }
			.dispatch_bypass_filter(RuntimeOrigin::root())
			.map_err(|e| StfError::ActivateIdentityFailed(e.into()))?;

		Ok(key)
	}

	pub fn request_vc_internal(
		signer: AccountId,
		who: Identity,
		assertion: Assertion,
		top_hash: H256,
		req_ext_hash: H256,
		shard: &ShardIdentifier,
	) -> StfResult<()> {
		match assertion {
			// the signer will be checked inside A13, as we don't seem to have access to ocall_api here
			Assertion::A13(_) => (),
			_ => ensure!(
				ensure_enclave_signer_or_self(&signer, who.to_account_id()),
				StfError::RequestVCFailed(assertion, ErrorDetail::UnauthorizedSigner)
			),
		}

		ensure!(
			UserShieldingKeys::<Runtime>::contains_key(&who),
			StfError::RequestVCFailed(assertion, ErrorDetail::UserShieldingKeyNotFound)
		);

		let id_graph = IMT::get_id_graph(&who, usize::MAX);
		let assertion_networks = assertion.get_supported_web3networks();
		let identities: Vec<IdentityNetworkTuple> = id_graph
			.into_iter()
			.filter(|item| item.1.is_active())
			.map(|item| {
				let mut networks = item.1.web3networks.to_vec();
				// filter out the web3networks which are not supported by this specific `assertion`.
				// We do it here before every request sending because:
				// - it's a common step for all assertion buildings, for those assertions which only
				//   care about web2 identities, this step will empty `IdentityContext.web3networks`
				// - it helps to reduce the request size a bit
				networks.retain(|n| assertion_networks.contains(n));
				(item.0, networks)
			})
			.collect();
		let request: RequestType = AssertionBuildRequest {
			shard: *shard,
			signer,
			enclave_account: enclave_signer_account(),
			who,
			assertion: assertion.clone(),
			identities,
			top_hash,
			req_ext_hash,
		}
		.into();
		let sender = StfRequestSender::new();
		sender.send_stf_request(request).map_err(|e| {
			error!("[RequestVc] : {:?}", e);
			StfError::RequestVCFailed(assertion, ErrorDetail::SendStfRequestFailed)
		})
	}

	pub fn link_identity_callback_internal(
		signer: AccountId,
		who: Identity,
		identity: Identity,
		web3networks: Vec<Web3Network>,
	) -> StfResult<UserShieldingKeyType> {
		// important! The signer has to be enclave_signer_account, as this TrustedCall can only be constructed internally
		ensure_enclave_signer(&signer)
			.map_err(|_| StfError::LinkIdentityFailed(ErrorDetail::UnauthorizedSigner))?;

		let key = IdentityManagement::user_shielding_keys(&who)
			.ok_or(StfError::LinkIdentityFailed(ErrorDetail::UserShieldingKeyNotFound))?;

		IMTCall::link_identity { who, identity, web3networks }
			.dispatch_bypass_filter(RuntimeOrigin::root())
			.map_err(|e| StfError::LinkIdentityFailed(e.into()))?;

		Ok(key)
	}

	pub fn request_vc_callback_internal(
		signer: AccountId,
		who: Identity,
		assertion: Assertion,
	) -> StfResult<UserShieldingKeyType> {
		// important! The signer has to be enclave_signer_account, as this TrustedCall can only be constructed internally
		ensure_enclave_signer(&signer).map_err(|_| {
			StfError::RequestVCFailed(assertion.clone(), ErrorDetail::UnauthorizedSigner)
		})?;

		let key = IdentityManagement::user_shielding_keys(&who)
			.ok_or(StfError::RequestVCFailed(assertion, ErrorDetail::UserShieldingKeyNotFound))?;

		Ok(key)
	}

	// common handler for both web2 and web3 identity verification
	#[allow(clippy::too_many_arguments)]
	pub fn handle_link_identity_callback<NodeMetadataRepository>(
		calls: &mut Vec<OpaqueCall>,
		node_metadata_repo: Arc<NodeMetadataRepository>,
		signer: Identity,
		who: Identity,
		identity: Identity,
		web3networks: Vec<Web3Network>,
		hash: H256,
		rpc_response_value: &mut Vec<u8>,
	) -> StfResult<()>
	where
		NodeMetadataRepository: AccessNodeMetadata,
		NodeMetadataRepository::MetadataType: NodeMetadataTrait,
	{
		debug!("link_identity_callback, who: {}", account_id_to_string(&who));
		let account = SgxParentchainTypeConverter::convert(
			who.to_account_id().ok_or(StfError::InvalidAccount)?,
		);
		let call_index =
			node_metadata_repo.get_from_metadata(|m| m.identity_linked_call_indexes())??;

		let key = Self::link_identity_callback_internal(
			signer.to_account_id().ok_or(StfError::InvalidAccount)?,
			who.clone(),
			identity.clone(),
			web3networks,
		)
		.map_err(|e| {
			debug!("pushing error event ... error: {}", e);
			add_call_from_imp_error(
				calls,
				node_metadata_repo,
				Some(account.clone()),
				e.to_imp_error(),
				hash,
			);
			e
		})?;
		let id_graph = IMT::get_id_graph(&who, RETURNED_IDGRAPH_MAX_LEN);
		debug!("pushing identity_linked event ...");
		calls.push(OpaqueCall::from_tuple(&(
			call_index,
			account.clone(),
			aes_encrypt_default(&key, &identity.encode()),
			aes_encrypt_default(&key, &id_graph.encode()),
			hash,
		)));

		let res = LinkIdentityResponse {
			account,
			identity: aes_encrypt_default(&key, &identity.encode()),
			id_graph: aes_encrypt_default(&key, &id_graph.encode()),
			req_ext_hash: hash,
		};
		*rpc_response_value = res.encode();
		Ok(())
	}
}<|MERGE_RESOLUTION|>--- conflicted
+++ resolved
@@ -19,16 +19,11 @@
 
 use super::*;
 use crate::{
-<<<<<<< HEAD
-	helpers::{enclave_signer_account, ensure_enclave_signer, ensure_enclave_signer_or_self},
-	trusted_call_result::{SetUserShieldingKeyResult, TrustedCallResult},
-=======
 	helpers::{
 		enclave_signer_account, ensure_enclave_signer, ensure_enclave_signer_or_self,
 		get_expected_raw_message, verify_web3_identity,
 	},
-	trusted_call_rpc_response::{LinkIdentityResponse, SetUserShieldingKeyResponse},
->>>>>>> 3bf7d653
+	trusted_call_result::{LinkIdentityResult, SetUserShieldingKeyResult, TrustedCallResult},
 	AccountId, IdentityManagement, Runtime, StfError, StfResult, UserShieldingKeys,
 };
 use frame_support::{dispatch::UnfilteredDispatchable, ensure};
@@ -318,8 +313,7 @@
 		identity: Identity,
 		web3networks: Vec<Web3Network>,
 		hash: H256,
-		rpc_response_value: &mut Vec<u8>,
-	) -> StfResult<()>
+	) -> StfResult<TrustedCallResult>
 	where
 		NodeMetadataRepository: AccessNodeMetadata,
 		NodeMetadataRepository::MetadataType: NodeMetadataTrait,
@@ -357,14 +351,10 @@
 			aes_encrypt_default(&key, &id_graph.encode()),
 			hash,
 		)));
-
-		let res = LinkIdentityResponse {
+		Ok(TrustedCallResult::LinkIdentity(LinkIdentityResult {
 			account,
 			identity: aes_encrypt_default(&key, &identity.encode()),
 			id_graph: aes_encrypt_default(&key, &id_graph.encode()),
-			req_ext_hash: hash,
-		};
-		*rpc_response_value = res.encode();
-		Ok(())
+		}))
 	}
 }