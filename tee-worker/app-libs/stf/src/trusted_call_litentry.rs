// Copyright 2020-2023 Litentry Technologies GmbH.
// This file is part of Litentry.
//
// Litentry is free software: you can redistribute it and/or modify
// it under the terms of the GNU General Public License as published by
// the Free Software Foundation, either version 3 of the License, or
// (at your option) any later version.
//
// Litentry is distributed in the hope that it will be useful,
// but WITHOUT ANY WARRANTY; without even the implied warranty of
// MERCHANTABILITY or FITNESS FOR A PARTICULAR PURPOSE.  See the
// GNU General Public License for more details.
//
// You should have received a copy of the GNU General Public License
// along with Litentry.  If not, see <https://www.gnu.org/licenses/>.

#[cfg(all(not(feature = "std"), feature = "sgx"))]
extern crate sgx_tstd as std;

use super::*;
use crate::{
	helpers::{ensure_enclave_signer_account, generate_challenge_code, is_authorised_signer},
	AccountId, IdentityManagement, MetadataOf, Runtime, StfError, StfResult,
};
use frame_support::{dispatch::UnfilteredDispatchable, ensure};
use ita_sgx_runtime::RuntimeOrigin;
use itp_stf_primitives::types::ShardIdentifier;
use lc_stf_task_sender::{
	stf_task_sender::{SendStfRequest, StfRequestSender},
<<<<<<< HEAD
	AssertionBuildRequest, IdentityVerificationRequest, MaxIdentityLength, RequestType,
=======
	AssertionBuildRequest, IdentityVerificationRequest, RequestType, SetUserShieldingKeyRequest,
>>>>>>> d75f7bfa
};
use litentry_primitives::{
	Assertion, ChallengeCode, ErrorDetail, Identity, ParentchainBlockNumber, UserShieldingKeyType,
	ValidationData,
};
use log::*;
use std::{format, sync::Arc, vec::Vec};

impl TrustedCallSigned {
	pub fn set_user_shielding_key_internal(
		signer: AccountId,
		who: AccountId,
		key: UserShieldingKeyType,
		parent_ss58_prefix: u16,
	) -> StfResult<UserShieldingKeyType> {
		ensure!(
			is_authorised_signer(&signer, &who),
			StfError::SetUserShieldingKeyFailed(ErrorDetail::UnauthorisedSender)
		);
		IMTCall::set_user_shielding_key { who, key, parent_ss58_prefix }
			.dispatch_bypass_filter(RuntimeOrigin::root())
			.map_or_else(|e| Err(StfError::SetUserShieldingKeyFailed(e.error.into())), |_| Ok(key))
	}

	pub fn create_identity_internal(
		signer: AccountId,
		who: AccountId,
		identity: Identity,
		metadata: Option<MetadataOf<Runtime>>,
		bn: ParentchainBlockNumber,
		parent_ss58_prefix: u16,
	) -> StfResult<(UserShieldingKeyType, ChallengeCode)> {
		ensure!(
			is_authorised_signer(&signer, &who),
			StfError::CreateIdentityFailed(ErrorDetail::UnauthorisedSender)
		);

		let key = IdentityManagement::user_shielding_keys(&who)
			.ok_or(StfError::CreateIdentityFailed(ErrorDetail::UserShieldingKeyNotFound))?;
		IMTCall::create_identity {
			who: who.clone(),
			identity: identity.clone(),
			metadata,
			creation_request_block: bn,
			parent_ss58_prefix,
		}
		.dispatch_bypass_filter(RuntimeOrigin::root())
		.map_err(|e| StfError::CreateIdentityFailed(e.into()))?;

		// generate challenge code
		let code = generate_challenge_code();

		IMTCall::set_challenge_code { who, identity, code }
			.dispatch_bypass_filter(RuntimeOrigin::root())
			.map_err(|e| StfError::CreateIdentityFailed(e.into()))?;

		Ok((key, code))
	}

	pub fn remove_identity_runtime<NodeMetadataRepository>(
		node_metadata_repo: Arc<NodeMetadataRepository>,
		calls: &mut Vec<OpaqueCall>,
		who: AccountId,
		identity: Identity,
		hash: H256,
	) -> StfResult<()>
	where
		NodeMetadataRepository: AccessNodeMetadata,
		NodeMetadataRepository::MetadataType:
			TeerexCallIndexes + IMPCallIndexes + VCMPCallIndexes + SystemSs58Prefix,
	{
		let account = SgxParentchainTypeConverter::convert(who.clone());
		if let Some(key) = IdentityManagement::user_shielding_keys(&who) {
			match (IMTCall::remove_identity { who, identity: identity.clone() }
				.dispatch_bypass_filter(RuntimeOrigin::root())
				.map_err(|e| StfError::RemoveIdentityFailed(e.into())))
			{
				Ok(_) => {
					debug!("pushing identity_removed event ...");
					calls.push(OpaqueCall::from_tuple(&(
						node_metadata_repo
							.get_from_metadata(|m| m.identity_removed_call_indexes())??,
						account,
						aes_encrypt_default(&key, &identity.encode()),
						hash,
					)));
				},
				Err(e) => {
					debug!("pushing error event ... error: {}", e);
					add_call_from_imp_error(
						calls,
						node_metadata_repo,
						Some(account),
						e.to_imp_error(),
						hash,
					);
				},
			}
		} else {
			debug!("pushing error event ... error: UserShieldingKeyNotFound");
			add_call_from_imp_error(
				calls,
				node_metadata_repo,
				Some(account),
				IMPError::RemoveIdentityFailed(ErrorDetail::UserShieldingKeyNotFound),
				hash,
			);
		}
		Ok(())
	}

	#[allow(clippy::too_many_arguments)]
	pub fn verify_identity_preflight<NodeMetadataRepository>(
		node_metadata_repo: Arc<NodeMetadataRepository>,
		calls: &mut Vec<OpaqueCall>,
		shard: &ShardIdentifier,
		who: AccountId,
		identity: Identity,
		validation_data: ValidationData,
		bn: ParentchainBlockNumber,
		hash: H256,
	) -> StfResult<()>
	where
		NodeMetadataRepository: AccessNodeMetadata,
		NodeMetadataRepository::MetadataType:
			TeerexCallIndexes + IMPCallIndexes + VCMPCallIndexes + SystemSs58Prefix,
	{
		if let Err(e) = Self::verify_identity_preflight_internal(
			shard,
			who.clone(),
			identity,
			validation_data,
			bn,
			hash,
		) {
			debug!("pushing error event ... error: {}", e);
			add_call_from_imp_error(
				calls,
				node_metadata_repo,
				Some(SgxParentchainTypeConverter::convert(who)),
				e.to_imp_error(),
				hash,
			);
		}
		Ok(())
	}

	pub fn verify_identity_runtime(
		enclave_account: AccountId,
		who: AccountId,
		identity: Identity,
		bn: ParentchainBlockNumber,
	) -> StfResult<()> {
		ensure_enclave_signer_account(&enclave_account)?;
		IMTCall::verify_identity {
			who: who.clone(),
			identity: identity.clone(),
			verification_request_block: bn,
		}
		.dispatch_bypass_filter(RuntimeOrigin::root())
		.map_err(|e| StfError::VerifyIdentityFailed(e.into()))?;

		// remove challenge code
		IMTCall::remove_challenge_code { who, identity }
			.dispatch_bypass_filter(RuntimeOrigin::root())
			.map_err(|e| StfError::VerifyIdentityFailed(e.into()))?;

		Ok(())
	}

	pub fn request_vc<NodeMetadataRepository>(
		node_metadata_repo: Arc<NodeMetadataRepository>,
		calls: &mut Vec<OpaqueCall>,
		shard: &ShardIdentifier,
		who: AccountId,
		assertion: Assertion,
		bn: ParentchainBlockNumber,
		hash: H256,
	) -> StfResult<()>
	where
		NodeMetadataRepository: AccessNodeMetadata,
		NodeMetadataRepository::MetadataType:
			TeerexCallIndexes + IMPCallIndexes + VCMPCallIndexes + SystemSs58Prefix,
	{
		if let Err(e) = Self::request_vc_internal(shard, who.clone(), assertion, bn, hash) {
			add_call_from_vcmp_error(
				calls,
				node_metadata_repo,
				Some(SgxParentchainTypeConverter::convert(who)),
				e.to_vcmp_error(),
				hash,
			);
		}
		Ok(())
	}

	pub fn set_challenge_code_runtime(
		enclave_account: AccountId,
		who: AccountId,
		identity: Identity,
		code: ChallengeCode,
	) -> StfResult<()> {
		ensure_enclave_signer_account(&enclave_account)?;
<<<<<<< HEAD
		// only used in tests, we don't care about the error
		IMTCall::set_challenge_code { who, identity, code }
			.dispatch_bypass_filter(RuntimeOrigin::root())
			.map_err(|e| StfError::Dispatch(format!("{:?}", e.error)))?;
		Ok(())
	}

	// internal helper fn

	fn verify_identity_preflight_internal(
		shard: &ShardIdentifier,
		who: AccountId,
		identity: Identity,
		validation_data: ValidationData,
		bn: ParentchainBlockNumber,
		hash: H256,
	) -> StfResult<()> {
		let code = IdentityManagement::challenge_codes(&who, &identity)
			.ok_or(StfError::VerifyIdentityFailed(ErrorDetail::ChallengeCodeNotFound))?;

		let request: RequestType = IdentityVerificationRequest {
			shard: *shard,
			who,
			identity,
			challenge_code: code,
			validation_data,
			bn,
			hash,
		}
		.into();
		let sender = StfRequestSender::new();
		sender
			.send_stf_request(request)
			.map_err(|_| StfError::VerifyIdentityFailed(ErrorDetail::SendStfRequestFailed))
	}

	fn request_vc_internal(
		shard: &ShardIdentifier,
		who: AccountId,
		assertion: Assertion,
		bn: ParentchainBlockNumber,
		hash: H256,
	) -> StfResult<()> {
		let id_graph = ita_sgx_runtime::pallet_imt::Pallet::<Runtime>::get_id_graph(&who);
		let mut vec_identity: BoundedVec<Identity, MaxIdentityLength> = vec![].try_into().unwrap();
		for id in &id_graph {
			if id.1.is_verified {
				vec_identity.try_push(id.0.clone()).map_err(|_| {
					let error_msg = "vec_identity exceeds max length".into();
					error!("[RequestVc] : {:?}", error_msg);
					StfError::RequestVCFailed(
						assertion.clone(),
						ErrorDetail::StfError(ErrorString::truncate_from(error_msg)),
					)
				})?;
			}
		}

=======
>>>>>>> d75f7bfa
		let key = IdentityManagement::user_shielding_keys(&who).ok_or_else(|| {
			StfError::RequestVCFailed(assertion.clone(), ErrorDetail::UserShieldingKeyNotFound)
		})?;
		let id_graph = ita_sgx_runtime::pallet_imt::Pallet::<Runtime>::get_id_graph(&who);
		let vec_identity: Vec<Identity> = id_graph
			.into_iter()
			.filter(|item| item.1.is_verified)
			.map(|item| item.0)
			.collect();
		let request: RequestType = AssertionBuildRequest {
			shard: *shard,
			who,
			assertion: assertion.clone(),
			vec_identity,
			bn,
			key,
			hash,
		}
		.into();
		let sender = StfRequestSender::new();
		sender.send_stf_request(request).map_err(|e| {
			error!("[RequestVc] : {:?}", e);
			StfError::RequestVCFailed(assertion, ErrorDetail::SendStfRequestFailed)
		})
	}
}<|MERGE_RESOLUTION|>--- conflicted
+++ resolved
@@ -27,11 +27,7 @@
 use itp_stf_primitives::types::ShardIdentifier;
 use lc_stf_task_sender::{
 	stf_task_sender::{SendStfRequest, StfRequestSender},
-<<<<<<< HEAD
-	AssertionBuildRequest, IdentityVerificationRequest, MaxIdentityLength, RequestType,
-=======
-	AssertionBuildRequest, IdentityVerificationRequest, RequestType, SetUserShieldingKeyRequest,
->>>>>>> d75f7bfa
+	AssertionBuildRequest, IdentityVerificationRequest, RequestType,
 };
 use litentry_primitives::{
 	Assertion, ChallengeCode, ErrorDetail, Identity, ParentchainBlockNumber, UserShieldingKeyType,
@@ -235,7 +231,6 @@
 		code: ChallengeCode,
 	) -> StfResult<()> {
 		ensure_enclave_signer_account(&enclave_account)?;
-<<<<<<< HEAD
 		// only used in tests, we don't care about the error
 		IMTCall::set_challenge_code { who, identity, code }
 			.dispatch_bypass_filter(RuntimeOrigin::root())
@@ -244,7 +239,6 @@
 	}
 
 	// internal helper fn
-
 	fn verify_identity_preflight_internal(
 		shard: &ShardIdentifier,
 		who: AccountId,
@@ -279,23 +273,6 @@
 		bn: ParentchainBlockNumber,
 		hash: H256,
 	) -> StfResult<()> {
-		let id_graph = ita_sgx_runtime::pallet_imt::Pallet::<Runtime>::get_id_graph(&who);
-		let mut vec_identity: BoundedVec<Identity, MaxIdentityLength> = vec![].try_into().unwrap();
-		for id in &id_graph {
-			if id.1.is_verified {
-				vec_identity.try_push(id.0.clone()).map_err(|_| {
-					let error_msg = "vec_identity exceeds max length".into();
-					error!("[RequestVc] : {:?}", error_msg);
-					StfError::RequestVCFailed(
-						assertion.clone(),
-						ErrorDetail::StfError(ErrorString::truncate_from(error_msg)),
-					)
-				})?;
-			}
-		}
-
-=======
->>>>>>> d75f7bfa
 		let key = IdentityManagement::user_shielding_keys(&who).ok_or_else(|| {
 			StfError::RequestVCFailed(assertion.clone(), ErrorDetail::UserShieldingKeyNotFound)
 		})?;
