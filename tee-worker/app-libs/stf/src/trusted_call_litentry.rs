--- conflicted
+++ resolved
@@ -27,16 +27,11 @@
 	AccountId, ShardIdentifier, StfError, StfResult, H256,
 };
 use codec::Encode;
-<<<<<<< HEAD
-use frame_support::{dispatch::UnfilteredDispatchable, ensure};
-use ita_sgx_runtime::{IDGraph, Parentchain, RuntimeOrigin, System};
-=======
 use frame_support::{dispatch::UnfilteredDispatchable, ensure, sp_runtime::traits::One};
 use ita_sgx_runtime::{
 	pallet_imt::{get_eligible_identities, IdentityContext},
-	BlockNumber, RuntimeOrigin, System,
+	BlockNumber, Parentchain, RuntimeOrigin, System,
 };
->>>>>>> 533a6e10
 use itp_node_api::metadata::NodeMetadataTrait;
 use itp_node_api_metadata::pallet_imp::IMPCallIndexes;
 use itp_node_api_metadata_provider::AccessNodeMetadata;
@@ -183,24 +178,6 @@
 			));
 		}
 		let assertion_networks = assertion.get_supported_web3networks();
-<<<<<<< HEAD
-		let identities: Vec<IdentityNetworkTuple> = id_graph
-			.into_iter()
-			.filter(|item| item.1.is_active())
-			.map(|item| {
-				let mut networks = item.1.web3networks.to_vec();
-				// filter out the web3networks which are not supported by this specific `assertion`.
-				// We do it here before every request sending because:
-				// - it's a common step for all assertion buildings, for those assertions which only
-				//   care about web2 identities, this step will empty `IdentityContext.web3networks`
-				// - it helps to reduce the request size a bit
-				networks.retain(|n| assertion_networks.contains(n));
-				(item.0, networks)
-			})
-			.collect();
-		let parachain_block_number = Parentchain::block_number();
-		let sidechain_block_number = System::block_number();
-=======
 		let identities = get_eligible_identities(id_graph, assertion_networks);
 
 		ensure!(
@@ -208,7 +185,9 @@
 			StfError::RequestVCFailed(assertion, ErrorDetail::NoEligibleIdentity)
 		);
 
->>>>>>> 533a6e10
+		let parachain_block_number = Parentchain::block_number();
+		let sidechain_block_number = System::block_number();
+
 		let assertion_build: RequestType = AssertionBuildRequest {
 			shard: *shard,
 			signer,
