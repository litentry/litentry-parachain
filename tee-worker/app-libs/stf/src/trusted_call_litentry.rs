// Copyright 2020-2023 Litentry Technologies GmbH.
// This file is part of Litentry.
//
// Litentry is free software: you can redistribute it and/or modify
// it under the terms of the GNU General Public License as published by
// the Free Software Foundation, either version 3 of the License, or
// (at your option) any later version.
//
// Litentry is distributed in the hope that it will be useful,
// but WITHOUT ANY WARRANTY; without even the implied warranty of
// MERCHANTABILITY or FITNESS FOR A PARTICULAR PURPOSE.  See the
// GNU General Public License for more details.
//
// You should have received a copy of the GNU General Public License
// along with Litentry.  If not, see <https://www.gnu.org/licenses/>.

#[cfg(all(not(feature = "std"), feature = "sgx"))]
extern crate sgx_tstd as std;

use super::*;
use crate::{
	helpers::{ensure_enclave_signer_account, is_authorized_signer},
	AccountId, IdentityManagement, Runtime, StfError, StfResult, UserShieldingKeys,
};
use frame_support::{dispatch::UnfilteredDispatchable, ensure};
use ita_sgx_runtime::{IdentityStatus, RuntimeOrigin};
use itp_stf_primitives::types::ShardIdentifier;
use lc_stf_task_sender::{
	stf_task_sender::{SendStfRequest, StfRequestSender},
	AssertionBuildRequest, IdentityVerificationRequest, RequestType,
};
use litentry_primitives::{
	Assertion, ErrorDetail, IdGraphIdentifier, Identity, UserShieldingKeyType, ValidationData,
};
use log::*;
use std::vec::Vec;

impl TrustedCallSigned {
	pub fn set_user_shielding_key_internal(
		signer: AccountId,
		id_graph_id: IdGraphIdentifier,
		key: UserShieldingKeyType,
		parent_ss58_prefix: u16,
	) -> StfResult<UserShieldingKeyType> {
		ensure!(
<<<<<<< HEAD
			is_authorised_signer(&signer, &id_graph_id.to_account_id()),
			StfError::SetUserShieldingKeyFailed(ErrorDetail::UnauthorisedSigner)
=======
			is_authorized_signer(&signer, &who),
			StfError::SetUserShieldingKeyFailed(ErrorDetail::UnauthorizedSigner)
>>>>>>> b940c0a8
		);
		IMTCall::set_user_shielding_key { id_graph_id, key, parent_ss58_prefix }
			.dispatch_bypass_filter(RuntimeOrigin::root())
			.map_or_else(|e| Err(StfError::SetUserShieldingKeyFailed(e.error.into())), |_| Ok(key))
	}

	#[allow(clippy::too_many_arguments)]
	pub fn link_identity_internal(
		signer: AccountId,
		id_graph_id: IdGraphIdentifier,
		identity: Identity,
		validation_data: ValidationData,
		nonce: UserShieldingKeyNonceType,
		hash: H256,
		shard: &ShardIdentifier,
	) -> StfResult<()> {
		ensure!(
<<<<<<< HEAD
			is_authorised_signer(&signer, &id_graph_id.to_account_id()),
			StfError::LinkIdentityFailed(ErrorDetail::UnauthorisedSigner)
=======
			is_authorized_signer(&signer, &who),
			StfError::LinkIdentityFailed(ErrorDetail::UnauthorizedSigner)
>>>>>>> b940c0a8
		);

		let key = IdentityManagement::user_shielding_keys(&id_graph_id)
			.ok_or(StfError::LinkIdentityFailed(ErrorDetail::UserShieldingKeyNotFound))?;

		// note it's the signer's nonce, not `who`
		// we intentionally use `System::account_nonce - 1` to make up for the increment at the
		// beginning of STF execution, otherwise it might be unexpected that we were hoping
		// (current nonce + 1) when verifying the validation data.
		let sidechain_nonce = System::account_nonce(&signer) - 1;

		let request: RequestType = IdentityVerificationRequest {
			shard: *shard,
			id_graph_id,
			identity,
			validation_data,
			sidechain_nonce,
			key_nonce: nonce,
			key,
			hash,
		}
		.into();
		StfRequestSender::new()
			.send_stf_request(request)
			.map_err(|_| StfError::LinkIdentityFailed(ErrorDetail::SendStfRequestFailed))
	}

	pub fn remove_identity_internal(
		signer: AccountId,
		id_graph_id: IdGraphIdentifier,
		identity: Identity,
		parent_ss58_prefix: u16,
	) -> StfResult<UserShieldingKeyType> {
		ensure!(
<<<<<<< HEAD
			is_authorised_signer(&signer, &id_graph_id.to_account_id()),
			StfError::RemoveIdentityFailed(ErrorDetail::UnauthorisedSigner)
=======
			is_authorized_signer(&signer, &who),
			StfError::RemoveIdentityFailed(ErrorDetail::UnauthorizedSigner)
>>>>>>> b940c0a8
		);
		let key = IdentityManagement::user_shielding_keys(&id_graph_id)
			.ok_or(StfError::RemoveIdentityFailed(ErrorDetail::UserShieldingKeyNotFound))?;

		IMTCall::remove_identity { id_graph_id, identity, parent_ss58_prefix }
			.dispatch_bypass_filter(RuntimeOrigin::root())
			.map_err(|e| StfError::RemoveIdentityFailed(e.into()))?;

		Ok(key)
	}

	pub fn request_vc_internal(
		signer: AccountId,
		id_graph_id: IdGraphIdentifier,
		assertion: Assertion,
		hash: H256,
		shard: &ShardIdentifier,
	) -> StfResult<()> {
		ensure!(
<<<<<<< HEAD
			is_authorised_signer(&signer, &id_graph_id.to_account_id()),
			StfError::RequestVCFailed(assertion, ErrorDetail::UnauthorisedSigner)
=======
			is_authorized_signer(&signer, &who),
			StfError::RequestVCFailed(assertion, ErrorDetail::UnauthorizedSigner)
>>>>>>> b940c0a8
		);
		ensure!(
			UserShieldingKeys::<Runtime>::contains_key(&id_graph_id),
			StfError::RequestVCFailed(assertion, ErrorDetail::UserShieldingKeyNotFound)
		);

<<<<<<< HEAD
		let id_graph = IMT::get_id_graph(&id_graph_id);
=======
		let id_graph = IMT::get_id_graph(&who, usize::MAX);
>>>>>>> b940c0a8
		let vec_identity: Vec<Identity> = id_graph
			.into_iter()
			.filter(|item| item.1.status == IdentityStatus::Active)
			.map(|item| item.0)
			.collect();
		let request: RequestType = AssertionBuildRequest {
			shard: *shard,
			id_graph_id,
			assertion: assertion.clone(),
			vec_identity,
			hash,
		}
		.into();
		let sender = StfRequestSender::new();
		sender.send_stf_request(request).map_err(|e| {
			error!("[RequestVc] : {:?}", e);
			StfError::RequestVCFailed(assertion, ErrorDetail::SendStfRequestFailed)
		})
	}

	pub fn link_identity_callback_internal(
		signer: AccountId,
		id_graph_id: IdGraphIdentifier,
		identity: Identity,
		parent_ss58_prefix: u16,
	) -> StfResult<UserShieldingKeyType> {
		// important! The signer has to be enclave_signer_account, as this TrustedCall can only be constructed internally
		ensure_enclave_signer_account(&signer)
			.map_err(|_| StfError::LinkIdentityFailed(ErrorDetail::UnauthorizedSigner))?;

		let key = IdentityManagement::user_shielding_keys(&id_graph_id)
			.ok_or(StfError::LinkIdentityFailed(ErrorDetail::UserShieldingKeyNotFound))?;

		IMTCall::link_identity { id_graph_id, identity, parent_ss58_prefix }
			.dispatch_bypass_filter(RuntimeOrigin::root())
			.map_err(|e| StfError::LinkIdentityFailed(e.into()))?;

		Ok(key)
	}

	pub fn request_vc_callback_internal(
		signer: AccountId,
		id_graph_id: IdGraphIdentifier,
		assertion: Assertion,
	) -> StfResult<UserShieldingKeyType> {
		// important! The signer has to be enclave_signer_account, as this TrustedCall can only be constructed internally
		ensure_enclave_signer_account(&signer).map_err(|_| {
			StfError::RequestVCFailed(assertion.clone(), ErrorDetail::UnauthorizedSigner)
		})?;

		let key = IdentityManagement::user_shielding_keys(&id_graph_id)
			.ok_or(StfError::RequestVCFailed(assertion, ErrorDetail::UserShieldingKeyNotFound))?;

		Ok(key)
	}
}<|MERGE_RESOLUTION|>--- conflicted
+++ resolved
@@ -43,13 +43,8 @@
 		parent_ss58_prefix: u16,
 	) -> StfResult<UserShieldingKeyType> {
 		ensure!(
-<<<<<<< HEAD
-			is_authorised_signer(&signer, &id_graph_id.to_account_id()),
-			StfError::SetUserShieldingKeyFailed(ErrorDetail::UnauthorisedSigner)
-=======
-			is_authorized_signer(&signer, &who),
+			is_authorized_signer(&signer, &id_graph_id.to_account_id()),
 			StfError::SetUserShieldingKeyFailed(ErrorDetail::UnauthorizedSigner)
->>>>>>> b940c0a8
 		);
 		IMTCall::set_user_shielding_key { id_graph_id, key, parent_ss58_prefix }
 			.dispatch_bypass_filter(RuntimeOrigin::root())
@@ -67,13 +62,8 @@
 		shard: &ShardIdentifier,
 	) -> StfResult<()> {
 		ensure!(
-<<<<<<< HEAD
-			is_authorised_signer(&signer, &id_graph_id.to_account_id()),
-			StfError::LinkIdentityFailed(ErrorDetail::UnauthorisedSigner)
-=======
-			is_authorized_signer(&signer, &who),
+			is_authorized_signer(&signer, &id_graph_id.to_account_id()),
 			StfError::LinkIdentityFailed(ErrorDetail::UnauthorizedSigner)
->>>>>>> b940c0a8
 		);
 
 		let key = IdentityManagement::user_shielding_keys(&id_graph_id)
@@ -108,13 +98,8 @@
 		parent_ss58_prefix: u16,
 	) -> StfResult<UserShieldingKeyType> {
 		ensure!(
-<<<<<<< HEAD
-			is_authorised_signer(&signer, &id_graph_id.to_account_id()),
-			StfError::RemoveIdentityFailed(ErrorDetail::UnauthorisedSigner)
-=======
-			is_authorized_signer(&signer, &who),
+			is_authorized_signer(&signer, &id_graph_id.to_account_id()),
 			StfError::RemoveIdentityFailed(ErrorDetail::UnauthorizedSigner)
->>>>>>> b940c0a8
 		);
 		let key = IdentityManagement::user_shielding_keys(&id_graph_id)
 			.ok_or(StfError::RemoveIdentityFailed(ErrorDetail::UserShieldingKeyNotFound))?;
@@ -134,24 +119,15 @@
 		shard: &ShardIdentifier,
 	) -> StfResult<()> {
 		ensure!(
-<<<<<<< HEAD
-			is_authorised_signer(&signer, &id_graph_id.to_account_id()),
-			StfError::RequestVCFailed(assertion, ErrorDetail::UnauthorisedSigner)
-=======
-			is_authorized_signer(&signer, &who),
+			is_authorized_signer(&signer, &id_graph_id.to_account_id()),
 			StfError::RequestVCFailed(assertion, ErrorDetail::UnauthorizedSigner)
->>>>>>> b940c0a8
 		);
 		ensure!(
 			UserShieldingKeys::<Runtime>::contains_key(&id_graph_id),
 			StfError::RequestVCFailed(assertion, ErrorDetail::UserShieldingKeyNotFound)
 		);
 
-<<<<<<< HEAD
-		let id_graph = IMT::get_id_graph(&id_graph_id);
-=======
-		let id_graph = IMT::get_id_graph(&who, usize::MAX);
->>>>>>> b940c0a8
+		let id_graph = IMT::get_id_graph(&id_graph_id, usize::MAX);
 		let vec_identity: Vec<Identity> = id_graph
 			.into_iter()
 			.filter(|item| item.1.status == IdentityStatus::Active)
