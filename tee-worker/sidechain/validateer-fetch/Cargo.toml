[package]
name = "its-validateer-fetch"
version = "0.9.0"
authors = ['Trust Computing GmbH <info@litentry.com>', 'Integritee AG <hello@integritee.network>']
edition = "2021"

[dependencies]
codec = { package = "parity-scale-codec", version = "3.0.0", default-features = false, features = ["derive", "chain-error"] }
derive_more = "0.99.16"
<<<<<<< HEAD
log = "0.4"
thiserror = "1.0.26"
=======
>>>>>>> e9ec61a4

# substrate deps
frame-support = { default-features = false, git = "https://github.com/paritytech/substrate.git", branch = "polkadot-v0.9.42" }
sp-core = { default-features = false, git = "https://github.com/paritytech/substrate.git", branch = "polkadot-v0.9.42" }
sp-runtime = { default-features = false, git = "https://github.com/paritytech/substrate.git", branch = "polkadot-v0.9.42" }
sp-std = { default-features = false, git = "https://github.com/paritytech/substrate.git", branch = "polkadot-v0.9.42" }

# local deps
itp-enclave-bridge-storage = { path = "../../core-primitives/enclave-bridge-storage", default-features = false }
itp-ocall-api = { path = "../../core-primitives/ocall-api", default-features = false }
itp-teerex-storage = { path = "../../core-primitives/teerex-storage", default-features = false }
itp-types = { path = "../../core-primitives/types", default-features = false }
its-primitives = { path = "../primitives", default-features = false }

[features]
default = ["std"]
std = [
    "codec/std",
    "sp-core/std",
    "sp-runtime/std",
    "sp-std/std",
    "itp-types/std",
    "itp-ocall-api/std",
    "its-primitives/std",
    "itp-enclave-bridge-storage/std",
]

[dev-dependencies]
itp-test = { path = "../../core-primitives/test" }
itc-parentchain-test = { path = "../../core/parentchain/test" }<|MERGE_RESOLUTION|>--- conflicted
+++ resolved
@@ -7,11 +7,6 @@
 [dependencies]
 codec = { package = "parity-scale-codec", version = "3.0.0", default-features = false, features = ["derive", "chain-error"] }
 derive_more = "0.99.16"
-<<<<<<< HEAD
-log = "0.4"
-thiserror = "1.0.26"
-=======
->>>>>>> e9ec61a4
 
 # substrate deps
 frame-support = { default-features = false, git = "https://github.com/paritytech/substrate.git", branch = "polkadot-v0.9.42" }
