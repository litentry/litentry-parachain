[package]
name = "its-primitives"
version = "0.1.0"
authors = ["Integritee AG <hello@integritee.network>"]
homepage = "https://integritee.network/"
repository = "https://github.com/integritee-network/pallets/"
license = "Apache-2.0"
edition = "2021"

[dependencies]
codec = { package = "parity-scale-codec", version = "3.0.0", default-features = false, features = ["derive", "full"] }
<<<<<<< HEAD
scale-info = { version = "2.0.1", default-features = false, features = ["derive"] }
serde = { version = "1.0.13", default-features = false }
=======
scale-info = { version = "2.4.0", default-features = false, features = ["derive"] }
serde = { version = "1.0", default-features = false }
>>>>>>> 587594fb


# substrate dependencies
sp-core = { default-features = false, git = "https://github.com/paritytech/substrate.git", branch = "polkadot-v0.9.39" }
sp-io = { default-features = false, git = "https://github.com/paritytech/substrate.git", branch = "polkadot-v0.9.39" }
sp-runtime = { default-features = false, git = "https://github.com/paritytech/substrate.git", branch = "polkadot-v0.9.39" }
sp-std = { default-features = false, git = "https://github.com/paritytech/substrate.git", branch = "polkadot-v0.9.39" }


[features]
default = ["std", "full_crypto"]
full_crypto = [
    "sp-core/full_crypto",
]
std = [
    "codec/std",
    "scale-info/std",
    "serde/std",
    # substrate
    "sp-core/std",
    "sp-io/std",
    "sp-runtime/std",
    "sp-std/std",
]<|MERGE_RESOLUTION|>--- conflicted
+++ resolved
@@ -9,13 +9,8 @@
 
 [dependencies]
 codec = { package = "parity-scale-codec", version = "3.0.0", default-features = false, features = ["derive", "full"] }
-<<<<<<< HEAD
-scale-info = { version = "2.0.1", default-features = false, features = ["derive"] }
+scale-info = { version = "2.4.0", default-features = false, features = ["derive"] }
 serde = { version = "1.0.13", default-features = false }
-=======
-scale-info = { version = "2.4.0", default-features = false, features = ["derive"] }
-serde = { version = "1.0", default-features = false }
->>>>>>> 587594fb
 
 
 # substrate dependencies
