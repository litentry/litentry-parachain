--- conflicted
+++ resolved
@@ -32,11 +32,8 @@
 use itp_types::{DirectRequestStatus, RsaRequest, ShardIdentifier, TrustedOperationStatus};
 use itp_utils::{FromHexPrefixed, ToHexPrefixed};
 use jsonrpc_core::{futures::executor, serde_json::json, Error as RpcError, IoHandler, Params};
-<<<<<<< HEAD
 use lc_vc_task_sender::{SendVcRequest, VCRequest, VcRequestSender};
-=======
 use litentry_primitives::AesRequest;
->>>>>>> e5cc1b3b
 use log::*;
 use std::{
 	borrow::ToOwned,
@@ -94,7 +91,6 @@
 		Ok(json!(json_value))
 	});
 
-<<<<<<< HEAD
 	let author_submit_extrinsic_name: &str = "author_submitVCRequest";
 	io_handler.add_sync_method(author_submit_extrinsic_name, move |params: Params| {
 		let hex_encoded_params = params.parse::<Vec<String>>().unwrap();
@@ -122,7 +118,7 @@
 		}
 		// Note: This case will only happen if the sender has been dropped
 		Ok(json!(compute_hex_encoded_return_error("The sender has been dropped")))
-=======
+	});
 	// Litentry: a morphling of `author_submitAndWatchRsaRequest`
 	// a different name is used to highlight the request type
 	let author_submit_and_watch_aes_request_name: &str = "author_submitAndWatchAesRequest";
@@ -141,7 +137,6 @@
 			Err(error) => compute_hex_encoded_return_error(error.as_str()),
 		};
 		Ok(json!(json_value))
->>>>>>> e5cc1b3b
 	});
 
 	// author_pendingExtrinsics
