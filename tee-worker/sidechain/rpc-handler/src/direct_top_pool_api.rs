--- conflicted
+++ resolved
@@ -50,18 +50,13 @@
 	G: PartialEq + Encode + Decode + Debug + Send + Sync + 'static,
 {
 	let watch_author = top_pool_author.clone();
-<<<<<<< HEAD
 	io_handler.add_sync_method("author_submitAndWatchRsaRequest", move |params: Params| {
 		debug!("worker_api_direct rpc was called: author_submitAndWatchRsaRequest");
-		let json_value = match author_submit_extrinsic_inner(watch_author.clone(), params) {
-=======
-	io_handler.add_sync_method(author_submit_and_watch_rsa_request_name, move |params: Params| {
 		let json_value = match author_submit_extrinsic_inner(
 			watch_author.clone(),
 			params,
 			Some("author_submitAndWatchBroadcastedRsaRequest".to_owned()),
 		) {
->>>>>>> a486e784
 			Ok(hash_value) => RpcReturnValue {
 				do_watch: true,
 				value: vec![],
@@ -76,18 +71,10 @@
 		Ok(json!(json_value))
 	});
 
-<<<<<<< HEAD
-	let submit_author = top_pool_author.clone();
-	io_handler.add_sync_method("author_submitRsaRequest", move |params: Params| {
-		debug!("worker_api_direct rpc was called: author_submitRsaRequest");
-		let json_value = match author_submit_extrinsic_inner(submit_author.clone(), params) {
-=======
 	// author_submitAndWatchBroadcastedRsaRequest
-	let author_submit_and_watch_broadcasted_rsa_request: &str =
-		"author_submitAndWatchBroadcastedRsaRequest";
 	let watch_author = top_pool_author.clone();
 	io_handler.add_sync_method(
-		author_submit_and_watch_broadcasted_rsa_request,
+		"author_submitAndWatchBroadcastedRsaRequest",
 		move |params: Params| {
 			let json_value = match author_submit_extrinsic_inner(watch_author.clone(), params, None)
 			{
@@ -109,11 +96,10 @@
 	);
 
 	// author_submitRsaRequest
-	let author_submit_extrinsic_name: &str = "author_submitRsaRequest";
 	let submit_author = top_pool_author.clone();
-	io_handler.add_sync_method(author_submit_extrinsic_name, move |params: Params| {
+	io_handler.add_sync_method("author_submitRsaRequest", move |params: Params| {
+		debug!("worker_api_direct rpc was called: author_submitRsaRequest");
 		let json_value = match author_submit_extrinsic_inner(submit_author.clone(), params, None) {
->>>>>>> a486e784
 			Ok(hash_value) => RpcReturnValue {
 				do_watch: false,
 				value: vec![],
@@ -167,18 +153,13 @@
 	// Litentry: a morphling of `author_submitAndWatchRsaRequest`
 	// a different name is used to highlight the request type
 	let watch_author = top_pool_author.clone();
-<<<<<<< HEAD
 	io_handler.add_sync_method("author_submitAndWatchAesRequest", move |params: Params| {
 		debug!("worker_api_direct rpc was called: author_submitAndWatchAesRequest");
-		let json_value = match author_submit_aes_request_inner(watch_author.clone(), params) {
-=======
-	io_handler.add_sync_method(author_submit_and_watch_aes_request_name, move |params: Params| {
 		let json_value = match author_submit_aes_request_inner(
 			watch_author.clone(),
 			params,
 			Some("author_submitAndWatchBroadcastedAesRequest".to_owned()),
 		) {
->>>>>>> a486e784
 			Ok(hash_value) => RpcReturnValue {
 				do_watch: true,
 				value: vec![],
@@ -193,13 +174,9 @@
 		Ok(json!(json_value))
 	});
 
-<<<<<<< HEAD
-=======
-	let author_submit_and_watch_broadcasted_aes_request_name: &str =
-		"author_submitAndWatchBroadcastedAesRequest";
 	let watch_author = top_pool_author.clone();
 	io_handler.add_sync_method(
-		author_submit_and_watch_broadcasted_aes_request_name,
+		"author_submitAndWatchBroadcastedAesRequest",
 		move |params: Params| {
 			let json_value =
 				match author_submit_aes_request_inner(watch_author.clone(), params, None) {
@@ -220,7 +197,6 @@
 
 	// author_pendingExtrinsics
 	let author_pending_extrinsic_name: &str = "author_pendingExtrinsics";
->>>>>>> a486e784
 	let pending_author = top_pool_author.clone();
 	io_handler.add_sync_method("author_pendingExtrinsics", move |params: Params| {
 		debug!("worker_api_direct rpc was called: author_pendingExtrinsics");
@@ -311,59 +287,17 @@
 	RpcReturnValue::from_error_message(error_msg).to_hex()
 }
 
-<<<<<<< HEAD
-fn author_submit_extrinsic_inner<R, TCS, G>(author: Arc<R>, params: Params) -> Result<Hash, String>
-where
-	R: AuthorApi<Hash, Hash, TCS, G> + Send + Sync + 'static,
-	TCS: PartialEq + Encode + Decode + Debug + Send + Sync + 'static,
-	G: PartialEq + Encode + Decode + Debug + Send + Sync + 'static,
-{
-=======
-fn author_submit_extrinsic_inner<R: AuthorApi<Hash, Hash> + Send + Sync + 'static>(
+fn author_submit_extrinsic_inner<R, TCS, G>(
 	author: Arc<R>,
 	params: Params,
 	json_rpc_method: Option<String>,
-) -> Result<Hash, String> {
->>>>>>> a486e784
-	debug!("Author submit and watch trusted operation..");
-
-	let hex_encoded_params = params.parse::<Vec<String>>().map_err(|e| format!("{:?}", e))?;
-
-	info!("Got request hex: {:?}", &hex_encoded_params[0]);
-	std::println!("Got request hex: {:?}", &hex_encoded_params[0]);
-
-	let request =
-		RsaRequest::from_hex(&hex_encoded_params[0].clone()).map_err(|e| format!("{:?}", e))?;
-
-	let response: Result<Hash, RpcError> = if let Some(method) = json_rpc_method {
-		executor::block_on(async { author.watch_and_broadcast_top(request, method).await })
-	} else {
-		executor::block_on(async { author.watch_top(request).await })
-	};
-
-	match &response {
-		Ok(h) => debug!("Trusted operation submitted successfully ({:?})", h),
-		Err(e) => warn!("Submitting trusted operation failed: {:?}", e),
-	}
-
-	response.map_err(|e| format!("{:?}", e))
-}
-
-fn author_submit_aes_request_inner<R, TCS, G>(
-	author: Arc<R>,
-	params: Params,
-<<<<<<< HEAD
 ) -> Result<Hash, String>
 where
 	R: AuthorApi<Hash, Hash, TCS, G> + Send + Sync + 'static,
 	TCS: PartialEq + Encode + Decode + Debug + Send + Sync + 'static,
 	G: PartialEq + Encode + Decode + Debug + Send + Sync + 'static,
 {
-=======
-	json_rpc_method: Option<String>,
-) -> Result<Hash, String> {
->>>>>>> a486e784
-	debug!("Author submit and watch AesRequest..");
+	debug!("Author submit and watch trusted operation..");
 
 	let hex_encoded_params = params.parse::<Vec<String>>().map_err(|e| format!("{:?}", e))?;
 
@@ -371,7 +305,7 @@
 	std::println!("Got request hex: {:?}", &hex_encoded_params[0]);
 
 	let request =
-		AesRequest::from_hex(&hex_encoded_params[0].clone()).map_err(|e| format!("{:?}", e))?;
+		RsaRequest::from_hex(&hex_encoded_params[0].clone()).map_err(|e| format!("{:?}", e))?;
 
 	let response: Result<Hash, RpcError> = if let Some(method) = json_rpc_method {
 		executor::block_on(async { author.watch_and_broadcast_top(request, method).await })
@@ -380,6 +314,40 @@
 	};
 
 	match &response {
+		Ok(h) => debug!("Trusted operation submitted successfully ({:?})", h),
+		Err(e) => warn!("Submitting trusted operation failed: {:?}", e),
+	}
+
+	response.map_err(|e| format!("{:?}", e))
+}
+
+fn author_submit_aes_request_inner<R, TCS, G>(
+	author: Arc<R>,
+	params: Params,
+	json_rpc_method: Option<String>,
+) -> Result<Hash, String>
+where
+	R: AuthorApi<Hash, Hash, TCS, G> + Send + Sync + 'static,
+	TCS: PartialEq + Encode + Decode + Debug + Send + Sync + 'static,
+	G: PartialEq + Encode + Decode + Debug + Send + Sync + 'static,
+{
+	debug!("Author submit and watch AesRequest..");
+
+	let hex_encoded_params = params.parse::<Vec<String>>().map_err(|e| format!("{:?}", e))?;
+
+	info!("Got request hex: {:?}", &hex_encoded_params[0]);
+	std::println!("Got request hex: {:?}", &hex_encoded_params[0]);
+
+	let request =
+		AesRequest::from_hex(&hex_encoded_params[0].clone()).map_err(|e| format!("{:?}", e))?;
+
+	let response: Result<Hash, RpcError> = if let Some(method) = json_rpc_method {
+		executor::block_on(async { author.watch_and_broadcast_top(request, method).await })
+	} else {
+		executor::block_on(async { author.watch_top(request).await })
+	};
+
+	match &response {
 		Ok(h) => debug!("AesRequest submitted successfully ({:?})", h),
 		Err(e) => warn!("Submitting AesRequest failed: {:?}", e),
 	}
