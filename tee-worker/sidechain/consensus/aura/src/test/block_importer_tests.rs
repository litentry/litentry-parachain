/*
	Copyright 2021 Integritee AG and Supercomputing Systems AG

	Licensed under the Apache License, Version 2.0 (the "License");
	you may not use this file except in compliance with the License.
	You may obtain a copy of the License at

		http://www.apache.org/licenses/LICENSE-2.0

	Unless required by applicable law or agreed to in writing, software
	distributed under the License is distributed on an "AS IS" BASIS,
	WITHOUT WARRANTIES OR CONDITIONS OF ANY KIND, either express or implied.
	See the License for the specific language governing permissions and
	limitations under the License.

*/

use crate::{
	block_importer::BlockImporter,
	test::{fixtures::validateer, mocks::peer_updater_mock::PeerUpdaterMock},
	ShardIdentifierFor,
};
use codec::Encode;
use core::assert_matches::assert_matches;
use itc_parentchain_block_import_dispatcher::trigger_parentchain_block_import_mock::TriggerParentchainBlockImportMock;
use itc_parentchain_test::{ParentchainBlockBuilder, ParentchainHeaderBuilder};
use itp_sgx_crypto::{aes::Aes, mocks::KeyRepositoryMock, StateCrypto};
use itp_sgx_externalities::SgxExternalitiesDiffType;
use itp_stf_state_handler::handle_state::HandleState;
use itp_test::mock::{
	handle_state_mock::HandleStateMock,
	onchain_mock::OnchainMock,
	stf_mock::{GetterMock, TrustedCallSignedMock},
};
use itp_time_utils::{duration_now, now_as_millis};
use itp_top_pool_author::mocks::AuthorApiMock;
use itp_types::{Block as ParentchainBlock, Header as ParentchainHeader, H256};
use its_consensus_common::{BlockImport, Error as ConsensusError};
use its_primitives::{
	traits::{SignBlock, SignedBlock},
	types::SignedBlock as SignedSidechainBlock,
};
use its_state::StateUpdate;
use its_test::{
	sidechain_block_builder::{SidechainBlockBuilder, SidechainBlockBuilderTrait},
	sidechain_block_data_builder::SidechainBlockDataBuilder,
	sidechain_header_builder::SidechainHeaderBuilder,
};
use sp_core::{blake2_256, ed25519::Pair};
use sp_keyring::ed25519::Keyring;
use sp_runtime::generic::SignedBlock as SignedParentchainBlock;
use std::sync::Arc;

type TestTopPoolAuthor = AuthorApiMock<H256, H256, TrustedCallSignedMock, GetterMock>;
type TestParentchainBlockImportTrigger =
	TriggerParentchainBlockImportMock<SignedParentchainBlock<ParentchainBlock>>;
type TestStateKeyRepo = KeyRepositoryMock<Aes>;
type TestBlockImporter = BlockImporter<
	Pair,
	ParentchainBlock,
	SignedSidechainBlock,
	OnchainMock,
	HandleStateMock,
	TestStateKeyRepo,
	TestTopPoolAuthor,
	TestParentchainBlockImportTrigger,
<<<<<<< HEAD
	TrustedCallSignedMock,
	GetterMock,
=======
	PeerUpdaterMock,
>>>>>>> a486e784
>;

fn state_key() -> Aes {
	Aes::new([3u8; 16], [0u8; 16])
}

fn shard() -> ShardIdentifierFor<SignedSidechainBlock> {
	blake2_256(&[1, 2, 3, 4, 5, 6]).into()
}

fn default_authority() -> Pair {
	Keyring::Alice.pair()
}

fn test_fixtures(
	parentchain_header: &ParentchainHeader,
	parentchain_block_import_trigger: Arc<TestParentchainBlockImportTrigger>,
) -> (TestBlockImporter, Arc<HandleStateMock>, Arc<TestTopPoolAuthor>) {
	let state_handler = Arc::new(HandleStateMock::from_shard(shard()).unwrap());
	let top_pool_author = Arc::new(TestTopPoolAuthor::default());
	let ocall_api = Arc::new(OnchainMock::default().add_validateer_set(
		parentchain_header,
		Some(vec![validateer(Keyring::Alice.public().into())]),
	));
	let state_key_repository = Arc::new(TestStateKeyRepo::new(state_key()));

	let peer_updater_mock = Arc::new(PeerUpdaterMock {});

	let block_importer = TestBlockImporter::new(
		state_handler.clone(),
		state_key_repository,
		top_pool_author.clone(),
		parentchain_block_import_trigger,
		ocall_api,
		peer_updater_mock,
	);

	(block_importer, state_handler, top_pool_author)
}

fn test_fixtures_with_default_import_trigger(
	parentchain_header: &ParentchainHeader,
) -> (TestBlockImporter, Arc<HandleStateMock>, Arc<TestTopPoolAuthor>) {
	test_fixtures(parentchain_header, Arc::new(TestParentchainBlockImportTrigger::default()))
}

fn empty_encrypted_state_update(state_handler: &HandleStateMock) -> Vec<u8> {
	let (_, apriori_state_hash) = state_handler.load_cloned(&shard()).unwrap();
	let empty_state_diff = SgxExternalitiesDiffType::default();
	let mut state_update =
		StateUpdate::new(apriori_state_hash, apriori_state_hash, empty_state_diff).encode();
	state_key().encrypt(&mut state_update).unwrap();
	state_update
}

fn signed_block(
	parentchain_header: &ParentchainHeader,
	state_handler: &HandleStateMock,
	signer: Pair,
) -> SignedSidechainBlock {
	let state_update = empty_encrypted_state_update(state_handler);

	let header = SidechainHeaderBuilder::default()
		.with_parent_hash(H256::default())
		.with_shard(shard())
		.build();

	let block_data = SidechainBlockDataBuilder::default()
		.with_timestamp(now_as_millis())
		.with_layer_one_head(parentchain_header.hash())
		.with_signer(signer.clone())
		.with_payload(state_update)
		.build();

	SidechainBlockBuilder::default()
		.with_header(header)
		.with_block_data(block_data)
		.with_signer(signer)
		.build_signed()
}

fn default_authority_signed_block(
	parentchain_header: &ParentchainHeader,
	state_handler: &HandleStateMock,
) -> SignedSidechainBlock {
	signed_block(parentchain_header, state_handler, default_authority())
}

#[test]
fn simple_block_import_works() {
	let parentchain_header = ParentchainHeaderBuilder::default().build();
	let (block_importer, state_handler, _) =
		test_fixtures_with_default_import_trigger(&parentchain_header);
	let signed_sidechain_block =
		default_authority_signed_block(&parentchain_header, state_handler.as_ref());

	block_importer
		.import_block(signed_sidechain_block, &parentchain_header)
		.unwrap();
}

#[test]
fn block_import_with_invalid_signature_fails() {
	let parentchain_header = ParentchainHeaderBuilder::default().build();
	let (block_importer, state_handler, _) =
		test_fixtures_with_default_import_trigger(&parentchain_header);

	let state_update = empty_encrypted_state_update(state_handler.as_ref());

	let header = SidechainHeaderBuilder::default()
		.with_parent_hash(H256::default())
		.with_shard(shard())
		.build();

	let block_data = SidechainBlockDataBuilder::default()
		.with_timestamp(duration_now().as_millis() as u64)
		.with_layer_one_head(parentchain_header.hash())
		.with_signer(Keyring::Charlie.pair())
		.with_payload(state_update)
		.build();

	let block = SidechainBlockBuilder::default()
		.with_signer(Keyring::Charlie.pair())
		.with_header(header)
		.with_block_data(block_data)
		.build();

	// Bob signs the block, but Charlie is set as the author -> invalid signature.
	let invalid_signature_block: SignedSidechainBlock = block.sign_block(&Keyring::Bob.pair());

	assert!(!invalid_signature_block.verify_signature());
	assert!(block_importer
		.import_block(invalid_signature_block, &parentchain_header)
		.is_err());
}

#[test]
fn block_import_with_invalid_parentchain_block_fails() {
	let parentchain_header_invalid = ParentchainHeaderBuilder::default().with_number(2).build();
	let parentchain_header = ParentchainHeaderBuilder::default().with_number(10).build();
	let (block_importer, state_handler, _) =
		test_fixtures_with_default_import_trigger(&parentchain_header);

	let signed_sidechain_block =
		default_authority_signed_block(&parentchain_header_invalid, state_handler.as_ref());

	assert!(block_importer
		.import_block(signed_sidechain_block, &parentchain_header)
		.is_err());
}

#[test]
fn cleanup_removes_tops_from_pool() {
	let parentchain_header = ParentchainHeaderBuilder::default().build();
	let (block_importer, state_handler, top_pool_author) =
		test_fixtures_with_default_import_trigger(&parentchain_header);
	let signed_sidechain_block =
		default_authority_signed_block(&parentchain_header, state_handler.as_ref());
	let bob_signed_sidechain_block =
		signed_block(&parentchain_header, state_handler.as_ref(), Keyring::Bob.pair());

	block_importer.cleanup(&signed_sidechain_block).unwrap();
	block_importer.cleanup(&bob_signed_sidechain_block).unwrap();

	assert_eq!(2, *top_pool_author.remove_attempts.read().unwrap());
}

#[test]
fn sidechain_block_import_triggers_parentchain_block_import() {
	let previous_parentchain_header = ParentchainHeaderBuilder::default().with_number(4).build();
	let latest_parentchain_header = ParentchainHeaderBuilder::default()
		.with_number(5)
		.with_parent_hash(previous_parentchain_header.hash())
		.build();

	let latest_parentchain_block = ParentchainBlockBuilder::default()
		.with_header(latest_parentchain_header.clone())
		.build_signed();

	let parentchain_block_import_trigger = Arc::new(
		TestParentchainBlockImportTrigger::default()
			.with_latest_imported(Some(latest_parentchain_block)),
	);
	let (block_importer, state_handler, _) =
		test_fixtures(&latest_parentchain_header, parentchain_block_import_trigger.clone());

	let signed_sidechain_block =
		default_authority_signed_block(&latest_parentchain_header, state_handler.as_ref());

	block_importer
		.import_block(signed_sidechain_block, &previous_parentchain_header)
		.unwrap();

	assert!(parentchain_block_import_trigger.has_import_been_called());
}

#[test]
fn peek_parentchain_block_finds_block_in_queue() {
	let previous_parentchain_header = ParentchainHeaderBuilder::default().with_number(4).build();
	let latest_parentchain_header = ParentchainHeaderBuilder::default()
		.with_number(5)
		.with_parent_hash(previous_parentchain_header.hash())
		.build();

	let latest_parentchain_block = ParentchainBlockBuilder::default()
		.with_header(latest_parentchain_header.clone())
		.build_signed();

	let parentchain_block_import_trigger = Arc::new(
		TestParentchainBlockImportTrigger::default()
			.with_latest_imported(Some(latest_parentchain_block)),
	);

	let (block_importer, state_handler, _) =
		test_fixtures(&latest_parentchain_header, parentchain_block_import_trigger);

	let signed_sidechain_block =
		default_authority_signed_block(&latest_parentchain_header, state_handler.as_ref());

	let peeked_header = block_importer
		.peek_parentchain_header(&signed_sidechain_block.block, &previous_parentchain_header)
		.unwrap();

	assert_eq!(peeked_header, latest_parentchain_header);
}

#[test]
fn peek_parentchain_block_returns_error_if_no_corresponding_block_can_be_found() {
	let previous_parentchain_header = ParentchainHeaderBuilder::default().with_number(1).build();
	let latest_parentchain_header = ParentchainHeaderBuilder::default()
		.with_number(2)
		.with_parent_hash(previous_parentchain_header.hash())
		.build();

	let parentchain_block_import_trigger = Arc::new(
		TestParentchainBlockImportTrigger::default(), // Parentchain block import queue is empty, so nothing will be found when peeked.
	);

	let (block_importer, state_handler, _) =
		test_fixtures(&latest_parentchain_header, parentchain_block_import_trigger);

	let signed_sidechain_block =
		default_authority_signed_block(&latest_parentchain_header, state_handler.as_ref());

	let peek_result = block_importer
		.peek_parentchain_header(&signed_sidechain_block.block, &previous_parentchain_header);

	assert_matches!(peek_result, Err(ConsensusError::Other(_)));
}<|MERGE_RESOLUTION|>--- conflicted
+++ resolved
@@ -64,12 +64,9 @@
 	TestStateKeyRepo,
 	TestTopPoolAuthor,
 	TestParentchainBlockImportTrigger,
-<<<<<<< HEAD
+	PeerUpdaterMock,
 	TrustedCallSignedMock,
 	GetterMock,
-=======
-	PeerUpdaterMock,
->>>>>>> a486e784
 >;
 
 fn state_key() -> Aes {
