--- conflicted
+++ resolved
@@ -294,19 +294,6 @@
 			return None
 		}
 
-<<<<<<< HEAD
-		let latest_parentchain_header = match self.peek_latest_parentchain_header() {
-			Ok(Some(peeked_header)) => peeked_header,
-			Ok(None) => slot_info.last_imported_parentchain_head.clone(),
-			Err(e) => {
-				warn!(
-					target: logging_target,
-					"Failed to peek latest parentchain block header: {:?}", e
-				);
-				return None
-			},
-		};
-=======
 		let latest_integritee_parentchain_header =
 			match self.peek_latest_integritee_parentchain_header() {
 				Ok(Some(peeked_header)) => peeked_header,
@@ -346,7 +333,7 @@
 		let maybe_latest_target_b_parentchain_header =
 			match self.peek_latest_target_b_parentchain_header() {
 				Ok(Some(peeked_header)) => Some(peeked_header),
-				Ok(None) => slot_info.maybe_last_imported_target_b_parentchain_head,
+				Ok(None) => slot_info.maybe_last_imported_target_b_parentchain_head.clone(),
 				Err(e) => {
 					debug!(
 						target: logging_target,
@@ -360,7 +347,6 @@
 			"on_slot: a priori latest TargetB block number: {:?}",
 			maybe_latest_target_b_parentchain_header.clone().map(|h| *h.number())
 		);
->>>>>>> f7874409
 
 		let epoch_data = match self.epoch_data(&latest_integritee_parentchain_header, shard, slot) {
 			Ok(epoch_data) => epoch_data,
@@ -605,11 +591,7 @@
 				slot_info.maybe_last_imported_target_b_parentchain_head.clone(),
 			);
 
-<<<<<<< HEAD
-			match SimpleSlotWorker::on_slot(self, shard_slot, shard, single_worker) {
-=======
-			match SimpleSlotWorker::on_slot(self, shard_slot.clone(), shard) {
->>>>>>> f7874409
+			match SimpleSlotWorker::on_slot(self, shard_slot.clone(), shard, single_worker) {
 				Some(res) => {
 					slot_results.push(res);
 					debug!(
