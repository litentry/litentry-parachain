#[cfg(feature = "teeracle")]
use crate::teeracle::{schedule_periodic_reregistration_thread, start_periodic_market_update};

#[cfg(not(feature = "dcap"))]
use crate::utils::check_files;
use crate::{
	account_funding::{setup_account_funding, EnclaveAccountInfoProvider},
	config::Config,
	enclave::{
		api::enclave_init,
		tls_ra::{enclave_request_state_provisioning, enclave_run_state_provisioning_server},
	},
	error::Error,
	globals::tokio_handle::{GetTokioHandle, GlobalTokioHandle},
	initialized_service::{
		start_is_initialized_server, InitializationHandler, IsInitialized, TrackInitialization,
	},
	ocall_bridge::{
		bridge_api::Bridge as OCallBridge, component_factory::OCallBridgeComponentFactory,
	},
	parentchain_handler::{HandleParentchain, ParentchainHandler},
	prometheus_metrics::{start_metrics_server, EnclaveMetricsReceiver, MetricsHandler},
	setup,
	sidechain_setup::{sidechain_init_block_production, sidechain_start_untrusted_rpc_server},
	sync_block_broadcaster::SyncBlockBroadcaster,
	sync_state, tests,
	utils::extract_shard,
	worker::Worker,
	worker_peers_registry::WorkerPeersRegistry,
};
use base58::ToBase58;
use clap::{load_yaml, App, ArgMatches};
use codec::{Decode, Encode};
use itp_enclave_api::{
	direct_request::DirectRequest,
	enclave_base::EnclaveBase,
	remote_attestation::{RemoteAttestation, TlsRemoteAttestation},
	sidechain::Sidechain,
	teeracle_api::TeeracleApi,
};
use itp_node_api::{
	api_client::{AccountApi, PalletTeerexApi, ParentchainApi},
	metadata::NodeMetadata,
	node_api_factory::{CreateNodeApi, NodeApiFactory},
};
use itp_settings::worker_mode::{ProvideWorkerMode, WorkerMode, WorkerModeProvider};
use its_peer_fetch::{
	block_fetch_client::BlockFetcher, untrusted_peer_fetch::UntrustedPeerFetcher,
};
use its_primitives::types::block::SignedBlock as SignedSidechainBlock;
use its_storage::{interface::FetchBlocks, BlockPruner, SidechainStorageLock};
use lc_data_providers::DataProviderConfig;
use litentry_macros::if_production_or;
use log::*;
use my_node_runtime::{Hash, Header, RuntimeEvent};
use regex::Regex;
use serde_json::Value;
use sgx_types::*;
use sp_runtime::traits::Header as HeaderT;
use substrate_api_client::{
	ac_primitives::serde_impls::StorageKey, api::XtStatus, rpc::HandleSubscription, storage_key,
	GetChainInfo, GetStorage, SubmitAndWatch, SubscribeChain, SubscribeEvents,
};
use teerex_primitives::{Enclave as TeerexEnclave, ShardIdentifier};

#[cfg(feature = "dcap")]
use sgx_verify::extract_tcb_info_from_raw_dcap_quote;

use itc_parentchain::primitives::ParentchainId;
use itp_enclave_api::Enclave;
use sp_core::crypto::{AccountId32, Ss58Codec};
use sp_keyring::AccountKeyring;
use sp_runtime::MultiSigner;
use std::{
	collections::HashSet, env, fmt::Debug, fs::File, io::Read, str, sync::Arc, thread,
	time::Duration,
};
use substrate_api_client::ac_node_api::{EventRecord, Phase::ApplyExtrinsic};

const VERSION: &str = env!("CARGO_PKG_VERSION");

#[cfg(feature = "link-binary")]
pub type EnclaveWorker =
	Worker<Config, NodeApiFactory, Enclave, InitializationHandler<WorkerModeProvider>>;
pub type Event = substrate_api_client::ac_node_api::EventRecord<RuntimeEvent, Hash>;

pub(crate) fn main() {
	// Setup logging
	env_logger::init();

	let yml = load_yaml!("cli.yml");
	let matches = App::from_yaml(yml).get_matches();

	let config = Config::from(&matches);

	GlobalTokioHandle::initialize();

	// log this information, don't println because some python scripts for GA rely on the
	// stdout from the service
	#[cfg(feature = "production")]
	info!("*** Starting service in SGX production mode");
	#[cfg(not(feature = "production"))]
	info!("*** Starting service in SGX debug mode");

	info!("*** Running worker in mode: {:?} \n", WorkerModeProvider::worker_mode());

	let clean_reset = matches.is_present("clean-reset");
	if clean_reset {
		crate::setup::purge_files_from_dir(config.data_dir()).unwrap();
	}

	// build the entire dependency tree
	let tokio_handle = Arc::new(GlobalTokioHandle {});
	let sidechain_blockstorage = Arc::new(
		SidechainStorageLock::<SignedSidechainBlock>::from_base_path(
			config.data_dir().to_path_buf(),
		)
		.unwrap(),
	);
	let node_api_factory =
		Arc::new(NodeApiFactory::new(config.litentry_rpc_endpoint(), AccountKeyring::Alice.pair()));
	let enclave = Arc::new(enclave_init(&config).unwrap());
	let initialization_handler = Arc::new(InitializationHandler::default());
	let worker = Arc::new(EnclaveWorker::new(
		config.clone(),
		enclave.clone(),
		node_api_factory.clone(),
		initialization_handler.clone(),
		HashSet::new(),
	));
	let sync_block_broadcaster =
		Arc::new(SyncBlockBroadcaster::new(tokio_handle.clone(), worker.clone()));
	let peer_updater = Arc::new(WorkerPeersRegistry::new(worker));
	let untrusted_peer_fetcher = UntrustedPeerFetcher::new(node_api_factory.clone());
	let peer_sidechain_block_fetcher =
		Arc::new(BlockFetcher::<SignedSidechainBlock, _>::new(untrusted_peer_fetcher));
	let enclave_metrics_receiver = Arc::new(EnclaveMetricsReceiver {});

	let maybe_target_a_parentchain_api_factory = config
		.target_a_parentchain_rpc_endpoint()
		.map(|url| Arc::new(NodeApiFactory::new(url, AccountKeyring::Alice.pair())));

	let maybe_target_b_parentchain_api_factory = config
		.target_b_parentchain_rpc_endpoint()
		.map(|url| Arc::new(NodeApiFactory::new(url, AccountKeyring::Alice.pair())));

	// initialize o-call bridge with a concrete factory implementation
	OCallBridge::initialize(Arc::new(OCallBridgeComponentFactory::new(
		node_api_factory.clone(),
		maybe_target_a_parentchain_api_factory,
		maybe_target_b_parentchain_api_factory,
		sync_block_broadcaster,
		enclave.clone(),
		sidechain_blockstorage.clone(),
		peer_updater,
		peer_sidechain_block_fetcher,
		tokio_handle.clone(),
		enclave_metrics_receiver,
	)));

	#[cfg(feature = "dcap")]
	let quoting_enclave_target_info = match enclave.qe_get_target_info() {
		Ok(target_info) => Some(target_info),
		Err(e) => {
			warn!("Setting up DCAP - qe_get_target_info failed with error: {:?}, continuing.", e);
			None
		},
	};
	#[cfg(feature = "dcap")]
	let quote_size = match enclave.qe_get_quote_size() {
		Ok(size) => Some(size),
		Err(e) => {
			warn!("Setting up DCAP - qe_get_quote_size failed with error: {:?}, continuing.", e);
			None
		},
	};

	#[cfg(not(feature = "dcap"))]
	let quoting_enclave_target_info = None;
	#[cfg(not(feature = "dcap"))]
	let quote_size = None;

	if let Some(run_config) = config.run_config() {
		let shard = extract_shard(run_config.shard(), enclave.as_ref());

		println!("Worker Config: {:?}", config);

		// litentry: start the mock-server if enabled
		if config.enable_mock_server {
			if_production_or!(
				warn!("Mock server not started. Node is running in production mode."),
				{
					let mock_server_port = config
						.try_parse_mock_server_port()
						.expect("mock server port to be a valid port number");
					thread::spawn(move || {
						info!("*** Starting mock server");
						let _ = lc_mock_server::run(mock_server_port);
					});
				}
			)
		}

		if clean_reset {
			setup::initialize_shard_and_keys(enclave.as_ref(), &shard).unwrap();
		}

		let node_api =
			node_api_factory.create_api().expect("Failed to create parentchain node API");

		if run_config.request_state() {
			sync_state::sync_state::<_, _, WorkerModeProvider>(
				&node_api,
				&shard,
				enclave.as_ref(),
				run_config.skip_ra(),
			);
		}

		start_worker::<_, _, _, _, WorkerModeProvider>(
			config,
			&shard,
			enclave,
			sidechain_blockstorage,
			node_api,
			tokio_handle,
			initialization_handler,
			quoting_enclave_target_info,
			quote_size,
		);
	} else if let Some(smatches) = matches.subcommand_matches("request-state") {
		println!("*** Requesting state from a registered worker \n");
		let node_api =
			node_api_factory.create_api().expect("Failed to create parentchain node API");
		sync_state::sync_state::<_, _, WorkerModeProvider>(
			&node_api,
			&extract_shard(smatches.value_of("shard"), enclave.as_ref()),
			enclave.as_ref(),
			smatches.is_present("skip-ra"),
		);
	} else if matches.is_present("shielding-key") {
		setup::generate_shielding_key_file(enclave.as_ref());
	} else if matches.is_present("signing-key") {
		setup::generate_signing_key_file(enclave.as_ref());
		let tee_accountid = enclave_account(enclave.as_ref());
<<<<<<< HEAD
		println!("Enclave account: {:}", &tee_accountid.to_ss58check());
=======
		println!("Enclave signing account: {:}", &tee_accountid.to_ss58check());
>>>>>>> 581321fd
	} else if matches.is_present("dump-ra") {
		info!("*** Perform RA and dump cert to disk");
		#[cfg(not(feature = "dcap"))]
		enclave.dump_ias_ra_cert_to_disk().unwrap();
		#[cfg(feature = "dcap")]
		{
			let skip_ra = false;
			let dcap_quote = enclave.generate_dcap_ra_quote(skip_ra).unwrap();
			let (fmspc, _tcb_info) = extract_tcb_info_from_raw_dcap_quote(&dcap_quote).unwrap();
			enclave.dump_dcap_collateral_to_disk(fmspc).unwrap();
			enclave.dump_dcap_ra_cert_to_disk().unwrap();
		}
	} else if matches.is_present("mrenclave") {
		println!("{}", enclave.get_fingerprint().unwrap().encode().to_base58());
	} else if let Some(sub_matches) = matches.subcommand_matches("init-shard") {
		setup::init_shard(
			enclave.as_ref(),
			&extract_shard(sub_matches.value_of("shard"), enclave.as_ref()),
		);
	} else if let Some(sub_matches) = matches.subcommand_matches("test") {
		if sub_matches.is_present("provisioning-server") {
			println!("*** Running Enclave MU-RA TLS server\n");
			enclave_run_state_provisioning_server(
				enclave.as_ref(),
				sgx_quote_sign_type_t::SGX_UNLINKABLE_SIGNATURE,
				quoting_enclave_target_info.as_ref(),
				quote_size.as_ref(),
				&config.mu_ra_url(),
				sub_matches.is_present("skip-ra"),
			);
			println!("[+] Done!");
		} else if sub_matches.is_present("provisioning-client") {
			println!("*** Running Enclave MU-RA TLS client\n");
			let shard = extract_shard(sub_matches.value_of("shard"), enclave.as_ref());
			enclave_request_state_provisioning(
				enclave.as_ref(),
				sgx_quote_sign_type_t::SGX_UNLINKABLE_SIGNATURE,
				&config.mu_ra_url_external(),
				&shard,
				sub_matches.is_present("skip-ra"),
			)
			.unwrap();
			println!("[+] Done!");
		} else {
			tests::run_enclave_tests(sub_matches);
		}
	} else if let Some(sub_matches) = matches.subcommand_matches("migrate-shard") {
		// This subcommand `migrate-shard` is only used for manual testing. Maybe deleted later.
		let old_shard = sub_matches
			.value_of("old-shard")
			.map(|value| {
				let mut shard = [0u8; 32];
				hex::decode_to_slice(value, &mut shard)
					.expect("shard must be hex encoded without 0x");
				ShardIdentifier::from_slice(&shard)
			})
			.unwrap();

		let new_shard: ShardIdentifier = sub_matches
			.value_of("new-shard")
			.map(|value| {
				let mut shard = [0u8; 32];
				hex::decode_to_slice(value, &mut shard)
					.expect("shard must be hex encoded without 0x");
				ShardIdentifier::from_slice(&shard)
			})
			.unwrap();

		if old_shard == new_shard {
			println!("old_shard should not be the same as new_shard");
		} else {
			setup::migrate_shard(enclave.as_ref(), &old_shard, &new_shard);
		}
	} else {
		println!("For options: use --help");
	}
}

/// FIXME: needs some discussion (restructuring?)
#[allow(clippy::too_many_arguments)]
fn start_worker<E, T, D, InitializationHandler, WorkerModeProvider>(
	config: Config,
	shard: &ShardIdentifier,
	enclave: Arc<E>,
	sidechain_storage: Arc<D>,
	litentry_rpc_api: ParentchainApi,
	tokio_handle_getter: Arc<T>,
	initialization_handler: Arc<InitializationHandler>,
	quoting_enclave_target_info: Option<sgx_target_info_t>,
	quote_size: Option<u32>,
) where
	T: GetTokioHandle,
	E: EnclaveBase
		+ DirectRequest
		+ Sidechain
		+ RemoteAttestation
		+ TlsRemoteAttestation
		+ TeeracleApi
		+ Clone,
	D: BlockPruner + FetchBlocks<SignedSidechainBlock> + Sync + Send + 'static,
	InitializationHandler: TrackInitialization + IsInitialized + Sync + Send + 'static,
	WorkerModeProvider: ProvideWorkerMode,
{
	let run_config = config.run_config().clone().expect("Run config missing");
	let skip_ra = run_config.skip_ra();

	#[cfg(feature = "teeracle")]
	let flavor_str = "teeracle";
	#[cfg(feature = "sidechain")]
	let flavor_str = "sidechain";
	#[cfg(feature = "offchain-worker")]
	let flavor_str = "offchain-worker";
	#[cfg(not(any(feature = "offchain-worker", feature = "sidechain", feature = "teeracle")))]
	let flavor_str = "offchain-worker";

	println!("Litentry Worker for {} v{}", flavor_str, VERSION);

	#[cfg(feature = "dcap")]
	println!("  DCAP is enabled");
	#[cfg(not(feature = "dcap"))]
	println!("  DCAP is disabled");
	#[cfg(feature = "production")]
	println!("  Production Mode is enabled");
	#[cfg(not(feature = "production"))]
	println!("  Production Mode is disabled");
	#[cfg(feature = "evm")]
	println!("  EVM is enabled");
	#[cfg(not(feature = "evm"))]
	println!("  EVM is disabled");

	info!("starting worker on shard {}", shard.encode().to_base58());
	// ------------------------------------------------------------------------
	// check for required files
	if !skip_ra {
		#[cfg(not(feature = "dcap"))]
		check_files();
	}
	// ------------------------------------------------------------------------
	// initialize the enclave
	let mrenclave = enclave.get_fingerprint().unwrap();
	println!("MRENCLAVE={}", mrenclave.0.to_base58());
	println!("MRENCLAVE in hex {:?}", hex::encode(mrenclave));

	// ------------------------------------------------------------------------
	// let new workers call us for key provisioning
	println!("MU-RA server listening on {}", config.mu_ra_url());
	let is_development_mode = run_config.dev();
	let ra_url = config.mu_ra_url();
	let enclave_api_key_prov = enclave.clone();
	thread::spawn(move || {
		enclave_run_state_provisioning_server(
			enclave_api_key_prov.as_ref(),
			sgx_quote_sign_type_t::SGX_UNLINKABLE_SIGNATURE,
			quoting_enclave_target_info.as_ref(),
			quote_size.as_ref(),
			&ra_url,
			skip_ra,
		);
		info!("State provisioning server stopped.");
	});

	let tokio_handle = tokio_handle_getter.get_handle();

	// ------------------------------------------------------------------------
	// Get the public key of our TEE.
	let tee_accountid = enclave_account(enclave.as_ref());
	println!("Enclave account {:} ", &tee_accountid.to_ss58check());

	// ------------------------------------------------------------------------
	// Start `is_initialized` server.
	let untrusted_http_server_port = config
		.try_parse_untrusted_http_server_port()
		.expect("untrusted http server port to be a valid port number");
	let initialization_handler_clone = initialization_handler.clone();
	tokio_handle.spawn(async move {
		if let Err(e) =
			start_is_initialized_server(initialization_handler_clone, untrusted_http_server_port)
				.await
		{
			error!("Unexpected error in `is_initialized` server: {:?}", e);
		}
	});

	// ------------------------------------------------------------------------
	// Start prometheus metrics server.
	if config.enable_metrics_server() {
		let enclave_wallet = Arc::new(EnclaveAccountInfoProvider::new(
			litentry_rpc_api.clone(),
			tee_accountid.clone(),
		));
		let metrics_handler = Arc::new(MetricsHandler::new(enclave_wallet));
		let metrics_server_port = config
			.try_parse_metrics_server_port()
			.expect("metrics server port to be a valid port number");
		tokio_handle.spawn(async move {
			if let Err(e) = start_metrics_server(metrics_handler, metrics_server_port).await {
				error!("Unexpected error in Prometheus metrics server: {:?}", e);
			}
		});
	}

	// ------------------------------------------------------------------------
	// Start trusted worker rpc server
	if WorkerModeProvider::worker_mode() == WorkerMode::Sidechain
		|| WorkerModeProvider::worker_mode() == WorkerMode::OffChainWorker
	{
		let direct_invocation_server_addr = config.trusted_worker_url_internal();
		let enclave_for_direct_invocation = enclave.clone();
		thread::spawn(move || {
			println!(
				"[+] Trusted RPC direct invocation server listening on {}",
				direct_invocation_server_addr
			);
			enclave_for_direct_invocation
				.init_direct_invocation_server(direct_invocation_server_addr)
				.unwrap();
			println!("[+] RPC direct invocation server shut down");
		});
	}

	// ------------------------------------------------------------------------
	// Start untrusted worker rpc server.
	// i.e move sidechain block importing to trusted worker.
	if WorkerModeProvider::worker_mode() == WorkerMode::Sidechain {
		sidechain_start_untrusted_rpc_server(
			&config,
			enclave.clone(),
			sidechain_storage.clone(),
			&tokio_handle,
		);
	}

	// ------------------------------------------------------------------------
	// Init parentchain specific stuff. Needed for parentchain communication.

	let (parentchain_handler, last_synced_header) =
		init_parentchain(&enclave, &litentry_rpc_api, &tee_accountid, ParentchainId::Litentry);

	#[cfg(feature = "dcap")]
	register_collateral(&litentry_rpc_api, &*enclave, &tee_accountid, is_development_mode, skip_ra);

	let trusted_url = config.trusted_worker_url_external();

	#[cfg(feature = "attesteer")]
	fetch_marblerun_events_every_hour(
		litentry_rpc_api.clone(),
		enclave.clone(),
		tee_accountid.clone(),
		is_development_mode,
		trusted_url.clone(),
		run_config.marblerun_base_url().to_string(),
	);

	// ------------------------------------------------------------------------
	// Perform a remote attestation and get an unchecked extrinsic back.

	if skip_ra {
		println!(
			"[!] skipping remote attestation. Registering enclave without attestation report."
		);
	} else {
		println!("[!] creating remote attestation report and create enclave register extrinsic.");
	};

	#[cfg(feature = "dcap")]
	enclave.set_sgx_qpl_logging().expect("QPL logging setup failed");

	let enclave2 = enclave.clone();
	let node_api2 = litentry_rpc_api.clone();
	let tee_accountid2 = tee_accountid.clone();
	let trusted_url2 = trusted_url.clone();

	#[cfg(not(feature = "dcap"))]
	let register_xt = move || enclave2.generate_ias_ra_extrinsic(&trusted_url2, skip_ra).unwrap();
	#[cfg(feature = "dcap")]
	let register_xt = move || enclave2.generate_dcap_ra_extrinsic(&trusted_url2, skip_ra).unwrap();

	let mut register_enclave_xt_header: Option<Header> = None;
	let mut we_are_primary_validateer: bool = false;

	let send_register_xt = move || {
		println!("[+] Send register enclave extrinsic");
		send_extrinsic(register_xt(), &node_api2, &tee_accountid2, is_development_mode)
	};

	// litentry: check if the enclave is already registered
	// TODO: revisit the registration process (P-10)
	match litentry_rpc_api.get_keys(storage_key("Teerex", "EnclaveRegistry"), None) {
		Ok(Some(keys)) => {
			let trusted_url = trusted_url.as_bytes().to_vec();
			let mrenclave = mrenclave.0.to_vec();
			let mut found = false;
			for key in keys {
				let key = if key.starts_with("0x") {
					let bytes = &key.as_bytes()[b"0x".len()..];
					hex::decode(bytes).unwrap()
				} else {
					hex::decode(key.as_bytes()).unwrap()
				};
				match litentry_rpc_api.get_storage_by_key::<TeerexEnclave<AccountId32, Vec<u8>>>(
					StorageKey(key.clone()),
					None,
				) {
					Ok(Some(value)) => {
						if value.mr_enclave.to_vec() == mrenclave && value.url == trusted_url {
							// After calling the perform_ra function, the nonce will be incremented by 1,
							// so enclave is already registered, we should reset the nonce_cache
							let nonce =
								litentry_rpc_api.get_account_next_index(&tee_accountid).unwrap();
							enclave
								.set_nonce(nonce, ParentchainId::Litentry)
								.expect("Could not set nonce of enclave. Returning here...");
							found = true;
							info!("fond enclave: {:?}", value);
							break
						}
					},
					Ok(None) => {
						warn!("not found from key: {:?}", key);
					},
					Err(_) => {},
				}
			}
			if !found {
				// Todo: Can't unwrap here because the extrinsic is for some reason not found in the block
				// even if it was successful: https://github.com/scs/substrate-api-client/issues/624.
				let register_enclave_block_hash = send_register_xt();
				let api_register_enclave_xt_header =
					litentry_rpc_api.get_header(register_enclave_block_hash).unwrap().unwrap();

				// TODO: #1451: Fix api-client type hacks
				// TODO(Litentry): keep an eye on it - it's a hacky way to convert `SubstrateHeader` to `Header`
				let header =
					Header::decode(&mut api_register_enclave_xt_header.encode().as_slice())
						.expect("Can decode previously encoded header; qed");

				println!(
					"[+] Enclave registered at block number: {:?}, hash: {:?}",
					header.number(),
					header.hash()
				);

				register_enclave_xt_header = Some(header);
			}
		},
		_ => panic!("unknown error"),
	}

	if let Some(register_enclave_xt_header) = register_enclave_xt_header.clone() {
		we_are_primary_validateer =
			we_are_primary_worker(&litentry_rpc_api, &register_enclave_xt_header).unwrap();
	}

	if we_are_primary_validateer {
		println!("[+] We are the primary worker");
	} else {
		println!("[+] We are NOT the primary worker");
	}

	initialization_handler.registered_on_parentchain();

	match WorkerModeProvider::worker_mode() {
		WorkerMode::Teeracle => {
			// ------------------------------------------------------------------------
			// initialize teeracle interval
			#[cfg(feature = "teeracle")]
			schedule_periodic_reregistration_thread(
				send_register_xt,
				run_config.reregister_teeracle_interval(),
			);

			#[cfg(feature = "teeracle")]
			start_periodic_market_update(
				&litentry_rpc_api,
				run_config.teeracle_update_interval(),
				enclave.as_ref(),
				&tokio_handle,
			);
		},
		WorkerMode::OffChainWorker => {
			println!("*** [+] Finished initializing light client, syncing parentchain...");

			// Syncing all parentchain blocks, this might take a while..
			let last_synced_header =
				parentchain_handler.sync_parentchain(last_synced_header, 0, true).unwrap();

			start_parentchain_header_subscription_thread(parentchain_handler, last_synced_header);

			info!("skipping shard vault check because not yet supported for offchain worker");
		},
		WorkerMode::Sidechain => {
			println!("*** [+] Finished initializing light client, syncing parentchain...");

			// Litentry: apply skipped parentchain block
			let parentchain_start_block = config
				.try_parse_parentchain_start_block()
				.expect("parentchain start block to be a valid number");

			println!(
				"*** [+] last_synced_header: {}, config.parentchain_start_block: {}",
				last_synced_header.number, parentchain_start_block
			);

			// ------------------------------------------------------------------------
			// Initialize the sidechain
			let last_synced_header = sidechain_init_block_production(
				enclave.clone(),
				register_enclave_xt_header,
				we_are_primary_validateer,
				parentchain_handler.clone(),
				sidechain_storage,
				&last_synced_header,
				parentchain_start_block,
				config.clone().fail_slot_mode,
				config.fail_at,
			)
			.unwrap();

			start_parentchain_header_subscription_thread(parentchain_handler, last_synced_header);

			init_provided_shard_vault(shard, &enclave, we_are_primary_validateer);

			spawn_worker_for_shard_polling(shard, litentry_rpc_api.clone(), initialization_handler);
		},
	}

	if let Some(url) = config.target_a_parentchain_rpc_endpoint() {
		init_target_parentchain(
			&enclave,
			&tee_accountid,
			url,
			shard,
			ParentchainId::TargetA,
			is_development_mode,
		)
	}

	if let Some(url) = config.target_b_parentchain_rpc_endpoint() {
		init_target_parentchain(
			&enclave,
			&tee_accountid,
			url,
			shard,
			ParentchainId::TargetB,
			is_development_mode,
		)
	}

	// ------------------------------------------------------------------------
	// Subscribe to events and print them.
	println!("*** [{:?}] Subscribing to events", ParentchainId::Litentry);
	let mut subscription = litentry_rpc_api.subscribe_events().unwrap();
	println!("[+] [{:?}] Subscribed to events. waiting...", ParentchainId::Litentry);
	loop {
		if let Some(Ok(events)) = subscription.next_events::<RuntimeEvent, Hash>() {
			print_events(events, ParentchainId::Litentry)
		}
	}
}

fn init_provided_shard_vault<E: EnclaveBase>(
	shard: &ShardIdentifier,
	enclave: &Arc<E>,
	we_are_primary_validateer: bool,
) {
	if let Ok(shard_vault) = enclave.get_ecc_vault_pubkey(shard) {
		println!(
			"[Litentry] shard vault account is already initialized in state: {}",
			shard_vault.to_ss58check()
		);
	} else if we_are_primary_validateer {
		println!("[Litentry] initializing proxied shard vault account now");
		enclave.init_proxied_shard_vault(shard, &ParentchainId::Litentry).unwrap();
		println!(
			"[Litentry] initialized shard vault account: : {}",
			enclave.get_ecc_vault_pubkey(shard).unwrap().to_ss58check()
		);
	} else {
		panic!(
			"[Litentry] no vault account has been initialized and we are not the primary worker"
		);
	}
}

fn init_target_parentchain<E>(
	enclave: &Arc<E>,
	tee_account_id: &AccountId32,
	url: String,
	shard: &ShardIdentifier,
	parentchain_id: ParentchainId,
	is_development_mode: bool,
) where
	E: EnclaveBase + Sidechain,
{
	println!("Initializing parentchain {:?} with url: {}", parentchain_id, url);
	let node_api = NodeApiFactory::new(url, AccountKeyring::Alice.pair())
		.create_api()
		.unwrap_or_else(|_| panic!("[{:?}] Failed to create parentchain node API", parentchain_id));

	// some random bytes not too small to ensure that the enclave has enough funds
	setup_account_funding(&node_api, tee_account_id, [0u8; 100].into(), is_development_mode)
		.unwrap_or_else(|_| {
			panic!("[{:?}] Could not fund parentchain enclave account", parentchain_id)
		});

	let (parentchain_handler, last_synched_header) =
		init_parentchain(enclave, &node_api, tee_account_id, parentchain_id);

	if WorkerModeProvider::worker_mode() != WorkerMode::Teeracle {
		println!(
			"*** [+] [{:?}] Finished initializing light client, syncing parentchain...",
			parentchain_id
		);

		// Syncing all parentchain blocks, this might take a while..
		let last_synched_header =
			parentchain_handler.sync_parentchain(last_synched_header, 0, true).unwrap();

		start_parentchain_header_subscription_thread(parentchain_handler, last_synched_header)
	}
	println!("[{:?}] initializing proxied shard vault account now", parentchain_id);
	enclave.init_proxied_shard_vault(shard, &parentchain_id).unwrap();

	// Subscribe to events and print them.
	println!("*** [{:?}] Subscribing to events...", parentchain_id);
	let mut subscription = node_api.subscribe_events().unwrap();
	println!("[+] [{:?}] Subscribed to events. waiting...", parentchain_id);

	thread::Builder::new()
		.name(format!("{:?}_parentchain_event_subscription", parentchain_id))
		.spawn(move || loop {
			if let Some(Ok(events)) = subscription.next_events::<RuntimeEvent, Hash>() {
				print_events(events, parentchain_id)
			}
		})
		.unwrap();
}

fn init_parentchain<E>(
	enclave: &Arc<E>,
	node_api: &ParentchainApi,
	tee_account_id: &AccountId32,
	parentchain_id: ParentchainId,
) -> (Arc<ParentchainHandler<ParentchainApi, E>>, Header)
where
	E: EnclaveBase + Sidechain,
{
	let parentchain_handler = Arc::new(
		ParentchainHandler::new_with_automatic_light_client_allocation(
			node_api.clone(),
			enclave.clone(),
			parentchain_id,
		)
		.unwrap(),
	);
	let last_synced_header = parentchain_handler.init_parentchain_components().unwrap();
	println!("[{:?}] last synced parentchain block: {}", parentchain_id, last_synced_header.number);

	let nonce = node_api.get_nonce_of(tee_account_id).unwrap();
	info!("[{:?}] Enclave nonce = {:?}", parentchain_id, nonce);
	enclave.set_nonce(nonce, parentchain_id).unwrap_or_else(|_| {
		panic!("[{:?}] Could not set nonce of enclave. Returning here...", parentchain_id)
	});

	let metadata = node_api.metadata().clone();
	let runtime_spec_version = node_api.runtime_version().spec_version;
	let runtime_transaction_version = node_api.runtime_version().transaction_version;
	enclave
		.set_node_metadata(
			NodeMetadata::new(metadata, runtime_spec_version, runtime_transaction_version).encode(),
			parentchain_id,
		)
		.unwrap_or_else(|_| {
			panic!("[{:?}] Could not set the node metadata in the enclave", parentchain_id)
		});

	(parentchain_handler, last_synced_header)
}

/// Start polling loop to wait until we have a worker for a shard registered on
/// the parentchain (TEEREX WorkerForShard). This is the pre-requisite to be
/// considered initialized and ready for the next worker to start (in sidechain mode only).
/// considered initialized and ready for the next worker to start.
fn spawn_worker_for_shard_polling<InitializationHandler>(
	shard: &ShardIdentifier,
	node_api: ParentchainApi,
	initialization_handler: Arc<InitializationHandler>,
) where
	InitializationHandler: TrackInitialization + Sync + Send + 'static,
{
	let shard_for_initialized = *shard;
	thread::spawn(move || {
		const POLL_INTERVAL_SECS: u64 = 2;

		loop {
			info!("Polling for worker for shard ({} seconds interval)", POLL_INTERVAL_SECS);
			if let Ok(Some(_enclave)) = node_api.worker_for_shard(&shard_for_initialized, None) {
				// Set that the service is initialized.
				initialization_handler.worker_for_shard_registered();
				println!("[+] Found `WorkerForShard` on parentchain state",);
				break
			}
			thread::sleep(Duration::from_secs(POLL_INTERVAL_SECS));
		}
	});
}

fn print_events<R, H>(events: Vec<EventRecord<R, H>>, parentchain_id: ParentchainId)
where
	R: Debug,
{
	for evr in &events {
		if evr.phase == ApplyExtrinsic(0) {
			// not interested in intrinsics
			continue
		}
		let re = Regex::new(r"\s[0-9a-f]*\s\(").unwrap();
		let event_str = re
			.replace_all(format!("{:?}", evr.event).as_str(), "(")
			.replace("RuntimeEvent::", "")
			.replace("Event::", "");
		println!("[{}] Event: {}", parentchain_id, event_str);
	}
}

#[cfg(feature = "attesteer")]
fn fetch_marblerun_events_every_hour<E>(
	api: ParentchainApi,
	enclave: Arc<E>,
	accountid: AccountId32,
	is_development_mode: bool,
	url: String,
	marblerun_base_url: String,
) where
	E: RemoteAttestation + Clone + Sync + Send + 'static,
{
	let enclave = enclave.clone();
	let handle = thread::spawn(move || {
		const POLL_INTERVAL_5_MINUTES_IN_SECS: u64 = 5 * 60;
		loop {
			info!("Polling marblerun events for quotes to register");
			register_quotes_from_marblerun(
				&api,
				enclave.clone(),
				&accountid,
				is_development_mode,
				url.clone(),
				&marblerun_base_url,
			);

			thread::sleep(Duration::from_secs(POLL_INTERVAL_5_MINUTES_IN_SECS));
		}
	});

	handle.join().unwrap()
}
#[cfg(feature = "attesteer")]
fn register_quotes_from_marblerun(
	api: &ParentchainApi,
	enclave: Arc<dyn RemoteAttestation>,
	accountid: &AccountId32,
	is_development_mode: bool,
	url: String,
	marblerun_base_url: &str,
) {
	let enclave = enclave.as_ref();
	let events = crate::prometheus_metrics::fetch_marblerun_events(marblerun_base_url)
		.map_err(|e| {
			info!("Fetching events from Marblerun failed with: {:?}, continuing with 0 events.", e);
		})
		.unwrap_or_default();
	let quotes: Vec<&[u8]> =
		events.iter().map(|event| event.get_quote_without_prepended_bytes()).collect();

	for quote in quotes {
		match enclave.generate_dcap_ra_extrinsic_from_quote(url.clone(), &quote) {
			Ok(xt) => {
				send_extrinsic(xt, api, accountid, is_development_mode);
			},
			Err(e) => {
				error!("Extracting information from quote failed: {}", e)
			},
		}
	}
}
#[cfg(feature = "dcap")]
fn register_collateral(
	api: &ParentchainApi,
	enclave: &dyn RemoteAttestation,
	accountid: &AccountId32,
	is_development_mode: bool,
	skip_ra: bool,
) {
	//TODO generate_dcap_ra_quote() does not really need skip_ra, rethink how many layers skip_ra should be passed along
	if !skip_ra {
		let dcap_quote = enclave.generate_dcap_ra_quote(skip_ra).unwrap();
		let (fmspc, _tcb_info) = extract_tcb_info_from_raw_dcap_quote(&dcap_quote).unwrap();
		println!("[>] DCAP setup: register QE collateral");
		let uxt = enclave.generate_register_quoting_enclave_extrinsic(fmspc).unwrap();
		send_extrinsic(uxt, api, accountid, is_development_mode);

		println!("[>] DCAP setup: register TCB info");
		let uxt = enclave.generate_register_tcb_info_extrinsic(fmspc).unwrap();
		send_extrinsic(uxt, api, accountid, is_development_mode);
	}
}

fn send_extrinsic(
	extrinsic: Vec<u8>,
	api: &ParentchainApi,
	fee_payer: &AccountId32,
	is_development_mode: bool,
) -> Option<Hash> {
	// ensure account funds
	if let Err(x) = setup_account_funding(api, fee_payer, extrinsic.clone(), is_development_mode) {
		error!("Ensure enclave funding failed: {:?}", x);
		// Return without registering the enclave. This will fail and the transaction will be banned for 30min.
		return None
	}

	info!("[>] send extrinsic");
	trace!(
		"  encoded extrinsic len: {}, payload: 0x{:}",
		extrinsic.len(),
		hex::encode(extrinsic.clone())
	);

	// fixme: wait ...until_success doesn't work due to https://github.com/scs/substrate-api-client/issues/624
	// fixme: currently, we don't verify if the extrinsic was a success here
	match api.submit_and_watch_opaque_extrinsic_until(&extrinsic.into(), XtStatus::Finalized) {
		Ok(xt_report) => {
			info!(
				"[+] L1 extrinsic success. extrinsic hash: {:?} / status: {:?}",
				xt_report.extrinsic_hash, xt_report.status
			);
			xt_report.block_hash
		},
		Err(e) => {
			error!("ExtrinsicFailed {:?}", e);
			None
		},
	}
}

fn start_parentchain_header_subscription_thread<E: EnclaveBase + Sidechain>(
	parentchain_handler: Arc<ParentchainHandler<ParentchainApi, E>>,
	last_synced_header: Header,
) {
	let parentchain_id = *parentchain_handler.parentchain_id();
	thread::Builder::new()
		.name(format!("{:?}_parentchain_sync_loop", parentchain_id))
		.spawn(move || {
			if let Err(e) =
				subscribe_to_parentchain_new_headers(parentchain_handler, last_synced_header)
			{
				error!(
					"[{:?}] parentchain block syncing terminated with a failure: {:?}",
					parentchain_id, e
				);
			}
			println!("[!] [{:?}] parentchain block syncing has terminated", parentchain_id);
		})
		.unwrap();
}

/// Subscribe to the node API finalized heads stream and trigger a parent chain sync
/// upon receiving a new header.
fn subscribe_to_parentchain_new_headers<E: EnclaveBase + Sidechain>(
	parentchain_handler: Arc<ParentchainHandler<ParentchainApi, E>>,
	mut last_synced_header: Header,
) -> Result<(), Error> {
	// TODO: this should be implemented by parentchain_handler directly, and not via
	// exposed parentchain_api
	let mut subscription = parentchain_handler
		.parentchain_api()
		.subscribe_finalized_heads()
		.map_err(Error::ApiClient)?;

	// TODO(Kai@Litentry):
	// originally we had an outer loop to try to handle the disconnection,
	// see https://github.com/litentry/litentry-parachain/commit/b8059d0fad928e4bba99178451cd0d473791c437
	// but I reverted it because:
	// - no graceful shutdown, we could have many mpsc channel when it doesn't go right
	// - we might have multiple `sync_parentchain` running concurrently, which causes chaos in enclave side
	// - I still feel it's only a workaround, not a perfect solution
	//
	// TODO: now the sync will panic if disconnected - it heavily relys on the worker-restart to work (even manually)
	let parentchain_id = parentchain_handler.parentchain_id();
	loop {
		let new_header = subscription
			.next()
			.ok_or(Error::ApiSubscriptionDisconnected)?
			.map_err(|e| Error::ApiClient(e.into()))?;

		info!(
			"[{:?}] Received finalized header update ({}), syncing parent chain...",
			parentchain_id, new_header.number
		);

		last_synced_header = parentchain_handler.sync_parentchain(last_synced_header, 0, false)?;
	}
}

/// Get the public signing key of the TEE.
pub fn enclave_account<E: EnclaveBase>(enclave_api: &E) -> AccountId32 {
	let tee_public = enclave_api.get_ecc_signing_pubkey().unwrap();
	trace!("[+] Got ed25519 account of TEE = {}", tee_public.to_ss58check());
	AccountId32::from(*tee_public.as_array_ref())
}

/// Checks if we are the first validateer to register on the parentchain.
fn we_are_primary_worker(
	node_api: &ParentchainApi,
	register_enclave_xt_header: &Header,
) -> Result<bool, Error> {
	let enclave_count_of_previous_block =
		node_api.enclave_count(Some(*register_enclave_xt_header.parent_hash()))?;
	Ok(enclave_count_of_previous_block == 0)
}<|MERGE_RESOLUTION|>--- conflicted
+++ resolved
@@ -243,11 +243,7 @@
 	} else if matches.is_present("signing-key") {
 		setup::generate_signing_key_file(enclave.as_ref());
 		let tee_accountid = enclave_account(enclave.as_ref());
-<<<<<<< HEAD
-		println!("Enclave account: {:}", &tee_accountid.to_ss58check());
-=======
 		println!("Enclave signing account: {:}", &tee_accountid.to_ss58check());
->>>>>>> 581321fd
 	} else if matches.is_present("dump-ra") {
 		info!("*** Perform RA and dump cert to disk");
 		#[cfg(not(feature = "dcap"))]
