--- conflicted
+++ resolved
@@ -283,12 +283,9 @@
 			Assertion::BRC20AmountHolder => "BRC20AmountHolder",
 			Assertion::CryptoSummary => "CryptoSummary",
 			Assertion::TokenHoldingAmount(_) => "TokenHoldingAmount",
-<<<<<<< HEAD
-			Assertion::Dynamic(_) => "Dynamic",
-=======
 			Assertion::PlatformUser(_) => "PlatformUser",
 			Assertion::NftHolder(_) => "NftHolder",
->>>>>>> 4de61c82
+			Assertion::Dynamic(_) => "Dynamic",
 		},
 	};
 	inc_stf_calls(category, label);
