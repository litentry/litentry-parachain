/*
	Copyright 2021 Integritee AG and Supercomputing Systems AG

	Licensed under the Apache License, Version 2.0 (the "License");
	you may not use this file except in compliance with the License.
	You may obtain a copy of the License at

		http://www.apache.org/licenses/LICENSE-2.0

	Unless required by applicable law or agreed to in writing, software
	distributed under the License is distributed on an "AS IS" BASIS,
	WITHOUT WARRANTIES OR CONDITIONS OF ANY KIND, either express or implied.
	See the License for the specific language governing permissions and
	limitations under the License.

*/

//! Service for prometheus metrics, hosted on a http server.

#[cfg(feature = "teeracle")]
use crate::teeracle::teeracle_metrics::update_teeracle_metrics;

use crate::{
	account_funding::EnclaveAccountInfo,
	error::{Error, ServiceResult},
};
use async_trait::async_trait;
use codec::{Decode, Encode};
#[cfg(feature = "attesteer")]
use core::time::Duration;
use frame_support::scale_info::TypeInfo;
use ita_stf::TrustedCall;
#[cfg(feature = "dcap")]
use itc_rest_client::{
	http_client::{DefaultSend, HttpClient},
	rest_client::{RestClient, Url as URL},
	RestGet, RestPath,
};
use itp_enclave_metrics::EnclaveMetric;
use lazy_static::lazy_static;
use lc_stf_task_sender::RequestType;
use litentry_primitives::{Assertion, Identity};
use log::*;
use prometheus::{
	proto::MetricFamily, register_counter_vec, register_histogram_vec, register_int_gauge,
	register_int_gauge_vec, CounterVec, HistogramVec, IntGauge, IntGaugeVec,
};
use serde::{Deserialize, Serialize};
use std::{net::SocketAddr, sync::Arc};
use warp::{Filter, Rejection, Reply};

lazy_static! {
	/// Register all the prometheus metrics we want to monitor (aside from the default process ones).

	static ref ENCLAVE_ACCOUNT_FREE_BALANCE: IntGauge =
		register_int_gauge!("litentry_worker_enclave_account_free_balance", "Free balance of the enclave account")
			.unwrap();
	static ref ENCLAVE_SIDECHAIN_BLOCK_HEIGHT: IntGauge =
		register_int_gauge!("litentry_worker_enclave_sidechain_block_height", "Enclave sidechain block height")
			.unwrap();
	static ref ENCLAVE_SIDECHAIN_TOP_POOL_SIZE: IntGauge =
		register_int_gauge!("litentry_worker_enclave_sidechain_top_pool_size", "Enclave sidechain top pool size")
			.unwrap();
	static ref ENCLAVE_STF_TASKS: IntGaugeVec =
		register_int_gauge_vec!("litentry_worker_enclave_stf_total_tasks", "Litentry Stf Tasks", &["request_type", "variant"])
			.unwrap();
	static ref ENCLAVE_STF_TASKS_EXECUTION: HistogramVec =
		register_histogram_vec!("litentry_worker_enclave_stf_tasks_execution_times", "Litentry Stf Tasks Exeuction Time", &["request_type", "variant"])
			.unwrap();
	static ref ENCLAVE_SUCCESSFUL_TRUSTED_OPERATION: CounterVec =
		register_counter_vec!("litentry_worker_enclave_successful_trusted_operation", "Litentry Successful Trusted Operation", &["call"])
			.unwrap();
	static ref ENCLAVE_FAILED_TRUSTED_OPERATION: CounterVec =
		register_counter_vec!("litentry_worker_enclave_failed_trusted_operation", "Litentry Failed Trusted Operation", &["call"])
			.unwrap();
}

pub async fn start_metrics_server<MetricsHandler>(
	metrics_handler: Arc<MetricsHandler>,
	port: u16,
) -> ServiceResult<()>
where
	MetricsHandler: HandleMetrics + Send + Sync + 'static,
{
	let metrics_route = warp::path!("metrics").and_then(move || {
		let handler_clone = metrics_handler.clone();
		async move { handler_clone.handle_metrics().await }
	});
	let socket_addr: SocketAddr = ([0, 0, 0, 0], port).into();

	info!("Running prometheus metrics server on: {:?}", socket_addr);
	warp::serve(metrics_route).run(socket_addr).await;

	info!("Prometheus metrics server shut down");
	Ok(())
}

#[async_trait]
pub trait HandleMetrics {
	type ReplyType: Reply;

	async fn handle_metrics(&self) -> Result<Self::ReplyType, Rejection>;
}

/// Metrics handler implementation.
pub struct MetricsHandler<Wallet> {
	enclave_wallet: Arc<Wallet>,
}

#[async_trait]
impl<Wallet> HandleMetrics for MetricsHandler<Wallet>
where
	Wallet: EnclaveAccountInfo + Send + Sync,
{
	type ReplyType = String;

	async fn handle_metrics(&self) -> Result<Self::ReplyType, Rejection> {
		self.update_metrics().await;

		let default_metrics = match gather_metrics_into_reply(&prometheus::gather()) {
			Ok(r) => r,
			Err(e) => {
				error!("Failed to gather prometheus metrics: {:?}", e);
				String::default()
			},
		};

		Ok(default_metrics)
	}
}

impl<Wallet> MetricsHandler<Wallet>
where
	Wallet: EnclaveAccountInfo + Send + Sync,
{
	pub fn new(enclave_wallet: Arc<Wallet>) -> Self {
		MetricsHandler { enclave_wallet }
	}

	async fn update_metrics(&self) {
		match self.enclave_wallet.free_balance() {
			Ok(b) => {
				ENCLAVE_ACCOUNT_FREE_BALANCE.set(b as i64);
			},
			Err(e) => {
				error!("Failed to fetch free balance metric, value will not be updated: {:?}", e);
			},
		}
	}
}

fn gather_metrics_into_reply(metrics: &[MetricFamily]) -> ServiceResult<String> {
	use prometheus::Encoder;
	let encoder = prometheus::TextEncoder::new();

	let mut buffer = Vec::new();
	encoder.encode(metrics, &mut buffer).map_err(|e| {
		Error::Custom(format!("Failed to encode prometheus metrics: {:?}", e).into())
	})?;

	let result_string = String::from_utf8(buffer).map_err(|e| {
		Error::Custom(
			format!("Failed to convert Prometheus encoded metrics to UTF8: {:?}", e).into(),
		)
	})?;

	Ok(result_string)
}

/// Trait to receive metric updates from inside the enclave.
pub trait ReceiveEnclaveMetrics {
	fn receive_enclave_metric(&self, metric: EnclaveMetric) -> ServiceResult<()>;
}

pub struct EnclaveMetricsReceiver;

impl ReceiveEnclaveMetrics for EnclaveMetricsReceiver {
	fn receive_enclave_metric(&self, metric: EnclaveMetric) -> ServiceResult<()> {
		match metric {
			EnclaveMetric::SetSidechainBlockHeight(h) => {
				ENCLAVE_SIDECHAIN_BLOCK_HEIGHT.set(h as i64);
			},
			EnclaveMetric::TopPoolSizeSet(pool_size) => {
				ENCLAVE_SIDECHAIN_TOP_POOL_SIZE.set(pool_size as i64);
			},
			EnclaveMetric::TopPoolSizeIncrement => {
				ENCLAVE_SIDECHAIN_TOP_POOL_SIZE.inc();
			},
			EnclaveMetric::TopPoolSizeDecrement => {
				ENCLAVE_SIDECHAIN_TOP_POOL_SIZE.dec();
			},
			EnclaveMetric::StfTaskExecutionTime(req, time) => {
				handle_stf_call_request(*req, time);
			},
			EnclaveMetric::SuccessfulTrustedOperationIncrement(calls) => {
				handle_trusted_operation(calls, inc_successful_trusted_operation_counter);
			},
			EnclaveMetric::FailedTrustedOperationIncrement(calls) => {
				handle_trusted_operation(calls, inc_failed_trusted_operation_counter);
			},
			#[cfg(feature = "teeracle")]
			EnclaveMetric::ExchangeRateOracle(m) => update_teeracle_metrics(m)?,
			#[cfg(not(feature = "teeracle"))]
			EnclaveMetric::ExchangeRateOracle(_) => {
				error!("Received Teeracle metric, but Teeracle feature is not enabled, ignoring metric item.")
			},
		}
		Ok(())
	}
}

// Function to increment STF calls with labels
fn inc_stf_calls(category: &str, label: &str) {
	ENCLAVE_STF_TASKS.with_label_values(&[category, label]).inc();
}

// Function to observe STF call execution time with labels
fn observe_execution_time(category: &str, label: &str, time: f64) {
	ENCLAVE_STF_TASKS_EXECUTION.with_label_values(&[category, label]).observe(time);
}

// Handle STF call request and increment metrics
fn handle_stf_call_request(req: RequestType, time: f64) {
	// Determine the category based on the request type
	let category = match req {
		RequestType::IdentityVerification(_) => "link_identity",
		RequestType::AssertionVerification(_) => "request_vc",
	};

	let label = match req {
		RequestType::IdentityVerification(request) => match request.identity {
			Identity::Twitter(_) => "Twitter",
			Identity::Discord(_) => "Discord",
			Identity::Github(_) => "Github",
			Identity::Substrate(_) => "Substrate",
			Identity::Evm(_) => "Evm",
		},
		RequestType::AssertionVerification(request) => match request.assertion {
			Assertion::A1 => "A1",
			Assertion::A2(_) => "A2",
			Assertion::A3(..) => "A3",
			Assertion::A4(_) => "A4",
			Assertion::A6 => "A6",
			Assertion::A7(_) => "A7",
			Assertion::A8(_) => "A8",
			Assertion::A10(_) => "A10",
			Assertion::A11(_) => "A11",
			Assertion::A13(_) => "A13",
			Assertion::A14 => "A14",
			Assertion::A20 => "A20",
			Assertion::Achainable(..) => "Achainable",
			Assertion::Oneblock(..) => "Oneblock",
			Assertion::SoraQuiz(..) => "SoraQuiz",
<<<<<<< HEAD
			Assertion::BnbDomainHolding => "BnbDomainHolding",
			Assertion::BnbDigitDomainClub(..) => "BnbDigitDomainClub",
=======
			Assertion::GenericDiscordRole(..) => "GenericDiscordRole",
>>>>>>> e34d400d
		},
	};
	inc_stf_calls(category, label);
	observe_execution_time(category, label, time)
}

// This function will increment the metric with provided label values.
fn inc_successful_trusted_operation_counter(operation: &str) {
	ENCLAVE_SUCCESSFUL_TRUSTED_OPERATION.with_label_values(&[operation]).inc();
}

fn inc_failed_trusted_operation_counter(operation: &str) {
	ENCLAVE_FAILED_TRUSTED_OPERATION.with_label_values(&[operation]).inc();
}

fn handle_trusted_operation<F>(call: TrustedCall, record_metric_fn: F)
where
	F: Fn(&str),
{
	match call {
		TrustedCall::link_identity(..) => {
			record_metric_fn("link_identity");
		},
		TrustedCall::request_vc(..) => {
			record_metric_fn("request_vc");
		},
		TrustedCall::link_identity_callback(..) => {
			record_metric_fn("link_identity_callback");
		},
		TrustedCall::request_vc_callback(..) => {
			record_metric_fn("request_vc_callback");
		},
		TrustedCall::handle_vcmp_error(..) => {
			record_metric_fn("handle_vcmp_error");
		},
		TrustedCall::handle_imp_error(..) => {
			record_metric_fn("handle_icmp_error");
		},
		TrustedCall::deactivate_identity(..) => {
			record_metric_fn("deactivate_identity");
		},
		TrustedCall::activate_identity(..) => {
			record_metric_fn("activate_identity");
		},
		_ => {
			record_metric_fn("unsupported_trusted_operation");
		},
	}
}

#[derive(Serialize, Deserialize, Debug)]
struct PrometheusMarblerunEvents(pub Vec<PrometheusMarblerunEvent>);

#[cfg(feature = "attesteer")]
impl RestPath<&str> for PrometheusMarblerunEvents {
	fn get_path(path: &str) -> Result<String, itc_rest_client::error::Error> {
		Ok(format!("{}", path))
	}
}

#[cfg(feature = "attesteer")]
pub fn fetch_marblerun_events(base_url: &str) -> Result<Vec<PrometheusMarblerunEvent>, Error> {
	let base_url = URL::parse(&base_url).map_err(|e| {
		Error::Custom(
			format!("Failed to parse marblerun prometheus endpoint base URL: {:?}", e).into(),
		)
	})?;
	let timeout = 3u64;
	let http_client =
		HttpClient::new(DefaultSend {}, true, Some(Duration::from_secs(timeout)), None, None);

	let mut rest_client = RestClient::new(http_client, base_url.clone());
	let events: PrometheusMarblerunEvents = rest_client.get("events").map_err(|e| {
		Error::Custom(
			format!("Failed to fetch marblerun prometheus events from: {}, error: {}", base_url, e)
				.into(),
		)
	})?;

	Ok(events.0)
}

#[derive(Serialize, Deserialize, Debug, Clone, PartialEq, Eq, Encode, Decode, TypeInfo)]
pub struct PrometheusMarblerunEvent {
	pub time: String,
	pub activation: PrometheusMarblerunEventActivation,
}

#[cfg(feature = "attesteer")]
impl PrometheusMarblerunEvent {
	pub fn get_quote_without_prepended_bytes(&self) -> &[u8] {
		let marblerun_magic_prepended_header_size = 16usize;
		&self.activation.quote.as_bytes()[marblerun_magic_prepended_header_size..]
	}
}
#[derive(Serialize, Deserialize, Debug, Clone, PartialEq, Eq, Encode, Decode, TypeInfo)]
#[serde(rename_all = "camelCase")]
pub struct PrometheusMarblerunEventActivation {
	pub marble_type: String,
	pub uuid: String,
	pub quote: String,
}<|MERGE_RESOLUTION|>--- conflicted
+++ resolved
@@ -251,12 +251,9 @@
 			Assertion::Achainable(..) => "Achainable",
 			Assertion::Oneblock(..) => "Oneblock",
 			Assertion::SoraQuiz(..) => "SoraQuiz",
-<<<<<<< HEAD
 			Assertion::BnbDomainHolding => "BnbDomainHolding",
 			Assertion::BnbDigitDomainClub(..) => "BnbDigitDomainClub",
-=======
 			Assertion::GenericDiscordRole(..) => "GenericDiscordRole",
->>>>>>> e34d400d
 		},
 	};
 	inc_stf_calls(category, label);
