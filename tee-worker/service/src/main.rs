/*
	Copyright 2021 Integritee AG and Supercomputing Systems AG

	Licensed under the Apache License, Version 2.0 (the "License");
	you may not use this file except in compliance with the License.
	You may obtain a copy of the License at

		http://www.apache.org/licenses/LICENSE-2.0

	Unless required by applicable law or agreed to in writing, software
	distributed under the License is distributed on an "AS IS" BASIS,
	WITHOUT WARRANTIES OR CONDITIONS OF ANY KIND, either express or implied.
	See the License for the specific language governing permissions and
	limitations under the License.

*/

#![cfg_attr(test, feature(assert_matches))]

#[cfg(feature = "teeracle")]
use crate::teeracle::start_interval_market_update;

use crate::{
	account_funding::{setup_account_funding, EnclaveAccountInfoProvider},
	config::Config,
	error::Error,
	globals::tokio_handle::{GetTokioHandle, GlobalTokioHandle},
	initialized_service::{
		start_is_initialized_server, InitializationHandler, IsInitialized, TrackInitialization,
	},
	ocall_bridge::{
		bridge_api::Bridge as OCallBridge, component_factory::OCallBridgeComponentFactory,
	},
	parentchain_handler::{HandleParentchain, ParentchainHandler},
	prometheus_metrics::{start_metrics_server, EnclaveMetricsReceiver, MetricsHandler},
	sidechain_setup::{sidechain_init_block_production, sidechain_start_untrusted_rpc_server},
	sync_block_broadcaster::SyncBlockBroadcaster,
	utils::{check_files, extract_shard},
	worker::Worker,
	worker_peers_updater::WorkerPeersUpdater,
};
use base58::ToBase58;
use clap::{load_yaml, App};
use codec::{Decode, Encode};
use enclave::{
	api::enclave_init,
	tls_ra::{enclave_request_state_provisioning, enclave_run_state_provisioning_server},
};
use itp_enclave_api::{
	direct_request::DirectRequest,
	enclave_base::EnclaveBase,
	remote_attestation::{RemoteAttestation, TlsRemoteAttestation},
	sidechain::Sidechain,
	stf_task_handler::StfTaskHandler,
	teeracle_api::TeeracleApi,
	Enclave,
};
use itp_node_api::{
	api_client::{AccountApi, PalletTeerexApi, ParentchainApi},
	metadata::NodeMetadata,
	node_api_factory::{CreateNodeApi, NodeApiFactory},
};
use itp_settings::{
	files::SIDECHAIN_STORAGE_PATH,
	worker_mode::{ProvideWorkerMode, WorkerMode, WorkerModeProvider},
};
use its_peer_fetch::{
	block_fetch_client::BlockFetcher, untrusted_peer_fetch::UntrustedPeerFetcher,
};
use its_primitives::types::block::SignedBlock as SignedSidechainBlock;
use its_storage::{interface::FetchBlocks, BlockPruner, SidechainStorageLock};
use lc_data_providers::G_DATA_PROVIDERS;
use log::*;
use my_node_runtime::{Hash, Header, RuntimeEvent};
use sgx_types::*;
use sp_core::crypto::{AccountId32, Ss58Codec};
use sp_keyring::AccountKeyring;
use std::{
	path::PathBuf,
	str,
	sync::{
		mpsc::{channel, Sender},
		Arc,
	},
	thread,
	time::Duration,
};
use substrate_api_client::{utils::FromHexString, Header as HeaderTrait, XtStatus};
use teerex_primitives::ShardIdentifier;
extern crate config as rs_config;

mod account_funding;
mod config;
mod enclave;
mod error;
mod globals;
mod initialized_service;
mod ocall_bridge;
mod parentchain_handler;
mod prometheus_metrics;
mod setup;
mod sidechain_setup;
mod sync_block_broadcaster;
mod sync_state;
#[cfg(feature = "teeracle")]
mod teeracle;
mod tests;
mod utils;
mod worker;
mod worker_peers_updater;

const VERSION: &str = env!("CARGO_PKG_VERSION");

pub type EnclaveWorker =
	Worker<Config, NodeApiFactory, Enclave, InitializationHandler<WorkerModeProvider>>;

fn main() {
	// Setup logging
	env_logger::init();

	let yml = load_yaml!("cli.yml");
	let matches = App::from_yaml(yml).get_matches();

	let config = Config::from(&matches);

	GlobalTokioHandle::initialize();

	// init data-providers global variable.
	{
		let mut mut_handle = G_DATA_PROVIDERS.write().unwrap();
		#[cfg(all(not(test), not(feature = "mockserver")))]
		{
			let mut config_file = "./local-setup/worker_config_dev.json";
<<<<<<< HEAD
			if config.running_mode == "stage" {
=======
			if config.running_mode == "staging" {
>>>>>>> e83b7f58
				config_file = "./local-setup/worker_config_stage.json";
			} else if config.running_mode == "prod" {
				config_file = "./local-setup/worker_config_prod.json";
			}

			let worker_config = rs_config::Config::builder()
				.add_source(rs_config::File::with_name(config_file))
				.build()
				.unwrap();

			let twitter_official_url = worker_config
				.get_string("twitter_official_url")
				.unwrap_or_else(|_e| "https://api.twitter.com".to_string());
			let twitter_litentry_url = worker_config
				.get_string("twitter_litentry_url")
				.unwrap_or_else(|_e| "".to_string());
			let twitter_auth_token = worker_config
				.get_string("twitter_auth_token")
				.unwrap_or_else(|_e| "abcdefghijklmnopqrstuvwxyz".to_string());
			let discord_official_url = worker_config
				.get_string("discord_official_url")
				.unwrap_or_else(|_e| "https://discordapp.com".to_string());
			let discord_litentry_url = worker_config
				.get_string("discord_litentry_url")
				.unwrap_or_else(|_e| "".to_string());
			let discord_auth_token = worker_config
				.get_string("discord_auth_token")
				.unwrap_or_else(|_e| "ABCDEFGHIJKLMNOPQRSTUVWXYZ".to_string());

			mut_handle.set_twitter_official_url(twitter_official_url);
			mut_handle.set_twitter_litentry_url(twitter_litentry_url);
			mut_handle.set_twitter_auth_token(twitter_auth_token);
			mut_handle.set_discord_official_url(discord_official_url);
			mut_handle.set_discord_litentry_url(discord_litentry_url);
			mut_handle.set_discord_auth_token(discord_auth_token);
		}
		#[cfg(any(test, feature = "mockserver"))]
		{
			mut_handle.set_twitter_official_url("http://localhost:9527".to_string());
			mut_handle.set_twitter_litentry_url("http://localhost:9527".to_string());
			mut_handle.set_twitter_auth_token("".to_string());
			mut_handle.set_discord_official_url("http://localhost:9527".to_string());
			mut_handle.set_discord_litentry_url("http://localhost:9527".to_string());
			mut_handle.set_discord_auth_token("".to_string());
		}
	}

	// log this information, don't println because some python scripts for GA rely on the
	// stdout from the service
	#[cfg(feature = "production")]
	info!("*** Starting service in SGX production mode");
	#[cfg(not(feature = "production"))]
	info!("*** Starting service in SGX debug mode");

	info!("*** Running worker in mode: {:?} \n", WorkerModeProvider::worker_mode());

	#[cfg(feature = "mockserver")]
	thread::spawn(move || {
		info!("*** Starting mock server");
		lc_mock_server::run();
	});

	let clean_reset = matches.is_present("clean-reset");
	if clean_reset {
		setup::purge_files_from_cwd().unwrap();
	}

	// build the entire dependency tree
	let tokio_handle = Arc::new(GlobalTokioHandle {});
	let sidechain_blockstorage = Arc::new(
		SidechainStorageLock::<SignedSidechainBlock>::new(PathBuf::from(&SIDECHAIN_STORAGE_PATH))
			.unwrap(),
	);
	let node_api_factory =
		Arc::new(NodeApiFactory::new(config.node_url(), AccountKeyring::Alice.pair()));
	let enclave = Arc::new(enclave_init(&config).unwrap());
	let initialization_handler = Arc::new(InitializationHandler::default());
	let worker = Arc::new(EnclaveWorker::new(
		config.clone(),
		enclave.clone(),
		node_api_factory.clone(),
		initialization_handler.clone(),
		Vec::new(),
	));
	let sync_block_broadcaster =
		Arc::new(SyncBlockBroadcaster::new(tokio_handle.clone(), worker.clone()));
	let peer_updater = Arc::new(WorkerPeersUpdater::new(worker));
	let untrusted_peer_fetcher = UntrustedPeerFetcher::new(node_api_factory.clone());
	let peer_sidechain_block_fetcher =
		Arc::new(BlockFetcher::<SignedSidechainBlock, _>::new(untrusted_peer_fetcher));
	let enclave_metrics_receiver = Arc::new(EnclaveMetricsReceiver {});

	// initialize o-call bridge with a concrete factory implementation
	OCallBridge::initialize(Arc::new(OCallBridgeComponentFactory::new(
		node_api_factory.clone(),
		sync_block_broadcaster,
		enclave.clone(),
		sidechain_blockstorage.clone(),
		peer_updater,
		peer_sidechain_block_fetcher,
		tokio_handle.clone(),
		enclave_metrics_receiver,
	)));

	if let Some(run_config) = &config.run_config {
		let shard = extract_shard(&run_config.shard, enclave.as_ref());

		println!("Worker Config: {:?}", config);

		if clean_reset {
			setup::initialize_shard_and_keys(enclave.as_ref(), &shard).unwrap();
		}

		let node_api =
			node_api_factory.create_api().expect("Failed to create parentchain node API");

		if run_config.request_state {
			sync_state::sync_state::<_, _, WorkerModeProvider>(
				&node_api,
				&shard,
				enclave.as_ref(),
				run_config.skip_ra,
			);
		}

		start_worker::<_, _, _, _, WorkerModeProvider>(
			config,
			&shard,
			enclave,
			sidechain_blockstorage,
			node_api,
			tokio_handle,
			initialization_handler,
		);
	} else if let Some(smatches) = matches.subcommand_matches("request-state") {
		println!("*** Requesting state from a registered worker \n");
		let node_api =
			node_api_factory.create_api().expect("Failed to create parentchain node API");
		sync_state::sync_state::<_, _, WorkerModeProvider>(
			&node_api,
			&extract_shard(&smatches.value_of("shard").map(|s| s.to_string()), enclave.as_ref()),
			enclave.as_ref(),
			smatches.is_present("skip-ra"),
		);
	} else if matches.is_present("shielding-key") {
		setup::generate_shielding_key_file(enclave.as_ref());
	} else if matches.is_present("signing-key") {
		setup::generate_signing_key_file(enclave.as_ref());
	} else if matches.is_present("dump-ra") {
		info!("*** Perform RA and dump cert to disk");
		#[cfg(not(feature = "dcap"))]
		enclave.dump_ias_ra_cert_to_disk().unwrap();
		#[cfg(feature = "dcap")]
		enclave.dump_dcap_ra_cert_to_disk().unwrap();
	} else if matches.is_present("mrenclave") {
		println!("{}", enclave.get_mrenclave().unwrap().encode().to_base58());
	} else if let Some(sub_matches) = matches.subcommand_matches("init-shard") {
		setup::init_shard(
			enclave.as_ref(),
			&extract_shard(&sub_matches.value_of("shard").map(|s| s.to_string()), enclave.as_ref()),
		);
	} else if let Some(sub_matches) = matches.subcommand_matches("test") {
		if sub_matches.is_present("provisioning-server") {
			println!("*** Running Enclave MU-RA TLS server\n");
			enclave_run_state_provisioning_server(
				enclave.as_ref(),
				sgx_quote_sign_type_t::SGX_UNLINKABLE_SIGNATURE,
				&config.mu_ra_url(),
				sub_matches.is_present("skip-ra"),
			);
			println!("[+] Done!");
		} else if sub_matches.is_present("provisioning-client") {
			println!("*** Running Enclave MU-RA TLS client\n");
			let shard = extract_shard(
				&sub_matches.value_of("shard").map(|s| s.to_string()),
				enclave.as_ref(),
			);
			enclave_request_state_provisioning(
				enclave.as_ref(),
				sgx_quote_sign_type_t::SGX_UNLINKABLE_SIGNATURE,
				&config.mu_ra_url_external(),
				&shard,
				sub_matches.is_present("skip-ra"),
			)
			.unwrap();
			println!("[+] Done!");
		} else {
			tests::run_enclave_tests(sub_matches);
		}
	} else {
		println!("For options: use --help");
	}
}

/// FIXME: needs some discussion (restructuring?)
#[allow(clippy::too_many_arguments)]
fn start_worker<E, T, D, InitializationHandler, WorkerModeProvider>(
	config: Config,
	shard: &ShardIdentifier,
	enclave: Arc<E>,
	sidechain_storage: Arc<D>,
	node_api: ParentchainApi,
	tokio_handle_getter: Arc<T>,
	initialization_handler: Arc<InitializationHandler>,
) where
	T: GetTokioHandle,
	E: EnclaveBase
		+ DirectRequest
		+ Sidechain
		+ RemoteAttestation
		+ TlsRemoteAttestation
		+ TeeracleApi
		+ StfTaskHandler
		+ Clone,
	D: BlockPruner + FetchBlocks<SignedSidechainBlock> + Sync + Send + 'static,
	InitializationHandler: TrackInitialization + IsInitialized + Sync + Send + 'static,
	WorkerModeProvider: ProvideWorkerMode,
{
	let run_config = config.run_config.clone().expect("Run config missing");
	let skip_ra = run_config.skip_ra;

	println!("Integritee Worker v{}", VERSION);
	info!("starting worker on shard {}", shard.encode().to_base58());
	// ------------------------------------------------------------------------
	// check for required files
	if !skip_ra {
		check_files();
	}
	// ------------------------------------------------------------------------
	// initialize the enclave
	let mrenclave = enclave.get_mrenclave().unwrap();
	println!("MRENCLAVE={}", mrenclave.to_base58());
	println!("MRENCLAVE in hex {:?}", hex::encode(mrenclave));

	// ------------------------------------------------------------------------
	// let new workers call us for key provisioning
	println!("MU-RA server listening on {}", config.mu_ra_url());
	let is_development_mode = run_config.dev;
	let ra_url = config.mu_ra_url();
	let enclave_api_key_prov = enclave.clone();
	thread::spawn(move || {
		enclave_run_state_provisioning_server(
			enclave_api_key_prov.as_ref(),
			sgx_quote_sign_type_t::SGX_UNLINKABLE_SIGNATURE,
			&ra_url,
			skip_ra,
		);
		info!("State provisioning server stopped.");
	});

	let tokio_handle = tokio_handle_getter.get_handle();

	#[cfg(feature = "teeracle")]
	let teeracle_tokio_handle = tokio_handle.clone();

	// ------------------------------------------------------------------------
	// Get the public key of our TEE.
	let tee_accountid = enclave_account(enclave.as_ref());
	println!("Enclave account {:} ", &tee_accountid.to_ss58check());

	// ------------------------------------------------------------------------
	// Start `is_initialized` server.
	let untrusted_http_server_port = config
		.try_parse_untrusted_http_server_port()
		.expect("untrusted http server port to be a valid port number");
	let initialization_handler_clone = initialization_handler.clone();
	tokio_handle.spawn(async move {
		if let Err(e) =
			start_is_initialized_server(initialization_handler_clone, untrusted_http_server_port)
				.await
		{
			error!("Unexpected error in `is_initialized` server: {:?}", e);
		}
	});

	// ------------------------------------------------------------------------
	// Start prometheus metrics server.
	if config.enable_metrics_server {
		let enclave_wallet =
			Arc::new(EnclaveAccountInfoProvider::new(node_api.clone(), tee_accountid.clone()));
		let metrics_handler = Arc::new(MetricsHandler::new(enclave_wallet));
		let metrics_server_port = config
			.try_parse_metrics_server_port()
			.expect("metrics server port to be a valid port number");
		tokio_handle.spawn(async move {
			if let Err(e) = start_metrics_server(metrics_handler, metrics_server_port).await {
				error!("Unexpected error in Prometheus metrics server: {:?}", e);
			}
		});
	}

	// ------------------------------------------------------------------------
	// Start trusted worker rpc server
	if WorkerModeProvider::worker_mode() == WorkerMode::Sidechain
		|| WorkerModeProvider::worker_mode() == WorkerMode::OffChainWorker
	{
		let direct_invocation_server_addr = config.trusted_worker_url_internal();
		let enclave_for_direct_invocation = enclave.clone();
		thread::spawn(move || {
			println!(
				"[+] Trusted RPC direct invocation server listening on {}",
				direct_invocation_server_addr
			);
			enclave_for_direct_invocation
				.init_direct_invocation_server(direct_invocation_server_addr)
				.unwrap();
			println!("[+] RPC direct invocation server shut down");
		});
	}

	// ------------------------------------------------------------------------
	// Start untrusted worker rpc server.
	// i.e move sidechain block importing to trusted worker.
	if WorkerModeProvider::worker_mode() == WorkerMode::Sidechain {
		sidechain_start_untrusted_rpc_server(
			&config,
			enclave.clone(),
			sidechain_storage.clone(),
			tokio_handle,
		);
	}

	// ------------------------------------------------------------------------
	// Init parentchain specific stuff. Needed for parentchain communication.
	let parentchain_handler = Arc::new(
		ParentchainHandler::new_with_automatic_light_client_allocation(
			node_api.clone(),
			enclave.clone(),
		)
		.unwrap(),
	);
	let last_synced_header = parentchain_handler.init_parentchain_components().unwrap();
	let nonce = node_api.get_nonce_of(&tee_accountid).unwrap();
	info!("Enclave nonce = {:?}", nonce);
	enclave
		.set_nonce(nonce)
		.expect("Could not set nonce of enclave. Returning here...");

	let metadata = node_api.metadata.clone();
	let runtime_spec_version = node_api.runtime_version.spec_version;
	let runtime_transaction_version = node_api.runtime_version.transaction_version;
	enclave
		.set_node_metadata(
			NodeMetadata::new(metadata, runtime_spec_version, runtime_transaction_version).encode(),
		)
		.expect("Could not set the node metadata in the enclave");

	// ------------------------------------------------------------------------
	// Perform a remote attestation and get an unchecked extrinsic back.
	let trusted_url = config.trusted_worker_url_external();
	if skip_ra {
		println!(
			"[!] skipping remote attestation. Registering enclave without attestation report."
		);
	} else {
		println!("[!] creating remote attestation report and create enclave register extrinsic.");
	};
	#[cfg(not(feature = "dcap"))]
	let uxt = enclave.generate_ias_ra_extrinsic(&trusted_url, skip_ra).unwrap();
	#[cfg(feature = "dcap")]
	let uxt = enclave.generate_dcap_ra_extrinsic(&trusted_url, skip_ra).unwrap();

	let mut xthex = hex::encode(uxt);
	xthex.insert_str(0, "0x");

	// Account funds
	if let Err(x) =
		setup_account_funding(&node_api, &tee_accountid, xthex.clone(), is_development_mode)
	{
		error!("Starting worker failed: {:?}", x);
		// Return without registering the enclave. This will fail and the transaction will be banned for 30min.
		return
	}

	println!("[>] Register the enclave (send the extrinsic)");
	let register_enclave_xt_hash = node_api.send_extrinsic(xthex, XtStatus::Finalized).unwrap();
	println!("[<] Extrinsic got finalized. Hash: {:?}\n", register_enclave_xt_hash);

	let register_enclave_xt_header =
		node_api.get_header(register_enclave_xt_hash).unwrap().unwrap();

	let we_are_primary_validateer =
		we_are_primary_validateer(&node_api, &register_enclave_xt_header).unwrap();

	if we_are_primary_validateer {
		println!("[+] We are the primary validateer");
	} else {
		println!("[+] We are NOT the primary validateer");
	}

	initialization_handler.registered_on_parentchain();

	// ------------------------------------------------------------------------
	// Start stf task handler thread
	let enclave_api_stf_task_handler = enclave.clone();
	thread::spawn(move || {
		enclave_api_stf_task_handler.run_stf_task_handler().unwrap();
	});

	// ------------------------------------------------------------------------
	// initialize teeracle interval
	#[cfg(feature = "teeracle")]
	if WorkerModeProvider::worker_mode() == WorkerMode::Teeracle {
		start_interval_market_update(
			&node_api,
			run_config.teeracle_update_interval,
			enclave.as_ref(),
			&teeracle_tokio_handle,
		);
	}

	if WorkerModeProvider::worker_mode() != WorkerMode::Teeracle {
		println!("*** [+] Finished syncing light client, syncing parentchain...");

		// Syncing all parentchain blocks, this might take a while..
		let mut last_synced_header =
			parentchain_handler.sync_parentchain(last_synced_header).unwrap();

		// ------------------------------------------------------------------------
		// Initialize the sidechain
		if WorkerModeProvider::worker_mode() == WorkerMode::Sidechain {
			last_synced_header = sidechain_init_block_production(
				enclave,
				&register_enclave_xt_header,
				we_are_primary_validateer,
				parentchain_handler.clone(),
				sidechain_storage,
				&last_synced_header,
			)
			.unwrap();
		}

		// ------------------------------------------------------------------------
		// start parentchain syncing loop (subscribe to header updates)
		thread::Builder::new()
			.name("parentchain_sync_loop".to_owned())
			.spawn(move || {
				if let Err(e) =
					subscribe_to_parentchain_new_headers(parentchain_handler, last_synced_header)
				{
					error!("Parentchain block syncing terminated with a failure: {:?}", e);
				}
				println!("[!] Parentchain block syncing has terminated");
			})
			.unwrap();
	}

	// ------------------------------------------------------------------------
	if WorkerModeProvider::worker_mode() == WorkerMode::Sidechain {
		spawn_worker_for_shard_polling(shard, node_api.clone(), initialization_handler);
	}

	// ------------------------------------------------------------------------
	// subscribe to events and react on firing
	println!("*** Subscribing to events");
	let (sender, receiver) = channel();
	let sender2 = sender.clone();
	let _eventsubscriber = thread::Builder::new()
		.name("eventsubscriber".to_owned())
		.spawn(move || {
			node_api.subscribe_events(sender2).unwrap();
		})
		.unwrap();

	println!("[+] Subscribed to events. waiting...");
	let timeout = Duration::from_millis(10);
	loop {
		if let Ok(msg) = receiver.recv_timeout(timeout) {
			if let Ok(events) = parse_events(msg.clone()) {
				print_events(events, sender.clone())
			}
		}
	}
}

/// Start polling loop to wait until we have a worker for a shard registered on
/// the parentchain (TEEREX WorkerForShard). This is the pre-requisite to be
/// considered initialized and ready for the next worker to start (in sidechain mode only).
/// considered initialized and ready for the next worker to start.
fn spawn_worker_for_shard_polling<InitializationHandler>(
	shard: &ShardIdentifier,
	node_api: ParentchainApi,
	initialization_handler: Arc<InitializationHandler>,
) where
	InitializationHandler: TrackInitialization + Sync + Send + 'static,
{
	let shard_for_initialized = *shard;
	thread::spawn(move || {
		const POLL_INTERVAL_SECS: u64 = 2;

		loop {
			info!("Polling for worker for shard ({} seconds interval)", POLL_INTERVAL_SECS);
			if let Ok(Some(_)) = node_api.worker_for_shard(&shard_for_initialized, None) {
				// Set that the service is initialized.
				initialization_handler.worker_for_shard_registered();
				println!("[+] Found `WorkerForShard` on parentchain state");
				break
			}
			thread::sleep(Duration::from_secs(POLL_INTERVAL_SECS));
		}
	});
}

type Events = Vec<frame_system::EventRecord<RuntimeEvent, Hash>>;

fn parse_events(event: String) -> Result<Events, String> {
	let _unhex = Vec::from_hex(event).map_err(|_| "Decoding Events Failed".to_string())?;
	let mut _er_enc = _unhex.as_slice();
	Events::decode(&mut _er_enc).map_err(|_| "Decoding Events Failed".to_string())
}

fn print_events(events: Events, _sender: Sender<String>) {
	for evr in &events {
		debug!("Decoded: phase = {:?}, event = {:?}", evr.phase, evr.event);
		match &evr.event {
			RuntimeEvent::Balances(be) => {
				info!("[+] Received balances event");
				debug!("{:?}", be);
				match &be {
					pallet_balances::Event::Transfer {
						from: transactor,
						to: dest,
						amount: value,
					} => {
						debug!("    Transactor:  {:?}", transactor.to_ss58check());
						debug!("    Destination: {:?}", dest.to_ss58check());
						debug!("    Value:       {:?}", value);
					},
					_ => {
						trace!("Ignoring unsupported balances event");
					},
				}
			},
			RuntimeEvent::Teerex(re) => {
				debug!("{:?}", re);
				match &re {
					my_node_runtime::pallet_teerex::Event::AddedEnclave(sender, worker_url) => {
						println!("[+] Received AddedEnclave event");
						println!("    Sender (Worker):  {:?}", sender);
						println!("    Registered URL: {:?}", str::from_utf8(worker_url).unwrap());
					},
					my_node_runtime::pallet_teerex::Event::Forwarded(shard) => {
						println!(
							"[+] Received trusted call for shard {}",
							shard.encode().to_base58()
						);
					},
					my_node_runtime::pallet_teerex::Event::ProcessedParentchainBlock(
						sender,
						block_hash,
						merkle_root,
						block_number,
					) => {
						info!("[+] Received ProcessedParentchainBlock event");
						debug!("    From:    {:?}", sender);
						debug!("    Block Hash: {:?}", hex::encode(block_hash));
						debug!("    Merkle Root: {:?}", hex::encode(merkle_root));
						debug!("    Block Number: {:?}", block_number);
					},
					my_node_runtime::pallet_teerex::Event::ShieldFunds(incognito_account) => {
						info!("[+] Received ShieldFunds event");
						debug!("    For:    {:?}", incognito_account);
					},
					my_node_runtime::pallet_teerex::Event::UnshieldedFunds(incognito_account) => {
						info!("[+] Received UnshieldedFunds event");
						debug!("    For:    {:?}", incognito_account);
					},
					_ => {
						trace!("Ignoring unsupported pallet_teerex event");
					},
				}
			},
			#[cfg(feature = "teeracle")]
			RuntimeEvent::Teeracle(re) => {
				debug!("{:?}", re);
				match &re {
					my_node_runtime::pallet_teeracle::Event::ExchangeRateUpdated(
						source,
						currency,
						new_value,
					) => {
						println!("[+] Received ExchangeRateUpdated event");
						println!("    Data source:  {:?}", source);
						println!("    Currency:  {:?}", currency);
						println!("    Exchange rate: {:?}", new_value);
					},
					my_node_runtime::pallet_teeracle::Event::ExchangeRateDeleted(
						source,
						currency,
					) => {
						println!("[+] Received ExchangeRateDeleted event");
						println!("    Data source:  {:?}", source);
						println!("    Currency:  {:?}", currency);
					},
					my_node_runtime::pallet_teeracle::Event::AddedToWhitelist(
						source,
						mrenclave,
					) => {
						println!("[+] Received AddedToWhitelist event");
						println!("    Data source:  {:?}", source);
						println!("    Currency:  {:?}", mrenclave);
					},
					my_node_runtime::pallet_teeracle::Event::RemovedFromWhitelist(
						source,
						mrenclave,
					) => {
						println!("[+] Received RemovedFromWhitelist event");
						println!("    Data source:  {:?}", source);
						println!("    Currency:  {:?}", mrenclave);
					},
					_ => {
						trace!("Ignoring unsupported pallet_teeracle event");
					},
				}
			},
			#[cfg(feature = "sidechain")]
			RuntimeEvent::Sidechain(re) => match &re {
				my_node_runtime::pallet_sidechain::Event::ProposedSidechainBlock(
					sender,
					payload,
				) => {
					info!("[+] Received ProposedSidechainBlock event");
					debug!("    From:    {:?}", sender);
					debug!("    Payload: {:?}", hex::encode(payload));
				},
				_ => {
					trace!("Ignoring unsupported pallet_sidechain event");
				},
			},
			_ => {
				trace!("Ignoring event {:?}", evr);
			},
		}
	}
}

/// Subscribe to the node API finalized heads stream and trigger a parent chain sync
/// upon receiving a new header.
fn subscribe_to_parentchain_new_headers<E: EnclaveBase + Sidechain>(
	parentchain_handler: Arc<ParentchainHandler<ParentchainApi, E>>,
	mut last_synced_header: Header,
) -> Result<(), Error> {
	let (sender, receiver) = channel();
	//TODO: this should be implemented by parentchain_handler directly, and not via
	// exposed parentchain_api. Blocked by https://github.com/scs/substrate-api-client/issues/267.
	parentchain_handler
		.parentchain_api()
		.subscribe_finalized_heads(sender)
		.map_err(Error::ApiClient)?;

	loop {
		let new_header: Header = match receiver.recv() {
			Ok(header_str) => serde_json::from_str(&header_str).map_err(Error::Serialization),
			Err(e) => Err(Error::ApiSubscriptionDisconnected(e)),
		}?;

		println!(
			"[+] Received finalized header update ({}), syncing parent chain...",
			new_header.number
		);

		last_synced_header = parentchain_handler.sync_parentchain(last_synced_header)?;
	}
}

/// Get the public signing key of the TEE.
fn enclave_account<E: EnclaveBase>(enclave_api: &E) -> AccountId32 {
	let tee_public = enclave_api.get_ecc_signing_pubkey().unwrap();
	trace!("[+] Got ed25519 account of TEE = {}", tee_public.to_ss58check());
	AccountId32::from(*tee_public.as_array_ref())
}

/// Checks if we are the first validateer to register on the parentchain.
fn we_are_primary_validateer(
	node_api: &ParentchainApi,
	register_enclave_xt_header: &Header,
) -> Result<bool, Error> {
	let enclave_count_of_previous_block =
		node_api.enclave_count(Some(*register_enclave_xt_header.parent_hash()))?;
	Ok(enclave_count_of_previous_block == 0)
}<|MERGE_RESOLUTION|>--- conflicted
+++ resolved
@@ -131,11 +131,7 @@
 		#[cfg(all(not(test), not(feature = "mockserver")))]
 		{
 			let mut config_file = "./local-setup/worker_config_dev.json";
-<<<<<<< HEAD
-			if config.running_mode == "stage" {
-=======
 			if config.running_mode == "staging" {
->>>>>>> e83b7f58
 				config_file = "./local-setup/worker_config_stage.json";
 			} else if config.running_mode == "prod" {
 				config_file = "./local-setup/worker_config_prod.json";
