/*
	Copyright 2021 Integritee AG and Supercomputing Systems AG

	Licensed under the Apache License, Version 2.0 (the "License");
	you may not use this file except in compliance with the License.
	You may obtain a copy of the License at

		http://www.apache.org/licenses/LICENSE-2.0

	Unless required by applicable law or agreed to in writing, software
	distributed under the License is distributed on an "AS IS" BASIS,
	WITHOUT WARRANTIES OR CONDITIONS OF ANY KIND, either express or implied.
	See the License for the specific language governing permissions and
	limitations under the License.
*/

use codec::Error as CodecError;
use itp_node_api::api_client::ApiClientError;
use itp_types::ShardIdentifier;

pub type ServiceResult<T> = Result<T, Error>;

#[derive(Debug, thiserror::Error)]
pub enum Error {
	#[error("{0}")]
	Codec(#[from] CodecError),
	#[error("{0:?}")]
	ApiClient(ApiClientError),
	#[error("Node API terminated subscription unexpectedly")]
	ApiSubscriptionDisconnected,
	#[error("Enclave API error: {0}")]
	EnclaveApi(#[from] itp_enclave_api::error::Error),
	#[error("Trusted Rpc Client error: {0}")]
	TrustedRpcClient(#[from] itc_rpc_client::error::Error),
	#[error("{0}")]
	JsonRpSeeClient(#[from] jsonrpsee::types::Error),
	#[error("{0}")]
	Serialization(#[from] serde_json::Error),
	#[error("{0}")]
	FromUtf8(#[from] std::string::FromUtf8Error),
	#[error("Application setup error!")]
	ApplicationSetup,
	#[error("Failed to find any peer worker")]
	NoPeerWorkerFound,
	#[error("No worker for shard {0} found on parentchain")]
	NoWorkerForShardFound(ShardIdentifier),
	#[error("Returned empty parentchain block vec after sync, even though there have been blocks given as input")]
	EmptyChunk,
	#[error("Could not find genesis header of the parentchain")]
	MissingGenesisHeader,
	#[error("Could not find last finalized block of the parentchain")]
	MissingLastFinalizedBlock,
	#[error("{0}")]
	Custom(Box<dyn std::error::Error + Sync + Send + 'static>),
<<<<<<< HEAD
}

impl From<ApiClientError> for Error {
	fn from(error: ApiClientError) -> Self {
		Error::ApiClient(error)
	}
=======
	#[error("Could not find parentchain block events")]
	MissingBlockEvents(usize),
>>>>>>> 68275035
}<|MERGE_RESOLUTION|>--- conflicted
+++ resolved
@@ -52,15 +52,12 @@
 	MissingLastFinalizedBlock,
 	#[error("{0}")]
 	Custom(Box<dyn std::error::Error + Sync + Send + 'static>),
-<<<<<<< HEAD
+	#[error("Could not find parentchain block events")]
+	MissingBlockEvents(usize),
 }
 
 impl From<ApiClientError> for Error {
 	fn from(error: ApiClientError) -> Self {
 		Error::ApiClient(error)
 	}
-=======
-	#[error("Could not find parentchain block events")]
-	MissingBlockEvents(usize),
->>>>>>> 68275035
 }