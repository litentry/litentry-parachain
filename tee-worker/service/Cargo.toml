--- conflicted
+++ resolved
@@ -71,20 +71,14 @@
 
 # local litentry dependencies
 lc-data-providers = { path = "../litentry/core/data-providers" }
-<<<<<<< HEAD
 litentry-primitives = { path = "../litentry/primitives" }
 lc-mock-server = { path = "../litentry/core/mock-server" }
-=======
 lc-mock-server = { path = "../litentry/core/mock-server", optional = true }
->>>>>>> 89bc60e7
 
 [features]
 default = []
 evm = []
-<<<<<<< HEAD
-=======
 mockserver = ["lc-mock-server"]
->>>>>>> 89bc60e7
 offchain-worker = ["itp-settings/offchain-worker"]
 production = ["itp-settings/production"]
 sidechain = ["itp-settings/sidechain"]
