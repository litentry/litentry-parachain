// Copyright 2020-2024 Trust Computing GmbH.
// This file is part of Litentry.
//
// Litentry is free software: you can redistribute it and/or modify
// it under the terms of the GNU General Public License as published by
// the Free Software Foundation, either version 3 of the License, or
// (at your option) any later version.
//
// Litentry is distributed in the hope that it will be useful,
// but WITHOUT ANY WARRANTY; without even the implied warranty of
// MERCHANTABILITY or FITNESS FOR A PARTICULAR PURPOSE.  See the
// GNU General Public License for more details.
//
// You should have received a copy of the GNU General Public License
// along with Litentry.  If not, see <https://www.gnu.org/licenses/>.

use super::*;
use frame_support::{
	construct_runtime, parameter_types,
	traits::{ConstU64, Everything, GenesisBuild, OnFinalize, OnInitialize},
	weights::Weight,
};
use pallet_evm::{AddressMapping, EnsureAddressNever, EnsureAddressRoot};
use pallet_parachain_staking::{InflationInfo, Range};
use precompile_utils::precompile_set::{AddressU64, PrecompileAt, PrecompileSetBuilder};
use sp_core::{H160, H256};
use sp_runtime::{
	testing::Header,
	traits::{BlakeTwo256, IdentityLookup},
	AccountId32, Perbill, Percent,
};

pub type AccountId = AccountId32;
pub type Balance = u128;
pub type BlockNumber = u64;

type UncheckedExtrinsic = frame_system::mocking::MockUncheckedExtrinsic<Test>;
type Block = frame_system::mocking::MockBlock<Test>;

// Configure a mock runtime to test the pallet.
construct_runtime!(
	pub enum Test where
		Block = Block,
		NodeBlock = Block,
		UncheckedExtrinsic = UncheckedExtrinsic,
	{
		System: frame_system::{Pallet, Call, Config, Storage, Event<T>},
		Evm: pallet_evm::{Pallet, Config, Call, Storage, Event<T>},
		Balances: pallet_balances::{Pallet, Call, Storage, Config<T>, Event<T>},
		ParachainStaking: pallet_parachain_staking::{Pallet, Call, Storage, Config<T>, Event<T>},
		Timestamp: pallet_timestamp::{Pallet, Call, Storage, Inherent},
	}
);

parameter_types! {
	pub const BlockHashCount: u64 = 250;
	pub const MaximumBlockWeight: Weight = Weight::from_parts(1024, 0);
	pub const MaximumBlockLength: u32 = 2 * 1024;
	pub const AvailableBlockRatio: Perbill = Perbill::one();
	pub const SS58Prefix: u8 = 42;
}
impl frame_system::Config for Test {
	type BaseCallFilter = Everything;
	type DbWeight = ();
	type RuntimeOrigin = RuntimeOrigin;
	type Index = u64;
	type BlockNumber = BlockNumber;
	type RuntimeCall = RuntimeCall;
	type Hash = H256;
	type Hashing = BlakeTwo256;
	type AccountId = AccountId;
	type Lookup = IdentityLookup<Self::AccountId>;
	type Header = Header;
	type RuntimeEvent = RuntimeEvent;
	type BlockHashCount = BlockHashCount;
	type Version = ();
	type PalletInfo = PalletInfo;
	type AccountData = pallet_balances::AccountData<Balance>;
	type OnNewAccount = ();
	type OnKilledAccount = ();
	type SystemWeightInfo = ();
	type BlockWeights = ();
	type BlockLength = ();
	type SS58Prefix = SS58Prefix;
	type OnSetCode = ();
	type MaxConsumers = frame_support::traits::ConstU32<16>;
}
parameter_types! {
	pub const ExistentialDeposit: u128 = 1;
}
impl pallet_balances::Config for Test {
	type MaxReserves = ();
	type ReserveIdentifier = [u8; 4];
	type MaxLocks = ();
	type Balance = Balance;
	type RuntimeEvent = RuntimeEvent;
	type DustRemoval = ();
	type ExistentialDeposit = ExistentialDeposit;
	type AccountStore = System;
	type WeightInfo = ();
	type HoldIdentifier = ();
	type FreezeIdentifier = ();
	type MaxHolds = ();
	type MaxFreezes = ();
}
parameter_types! {
	pub const MinBlocksPerRound: u32 = 3;
	pub const DefaultBlocksPerRound: u32 = 5;
	pub const LeaveCandidatesDelay: u32 = 2;
	pub const CandidateBondLessDelay: u32 = 2;
	pub const LeaveDelegatorsDelay: u32 = 2;
	pub const RevokeDelegationDelay: u32 = 2;
	pub const DelegationBondLessDelay: u32 = 2;
	pub const RewardPaymentDelay: u32 = 2;
	pub const MinSelectedCandidates: u32 = 5;
	pub const MaxTopDelegationsPerCandidate: u32 = 4;
	pub const MaxBottomDelegationsPerCandidate: u32 = 4;
	pub const MaxDelegationsPerDelegator: u32 = 4;
	pub const DefaultCollatorCommission: Perbill = Perbill::from_percent(20);
	pub const DefaultParachainBondReservePercent: Percent = Percent::from_percent(30);
	pub const MinCollatorStk: u128 = 10;
	pub const MinDelegatorStk: u128 = 5;
	pub const MinDelegation: u128 = 3;
}
impl pallet_parachain_staking::Config for Test {
	type RuntimeEvent = RuntimeEvent;
	type Currency = Balances;
	type MonetaryGovernanceOrigin = frame_system::EnsureRoot<AccountId>;
	type MinBlocksPerRound = MinBlocksPerRound;
	type DefaultBlocksPerRound = DefaultBlocksPerRound;
	type LeaveCandidatesDelay = LeaveCandidatesDelay;
	type CandidateBondLessDelay = CandidateBondLessDelay;
	type LeaveDelegatorsDelay = LeaveDelegatorsDelay;
	type RevokeDelegationDelay = RevokeDelegationDelay;
	type DelegationBondLessDelay = DelegationBondLessDelay;
	type RewardPaymentDelay = RewardPaymentDelay;
	type MinSelectedCandidates = MinSelectedCandidates;
	type MaxTopDelegationsPerCandidate = MaxTopDelegationsPerCandidate;
	type MaxBottomDelegationsPerCandidate = MaxBottomDelegationsPerCandidate;
	type MaxDelegationsPerDelegator = MaxDelegationsPerDelegator;
	type DefaultCollatorCommission = DefaultCollatorCommission;
	type DefaultParachainBondReservePercent = DefaultParachainBondReservePercent;
	type MinCollatorStk = MinCollatorStk;
	type MinCandidateStk = MinCollatorStk;
	type MinDelegatorStk = MinDelegatorStk;
	type MinDelegation = MinDelegation;
	type OnCollatorPayout = ();
	type OnNewRound = ();
	type WeightInfo = ();
	type IssuanceAdapter = ();
}

pub fn precompile_address() -> H160 {
	// 0x502d
	H160::from_low_u64_be(20480 + 45)
}

<<<<<<< HEAD
#[derive(Debug, Clone, Copy)]
pub struct ParachainStakingMockPrecompile<R>(PhantomData<R>);

impl<R> PrecompileSet for ParachainStakingMockPrecompile<R>
where
	R: pallet_evm::Config,
	ParachainStakingPrecompile<R>: Precompile,
{
	fn execute(&self, handle: &mut impl PrecompileHandle) -> Option<PrecompileResult> {
		match handle.code_address() {
			a if a == precompile_address() => {
				Some(ParachainStakingPrecompile::<R>::execute(handle))
			},
			_ => None,
		}
	}
=======
pub type ParachainStakingMockPrecompile<R> =
	PrecompileSetBuilder<R, (PrecompileAt<AddressU64<20525>, ParachainStakingPrecompile<R>>,)>;
>>>>>>> 96ab59c5

pub type PCall<Runtime> = ParachainStakingPrecompileCall<Runtime>;

pub struct TruncatedAddressMapping;
impl AddressMapping<AccountId> for TruncatedAddressMapping {
	fn into_account_id(address: H160) -> AccountId {
		let mut data = [0u8; 32];
		data[0..20].copy_from_slice(&address[..]);
		AccountId::from(Into::<[u8; 32]>::into(data))
	}
}

// silly for test purpose only
pub struct U8Wrapper(pub u8);
impl From<U8Wrapper> for H160 {
	fn from(x: U8Wrapper) -> H160 {
		H160::repeat_byte(x.0)
	}
}
impl From<U8Wrapper> for H256 {
	fn from(x: U8Wrapper) -> H256 {
		let h160 = H160::repeat_byte(x.0);
		let mut data = [0u8; 32];
		data[0..20].copy_from_slice(&h160[..]);
		data.into()
	}
}
impl From<U8Wrapper> for AccountId {
	fn from(x: U8Wrapper) -> AccountId {
		TruncatedAddressMapping::into_account_id(x.into())
	}
}

parameter_types! {
	pub PrecompilesValue: ParachainStakingMockPrecompile<Test> = ParachainStakingMockPrecompile::new();
	pub WeightPerGas: Weight = Weight::from_parts(1, 0);
}

impl pallet_evm::Config for Test {
	type FeeCalculator = ();
	type GasWeightMapping = pallet_evm::FixedGasWeightMapping<Self>;
	type WeightPerGas = WeightPerGas;
	type CallOrigin = EnsureAddressRoot<AccountId>;
	type WithdrawOrigin = EnsureAddressNever<AccountId>;
	type AddressMapping = TruncatedAddressMapping;
	type Currency = Balances;
	type RuntimeEvent = RuntimeEvent;
	type Runner = pallet_evm::runner::stack::Runner<Self>;
	type PrecompilesType = ParachainStakingMockPrecompile<Self>;
	type PrecompilesValue = PrecompilesValue;
	type Timestamp = Timestamp;
	type ChainId = ();
	type OnChargeTransaction = ();
	type BlockGasLimit = ();
	type BlockHashMapping = pallet_evm::SubstrateBlockHashMapping<Self>;
	type FindAuthor = ();
	type OnCreate = ();
	type WeightInfo = ();
	type GasLimitPovSizeRatio = ConstU64<4>;
}

parameter_types! {
	pub const MinimumPeriod: u64 = 5;
}
impl pallet_timestamp::Config for Test {
	type Moment = u64;
	type OnTimestampSet = ();
	type MinimumPeriod = MinimumPeriod;
	type WeightInfo = ();
}

pub(crate) struct ExtBuilder {
	// endowed accounts with balances
	balances: Vec<(AccountId, Balance)>,
	// [collator, amount]
	collators: Vec<(AccountId, Balance)>,
	// [delegator, collator, delegation_amount]
	delegations: Vec<(AccountId, AccountId, Balance, Percent)>,
	// inflation config
	inflation: InflationInfo<Balance>,
}

impl Default for ExtBuilder {
	fn default() -> ExtBuilder {
		ExtBuilder {
			balances: vec![],
			delegations: vec![],
			collators: vec![],
			inflation: InflationInfo {
				expect: Range { min: 700, ideal: 700, max: 700 },
				// not used
				annual: Range {
					min: Perbill::from_percent(50),
					ideal: Perbill::from_percent(50),
					max: Perbill::from_percent(50),
				},
				// unrealistically high parameterization, only for testing
				round: Range {
					min: Perbill::from_percent(5),
					ideal: Perbill::from_percent(5),
					max: Perbill::from_percent(5),
				},
			},
		}
	}
}

impl ExtBuilder {
	pub(crate) fn with_balances(mut self, balances: Vec<(AccountId, Balance)>) -> Self {
		self.balances = balances;
		self
	}

	pub(crate) fn with_candidates(mut self, collators: Vec<(AccountId, Balance)>) -> Self {
		self.collators = collators;
		self
	}

	pub(crate) fn with_delegations(
		mut self,
		delegations: Vec<(AccountId, AccountId, Balance)>,
	) -> Self {
		self.delegations =
			delegations.into_iter().map(|d| (d.0, d.1, d.2, Percent::zero())).collect();
		self
	}

	pub(crate) fn _with_auto_compounding_delegations(
		mut self,
		delegations: Vec<(AccountId, AccountId, Balance, Percent)>,
	) -> Self {
		self.delegations = delegations;
		self
	}

	#[allow(dead_code)]
	pub(crate) fn with_inflation(mut self, inflation: InflationInfo<Balance>) -> Self {
		self.inflation = inflation;
		self
	}

	pub(crate) fn build(self) -> sp_io::TestExternalities {
		let mut t = frame_system::GenesisConfig::default()
			.build_storage::<Test>()
			.expect("Frame system builds valid default genesis config");

		pallet_balances::GenesisConfig::<Test> { balances: self.balances }
			.assimilate_storage(&mut t)
			.expect("Pallet balances storage can be assimilated");
		pallet_parachain_staking::GenesisConfig::<Test> {
			candidates: self.collators,
			delegations: self.delegations,
			inflation_config: self.inflation,
		}
		.assimilate_storage(&mut t)
		.expect("Parachain Staking's storage can be assimilated");

		let mut ext = sp_io::TestExternalities::new(t);
		ext.execute_with(|| System::set_block_number(1));
		ext
	}
}

/// Rolls forward one block. Returns the new block number.
pub(crate) fn _roll_one_block() -> u64 {
	ParachainStaking::on_finalize(System::block_number());
	Balances::on_finalize(System::block_number());
	System::on_finalize(System::block_number());
	System::set_block_number(System::block_number() + 1);
	System::on_initialize(System::block_number());
	Balances::on_initialize(System::block_number());
	ParachainStaking::on_initialize(System::block_number());
	System::block_number()
}

/// Rolls to the desired block. Returns the number of blocks played.
pub(crate) fn _roll_to(n: u64) -> u64 {
	let mut num_blocks = 0;
	let mut block = System::block_number();
	while block < n {
		block = _roll_one_block();
		num_blocks += 1;
	}
	num_blocks
}

/// Rolls block-by-block to the beginning of the specified round.
/// This will complete the block in which the round change occurs.
/// Returns the number of blocks played.
pub(crate) fn _roll_to_round_begin(round: u64) -> u64 {
	let block = (round - 1) * DefaultBlocksPerRound::get() as u64;
	_roll_to(block)
}

/// Rolls block-by-block to the end of the specified round.
/// The block following will be the one in which the specified round change occurs.
pub(crate) fn _roll_to_round_end(round: u64) -> u64 {
	let block = round * DefaultBlocksPerRound::get() as u64 - 1;
	_roll_to(block)
}

pub(crate) fn last_event() -> RuntimeEvent {
	System::events().pop().expect("Event expected").event
}

/// Assert input equal to the last event emitted
#[macro_export]
macro_rules! assert_last_event {
	($event:expr) => {
		match &$event {
			e => assert_eq!(*e, $crate::mock::last_event()),
		}
	};
}

pub(crate) fn _events() -> Vec<pallet_parachain_staking::Event<Test>> {
	System::events()
		.into_iter()
		.map(|r| r.event)
		.filter_map(
			|e| if let RuntimeEvent::ParachainStaking(inner) = e { Some(inner) } else { None },
		)
		.collect::<Vec<_>>()
}<|MERGE_RESOLUTION|>--- conflicted
+++ resolved
@@ -155,27 +155,8 @@
 	H160::from_low_u64_be(20480 + 45)
 }
 
-<<<<<<< HEAD
-#[derive(Debug, Clone, Copy)]
-pub struct ParachainStakingMockPrecompile<R>(PhantomData<R>);
-
-impl<R> PrecompileSet for ParachainStakingMockPrecompile<R>
-where
-	R: pallet_evm::Config,
-	ParachainStakingPrecompile<R>: Precompile,
-{
-	fn execute(&self, handle: &mut impl PrecompileHandle) -> Option<PrecompileResult> {
-		match handle.code_address() {
-			a if a == precompile_address() => {
-				Some(ParachainStakingPrecompile::<R>::execute(handle))
-			},
-			_ => None,
-		}
-	}
-=======
 pub type ParachainStakingMockPrecompile<R> =
 	PrecompileSetBuilder<R, (PrecompileAt<AddressU64<20525>, ParachainStakingPrecompile<R>>,)>;
->>>>>>> 96ab59c5
 
 pub type PCall<Runtime> = ParachainStakingPrecompileCall<Runtime>;
 
