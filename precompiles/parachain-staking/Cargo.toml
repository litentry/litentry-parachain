--- conflicted
+++ resolved
@@ -41,9 +41,4 @@
     "sp-io/std",
     "sp-runtime/std",
     "sp-std/std",
-<<<<<<< HEAD
-    "sp-io/std",
-=======
-    "parity-scale-codec/std",
->>>>>>> 39267791
 ]