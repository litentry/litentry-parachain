#!/usr/bin/env bash

set -eo pipefail

bridge=false
evm=false

case "$1" in
<<<<<<< HEAD
    litentry|litmus|rococo|paseo) export PARACHAIN_TYPE=$1 ;;
    *) echo "usage: ./$0 litmus|litentry [bridge]"; exit 1 ;;
=======
    litentry|rococo) export PARACHAIN_TYPE=$1 ;;
    *) echo "usage: ./$0 litentry [bridge]"; exit 1 ;;
>>>>>>> a7e76120
esac
    
if [ "$2" = "bridge" ]; then
    bridge=true
fi

if [ "$3" = "evm" ]; then
    evm=true
fi

ROOTDIR=$(git rev-parse --show-toplevel)
cd "$ROOTDIR/ts-tests"

LITENTRY_PARACHAIN_DIR=${LITENTRY_PARACHAIN_DIR:-"/tmp/parachain_dev"}
[ -d "$LITENTRY_PARACHAIN_DIR" ] || mkdir -p "$LITENTRY_PARACHAIN_DIR"

[ -f .env ] || echo "NODE_ENV=ci" >.env
pnpm install
pnpm run test-filter 2>&1 | tee "$LITENTRY_PARACHAIN_DIR/parachain_ci_test.log"

if $bridge; then
    pnpm run test-bridge 2>&1 | tee -a "$LITENTRY_PARACHAIN_DIR/parachain_ci_test.log"
fi

if $evm; then
    pnpm run test-evm-transfer 2>&1 | tee "$LITENTRY_PARACHAIN_DIR/parachain_ci_test.log"
    pnpm run test-evm-contract 2>&1 | tee "$LITENTRY_PARACHAIN_DIR/parachain_ci_test.log"
    pnpm run test-precompile-contract 2>&1 | tee "$LITENTRY_PARACHAIN_DIR/parachain_ci_test.log"
fi<|MERGE_RESOLUTION|>--- conflicted
+++ resolved
@@ -6,13 +6,8 @@
 evm=false
 
 case "$1" in
-<<<<<<< HEAD
-    litentry|litmus|rococo|paseo) export PARACHAIN_TYPE=$1 ;;
-    *) echo "usage: ./$0 litmus|litentry [bridge]"; exit 1 ;;
-=======
-    litentry|rococo) export PARACHAIN_TYPE=$1 ;;
+    litentry|rococo|paseo) export PARACHAIN_TYPE=$1 ;;
     *) echo "usage: ./$0 litentry [bridge]"; exit 1 ;;
->>>>>>> a7e76120
 esac
     
 if [ "$2" = "bridge" ]; then
