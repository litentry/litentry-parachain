#!/usr/bin/env bash
set -eo pipefail

function usage() {
  echo "Usage:   $0 litentry|litmus [srtool image]"
  echo "default: $0 litentry|litmus paritytech/srtool"
}

[ $# -lt 1 ] && (usage; exit 1)

ROOTDIR=$(git rev-parse --show-toplevel)
cd "$ROOTDIR"

CHAIN=$1
SRTOOL_IMAGE=${2:-paritytech/srtool}

case "$1" in
<<<<<<< HEAD
  litentry|litmus|rococo) ;;
=======
  litentry|litmus|rococo|moonbase) ;;
>>>>>>> 6c3f9ea7
  *) usage; exit 1 ;;
esac

echo "build $CHAIN-parachain-runtime using $SRTOOL_IMAGE"

# install / update the srtool-cli
cargo install --git https://github.com/chevdor/srtool-cli

# build the runtime
srtool -i "$SRTOOL_IMAGE" build -p $CHAIN-parachain-runtime -r runtime/$CHAIN

echo "============================"
echo "Done, the wasms are under runtime/target/srtool/release/wbuild/$CHAIN-parachain-runtime/"<|MERGE_RESOLUTION|>--- conflicted
+++ resolved
@@ -15,11 +15,7 @@
 SRTOOL_IMAGE=${2:-paritytech/srtool}
 
 case "$1" in
-<<<<<<< HEAD
-  litentry|litmus|rococo) ;;
-=======
   litentry|litmus|rococo|moonbase) ;;
->>>>>>> 6c3f9ea7
   *) usage; exit 1 ;;
 esac
 
