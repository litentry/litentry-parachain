#!/usr/bin/env bash
set -eo pipefail

function usage() {
<<<<<<< HEAD
  echo "Usage: $0 litentry|litmus|rococo [docker-tag]"
=======
  echo "Usage: $0 litentry|litmus|rococo|moonbase [docker-tag]"
>>>>>>> 6c3f9ea7
}

[ $# -lt 1 ] && (usage; exit 1)

ROOTDIR=$(git rev-parse --show-toplevel)
cd "$ROOTDIR"

CHAIN=$1
TAG=${2:-latest}
image="litentry/litentry-parachain:$TAG"

docker pull "$image"

docker run --rm "$image" build-spec --chain=generate-$CHAIN > node/res/chain_specs/$CHAIN-plain.json
docker run --rm "$image" build-spec --chain=generate-$CHAIN --raw > node/res/chain_specs/$CHAIN.json

echo "Done, please check node/res/chain_specs/"
ls -l node/res/chain_specs/<|MERGE_RESOLUTION|>--- conflicted
+++ resolved
@@ -2,11 +2,7 @@
 set -eo pipefail
 
 function usage() {
-<<<<<<< HEAD
-  echo "Usage: $0 litentry|litmus|rococo [docker-tag]"
-=======
   echo "Usage: $0 litentry|litmus|rococo|moonbase [docker-tag]"
->>>>>>> 6c3f9ea7
 }
 
 [ $# -lt 1 ] && (usage; exit 1)
