--- conflicted
+++ resolved
@@ -48,33 +48,6 @@
 pnpm run upgrade-parathread 2>&1
 
 print_divider
-<<<<<<< HEAD
 
-echo "waiting for parachain to finalize blocks ..."
-
-for _ in $(seq 1 $WAIT_ROUNDS); do
-  sleep $WAIT_INTERVAL_SECONDS
-  if docker compose logs "$parachain_service" 2>&1 | grep -F '0 peers' 2>/dev/null | grep -Fq "finalized #1" 2>/dev/null; then
-    echo "parachain finalized #1, all good."
-    print_divider
-    echo "extend leasing period now ..."
-    cd "$ROOTDIR/ts-tests"
-    if [[ -z "${NODE_ENV}" ]]; then
-        echo "NODE_ENV=ci" > .env
-    else
-        echo "NODE_ENV=${NODE_ENV}" > .env
-    fi
-    pnpm install
-    pnpm run upgrade-parathread 2>&1
-
-    echo "Done."
-    exit 0
-  fi
-done
-
-echo "no block finalization detected, you might want to check it manually. Quit now"
-exit 1
-=======
 echo "Done."
-exit 0
->>>>>>> a31c3cb2
+exit 0