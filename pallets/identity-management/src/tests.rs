--- conflicted
+++ resolved
@@ -136,11 +136,7 @@
 			URL.to_vec(),
 			None,
 			None,
-<<<<<<< HEAD
-			SgxAttestationMethod::Ias,
-=======
 			Default::default(),
->>>>>>> a6b78ed6
 		));
 
 		assert_ok!(IdentityManagement::some_error(
