--- conflicted
+++ resolved
@@ -82,15 +82,9 @@
 		// event that should be triggered by TEECallOrigin
 		UserShieldingKeySet { account: AesOutput },
 		ChallengeCodeGenerated { account: AesOutput, identity: AesOutput, code: AesOutput },
-<<<<<<< HEAD
-		IdentityLinked { account: AesOutput, identity: AesOutput, id_graph: AesOutput },
-		IdentityUnlinked { account: AesOutput, identity: AesOutput, id_graph: AesOutput },
-		IdentityVerified { account: AesOutput, identity: AesOutput, id_graph: AesOutput },
-=======
 		IdentityCreated { account: AesOutput, identity: AesOutput },
 		IdentityRemoved { account: AesOutput, identity: AesOutput },
 		IdentityVerified { account: AesOutput, identity: AesOutput },
->>>>>>> c8a4c37f
 		// some error happened during processing in TEE, we use string-like
 		// parameters for more "generic" error event reporting
 		// TODO: maybe use concrete errors instead of events when we are more sure
@@ -183,14 +177,9 @@
 			origin: OriginFor<T>,
 			account: AesOutput,
 			identity: AesOutput,
-			id_graph: AesOutput,
-		) -> DispatchResultWithPostInfo {
-			let _ = T::TEECallOrigin::ensure_origin(origin)?;
-<<<<<<< HEAD
-			Self::deposit_event(Event::IdentityLinked { account, identity, id_graph });
-=======
+		) -> DispatchResultWithPostInfo {
+			let _ = T::TEECallOrigin::ensure_origin(origin)?;
 			Self::deposit_event(Event::IdentityCreated { account, identity });
->>>>>>> c8a4c37f
 			Ok(Pays::No.into())
 		}
 
@@ -199,14 +188,9 @@
 			origin: OriginFor<T>,
 			account: AesOutput,
 			identity: AesOutput,
-			id_graph: AesOutput,
-		) -> DispatchResultWithPostInfo {
-			let _ = T::TEECallOrigin::ensure_origin(origin)?;
-<<<<<<< HEAD
-			Self::deposit_event(Event::IdentityUnlinked { account, identity, id_graph });
-=======
+		) -> DispatchResultWithPostInfo {
+			let _ = T::TEECallOrigin::ensure_origin(origin)?;
 			Self::deposit_event(Event::IdentityRemoved { account, identity });
->>>>>>> c8a4c37f
 			Ok(Pays::No.into())
 		}
 
@@ -215,10 +199,9 @@
 			origin: OriginFor<T>,
 			account: AesOutput,
 			identity: AesOutput,
-			id_graph: AesOutput,
-		) -> DispatchResultWithPostInfo {
-			let _ = T::TEECallOrigin::ensure_origin(origin)?;
-			Self::deposit_event(Event::IdentityVerified { account, identity, id_graph });
+		) -> DispatchResultWithPostInfo {
+			let _ = T::TEECallOrigin::ensure_origin(origin)?;
+			Self::deposit_event(Event::IdentityVerified { account, identity });
 			Ok(Pays::No.into())
 		}
 
