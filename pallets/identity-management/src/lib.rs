--- conflicted
+++ resolved
@@ -102,7 +102,6 @@
 
 	#[pallet::call]
 	impl<T: Config> Pallet<T> {
-<<<<<<< HEAD
 		/// The extrinsic used to verify the response from TEE side
 		/// Keep it until HTTPS test on tee-worker refactored
 		#[pallet::weight(1_000)]
@@ -113,7 +112,8 @@
 				"dummy called."
 			);
 			Ok(())
-=======
+		}
+
 		/// Set or update user's shielding key
 		#[pallet::weight(<T as Config>::WeightInfo::set_user_shielding_key())]
 		pub fn set_user_shielding_key(
@@ -124,7 +124,6 @@
 			let _ = ensure_signed(origin)?;
 			Self::deposit_event(Event::SetUserShieldingKeyRequested { shard });
 			Ok(().into())
->>>>>>> ba82458d
 		}
 
 		/// Link an identity
