[package]
authors = ['Litentry Dev']
edition = '2021'
homepage = 'https://litentry.com'
name = 'pallet-identity-management'
repository = 'https://github.com/litentry/litentry-parachain'
version = '0.1.0'

[dependencies]
# third-party dependencies
codec = { package = "parity-scale-codec", version = "3.0.0", default-features = false, features = ["derive", "max-encoded-len"] }
log = { version = "0.4", default-features = false }
scale-info = { version = "2.1.1", default-features = false, features = ["derive"] }

# primitives
sp-arithmetic = { git = "https://github.com/paritytech/substrate", branch = "polkadot-v0.9.29", default-features = false }
sp-core = { git = "https://github.com/paritytech/substrate", branch = "polkadot-v0.9.29", default-features = false }
sp-runtime = { git = "https://github.com/paritytech/substrate", branch = "polkadot-v0.9.29", default-features = false }
sp-std = { git = "https://github.com/paritytech/substrate", branch = "polkadot-v0.9.29", default-features = false }

# frame dependencies
frame-support = { git = "https://github.com/paritytech/substrate", branch = "polkadot-v0.9.29", default-features = false }
frame-system = { git = "https://github.com/paritytech/substrate", branch = "polkadot-v0.9.29", default-features = false }

# benchmarking
frame-benchmarking = { git = "https://github.com/paritytech/substrate", branch = "polkadot-v0.9.29", default-features = false, optional = true }
hex = { version = "0.4", default-features = false }

# local
primitives = { path = "../../primitives", default-features = false }

[dev-dependencies]
<<<<<<< HEAD
pallet-balances = { git = "https://github.com/paritytech/substrate", branch = "polkadot-v0.9.29" }
pallet-timestamp = { git = "https://github.com/paritytech/substrate", branch = "polkadot-v0.9.29" }
sp-io = { git = "https://github.com/paritytech/substrate", branch = "polkadot-v0.9.29" }
=======
pallet-balances = { git = "https://github.com/paritytech/substrate", branch = "polkadot-v0.9.28" }
pallet-teerex = { git = "https://github.com/integritee-network/pallets.git", branch = "master", features = ["skip-ias-check"] }
pallet-timestamp = { git = "https://github.com/paritytech/substrate", branch = "polkadot-v0.9.28" }
sp-io = { git = "https://github.com/paritytech/substrate", branch = "polkadot-v0.9.28" }
>>>>>>> eb722cec

[features]
default = ["std"]
runtime-benchmarks = [
  "frame-benchmarking/runtime-benchmarks",
  "frame-support/runtime-benchmarks",
  "frame-system/runtime-benchmarks",
]
std = [
  "codec/std",
  "sp-std/std",
  "sp-runtime/std",
  "sp-io/std",
  "sp-core/std",
  "sp-arithmetic/std",
  "frame-support/std",
  "frame-system/std",
  "frame-benchmarking/std",
  "primitives/std",
]
try-runtime = ["frame-support/try-runtime"]<|MERGE_RESOLUTION|>--- conflicted
+++ resolved
@@ -30,16 +30,10 @@
 primitives = { path = "../../primitives", default-features = false }
 
 [dev-dependencies]
-<<<<<<< HEAD
 pallet-balances = { git = "https://github.com/paritytech/substrate", branch = "polkadot-v0.9.29" }
+pallet-teerex = { git = "https://github.com/integritee-network/pallets.git", branch = "polkadot-v0.9.29", features = ["skip-ias-check"] }
 pallet-timestamp = { git = "https://github.com/paritytech/substrate", branch = "polkadot-v0.9.29" }
 sp-io = { git = "https://github.com/paritytech/substrate", branch = "polkadot-v0.9.29" }
-=======
-pallet-balances = { git = "https://github.com/paritytech/substrate", branch = "polkadot-v0.9.28" }
-pallet-teerex = { git = "https://github.com/integritee-network/pallets.git", branch = "master", features = ["skip-ias-check"] }
-pallet-timestamp = { git = "https://github.com/paritytech/substrate", branch = "polkadot-v0.9.28" }
-sp-io = { git = "https://github.com/paritytech/substrate", branch = "polkadot-v0.9.28" }
->>>>>>> eb722cec
 
 [features]
 default = ["std"]
