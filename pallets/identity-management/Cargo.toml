[package]
authors = ['Litentry Dev']
edition = '2021'
homepage = 'https://litentry.com'
name = 'pallet-identity-management'
repository = 'https://github.com/litentry/litentry-parachain'
version = '0.1.0'

[dependencies]
# third-party dependencies
codec = { package = "parity-scale-codec", version = "3.0.0", default-features = false, features = ["derive", "max-encoded-len"] }
log = { version = "0.4", default-features = false }
scale-info = { version = "2.1.1", default-features = false, features = ["derive"] }
# primitives
sp-arithmetic = { git = "https://github.com/paritytech/substrate", branch = "polkadot-v0.9.26", default-features = false }
sp-core = { git = "https://github.com/paritytech/substrate", branch = "polkadot-v0.9.26", default-features = false }
sp-io = { git = "https://github.com/paritytech/substrate", branch = "polkadot-v0.9.26", default-features = false }
sp-runtime = { git = "https://github.com/paritytech/substrate", branch = "polkadot-v0.9.26", default-features = false }
sp-std = { git = "https://github.com/paritytech/substrate", branch = "polkadot-v0.9.26", default-features = false }

# frame dependencies
frame-support = { git = "https://github.com/paritytech/substrate", branch = "polkadot-v0.9.26", default-features = false }
frame-system = { git = "https://github.com/paritytech/substrate", branch = "polkadot-v0.9.26", default-features = false }

# benchmarking
frame-benchmarking = { git = "https://github.com/paritytech/substrate", branch = "polkadot-v0.9.26", default-features = false, optional = true }
hex = { version = "0.4", default-features = false }
hex-literal = { version = "0.3.2", optional = true }

# teerex dependencies
<<<<<<< HEAD
teerex-primitives = { git = "https://github.com/integritee-network/pallets.git", default-features = false, branch = "sdk-v0.9.0-polkadot-v0.9.26" }
pallet-teerex = { git = "https://github.com/integritee-network/pallets.git", default-features = false, branch = "sdk-v0.9.0-polkadot-v0.9.26" }
=======
pallet-teerex = { git = "https://github.com/integritee-network/pallets.git", default-features = false, branch = "polkadot-v0.9.26" }
teerex-primitives = { git = "https://github.com/integritee-network/pallets.git", default-features = false, branch = "polkadot-v0.9.26" }
>>>>>>> beba5caa

[dev-dependencies]
hex-literal = { version = "0.3.2" }
pallet-balances = { git = "https://github.com/paritytech/substrate", default-features = false, branch = "polkadot-v0.9.26" }
pallet-timestamp = { git = "https://github.com/paritytech/substrate", default-features = false, branch = "polkadot-v0.9.26" }
sp-core = { git = "https://github.com/paritytech/substrate", default-features = false, branch = "polkadot-v0.9.26" }

[features]
default = ["std"]
runtime-benchmarks = [
  "frame-benchmarking",
  "hex-literal",
]
std = [
  "codec/std",
  "sp-std/std",
  "sp-runtime/std",
  "sp-io/std",
  "sp-core/std",
  "sp-arithmetic/std",
  "teerex-primitives/std",
  "pallet-teerex/std",
  "frame-support/std",
  "frame-system/std",
  "frame-benchmarking/std",
]<|MERGE_RESOLUTION|>--- conflicted
+++ resolved
@@ -28,13 +28,8 @@
 hex-literal = { version = "0.3.2", optional = true }
 
 # teerex dependencies
-<<<<<<< HEAD
+pallet-teerex = { git = "https://github.com/integritee-network/pallets.git", default-features = false, branch = "sdk-v0.9.0-polkadot-v0.9.26" }
 teerex-primitives = { git = "https://github.com/integritee-network/pallets.git", default-features = false, branch = "sdk-v0.9.0-polkadot-v0.9.26" }
-pallet-teerex = { git = "https://github.com/integritee-network/pallets.git", default-features = false, branch = "sdk-v0.9.0-polkadot-v0.9.26" }
-=======
-pallet-teerex = { git = "https://github.com/integritee-network/pallets.git", default-features = false, branch = "polkadot-v0.9.26" }
-teerex-primitives = { git = "https://github.com/integritee-network/pallets.git", default-features = false, branch = "polkadot-v0.9.26" }
->>>>>>> beba5caa
 
 [dev-dependencies]
 hex-literal = { version = "0.3.2" }
