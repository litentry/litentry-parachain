--- conflicted
+++ resolved
@@ -129,34 +129,28 @@
 		IdentityCreatedPlain {
 			account: T::AccountId,
 			identity: Identity,
-			id_graph: Vec<(Identity, IdentityContext<T>)>,
 		},
 		IdentityCreated {
 			account: AesOutput,
 			identity: AesOutput,
-			id_graph: AesOutput,
 		},
 		// remove identity
 		IdentityRemovedPlain {
 			account: T::AccountId,
 			identity: Identity,
-			id_graph: Vec<(Identity, IdentityContext<T>)>,
 		},
 		IdentityRemoved {
 			account: AesOutput,
 			identity: AesOutput,
-			id_graph: AesOutput,
 		},
 		// verify identity
 		IdentityVerifiedPlain {
 			account: T::AccountId,
 			identity: Identity,
-			id_graph: Vec<(Identity, IdentityContext<T>)>,
 		},
 		IdentityVerified {
 			account: AesOutput,
 			identity: AesOutput,
-			id_graph: AesOutput,
 		},
 		// some error happened during processing in TEE, we use string-like
 		// parameters for more "generic" error event reporting
@@ -347,12 +341,10 @@
 			Self::deposit_event(Event::<T>::IdentityCreatedPlain {
 				account: who.clone(),
 				identity: identity.clone(),
-				id_graph: Self::get_id_graph(&who),
 			});
 			Self::deposit_event(Event::<T>::IdentityCreated {
 				account: aes_encrypt_default(&key, who.encode().as_slice()),
 				identity: aes_encrypt_default(&key, identity.encode().as_slice()),
-				id_graph: aes_encrypt_default(&key, Self::get_id_graph(&who).encode().as_slice()),
 			});
 			Ok(())
 		}
@@ -380,12 +372,10 @@
 			Self::deposit_event(Event::<T>::IdentityRemovedPlain {
 				account: who.clone(),
 				identity: identity.clone(),
-				id_graph: Self::get_id_graph(&who),
 			});
 			Self::deposit_event(Event::<T>::IdentityRemoved {
 				account: aes_encrypt_default(&key, who.encode().as_slice()),
 				identity: aes_encrypt_default(&key, identity.encode().as_slice()),
-				id_graph: aes_encrypt_default(&key, Self::get_id_graph(&who).encode().as_slice()),
 			});
 
 			Ok(())
@@ -457,15 +447,10 @@
 				Self::deposit_event(Event::<T>::IdentityVerifiedPlain {
 					account: who.clone(),
 					identity: identity.clone(),
-					id_graph: Self::get_id_graph(&who),
 				});
 				Self::deposit_event(Event::<T>::IdentityVerified {
 					account: aes_encrypt_default(&key, who.encode().as_slice()),
 					identity: aes_encrypt_default(&key, identity.encode().as_slice()),
-					id_graph: aes_encrypt_default(
-						&key,
-						Self::get_id_graph(&who).encode().as_slice(),
-					),
 				});
 				Ok(())
 			})
@@ -499,14 +484,9 @@
 			origin: OriginFor<T>,
 			account: AesOutput,
 			identity: AesOutput,
-			id_graph: AesOutput,
 		) -> DispatchResultWithPostInfo {
 			let _ = T::TEECallOrigin::ensure_origin(origin)?;
-<<<<<<< HEAD
-			Self::deposit_event(Event::IdentityLinked { account, identity, id_graph });
-=======
 			Self::deposit_event(Event::IdentityCreated { account, identity });
->>>>>>> c8a4c37f
 			Ok(Pays::No.into())
 		}
 
@@ -515,14 +495,9 @@
 			origin: OriginFor<T>,
 			account: AesOutput,
 			identity: AesOutput,
-			id_graph: AesOutput,
 		) -> DispatchResultWithPostInfo {
 			let _ = T::TEECallOrigin::ensure_origin(origin)?;
-<<<<<<< HEAD
-			Self::deposit_event(Event::IdentityUnlinked { account, identity, id_graph });
-=======
 			Self::deposit_event(Event::IdentityRemoved { account, identity });
->>>>>>> c8a4c37f
 			Ok(Pays::No.into())
 		}
 
@@ -531,10 +506,9 @@
 			origin: OriginFor<T>,
 			account: AesOutput,
 			identity: AesOutput,
-			id_graph: AesOutput,
 		) -> DispatchResultWithPostInfo {
 			let _ = T::TEECallOrigin::ensure_origin(origin)?;
-			Self::deposit_event(Event::IdentityVerified { account, identity, id_graph });
+			Self::deposit_event(Event::IdentityVerified { account, identity });
 			Ok(Pays::No.into())
 		}
 
@@ -682,9 +656,5 @@
 			addr[..20].copy_from_slice(&hashed_pk[12..32]);
 			Ok(addr)
 		}
-
-		pub fn get_id_graph(who: &T::AccountId) -> Vec<(Identity, IdentityContext<T>)> {
-			IDGraphs::iter_prefix(who).collect::<Vec<_>>()
-		}
 	}
 }