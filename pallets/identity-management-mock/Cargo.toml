[package]
authors = ['Litentry Dev']
edition = '2021'
homepage = 'https://litentry.com'
name = 'pallet-identity-management-mock'
repository = 'https://github.com/litentry/litentry-parachain'
version = '0.1.0'

[dependencies]
codec = { package = "parity-scale-codec", version = "3.0.0", default-features = false, features = ["derive", "max-encoded-len"] }
log = { version = "0.4", default-features = false }
scale-info = { version = "2.1.1", default-features = false, features = ["derive"] }

sp-arithmetic = { git = "https://github.com/paritytech/substrate", branch = "polkadot-v0.9.29", default-features = false }
sp-core = { git = "https://github.com/paritytech/substrate", branch = "polkadot-v0.9.29", default-features = false }
sp-io = { git = "https://github.com/paritytech/substrate", branch = "polkadot-v0.9.29", default-features = false }
sp-runtime = { git = "https://github.com/paritytech/substrate", branch = "polkadot-v0.9.29", default-features = false }
sp-std = { git = "https://github.com/paritytech/substrate", branch = "polkadot-v0.9.29", default-features = false }

frame-benchmarking = { git = "https://github.com/paritytech/substrate", branch = "polkadot-v0.9.29", default-features = false, optional = true }
frame-support = { git = "https://github.com/paritytech/substrate", branch = "polkadot-v0.9.29", default-features = false }
frame-system = { git = "https://github.com/paritytech/substrate", branch = "polkadot-v0.9.29", default-features = false }

mock-tee-primitives = { path = "../../mock-tee-primitives", default-features = false }
pallet-identity-management = { path = "../../pallets/identity-management", default-features = false }
primitives = { path = "../../primitives", default-features = false }

aes-gcm = { git = "https://github.com/RustCrypto/AEADs", default-features = false, features = ["aes", "alloc"] }
hex = { version = "0.4", default-features = false }
hex-literal = { version = "0.3.2" }
rsa = { git = "https://github.com/litentry/RustCrypto-RSA", default-features = false, features = ["serde", "pem"] }
sha2 = { version = "0.10.2", default-features = false }
<<<<<<< HEAD
tee-primitives = { git = "https://github.com/litentry/tee-worker", branch = "polkadot-v0.9.29", package = "litentry-primitives", default-features = false }
=======
>>>>>>> ecb5622f

[dev-dependencies]
aes-gcm = { git = "https://github.com/RustCrypto/AEADs" }
pallet-balances = { git = "https://github.com/paritytech/substrate", branch = "polkadot-v0.9.29" }
pallet-timestamp = { git = "https://github.com/paritytech/substrate", branch = "polkadot-v0.9.29" }
parity-crypto = { version = "0.9.0", features = ["publickey"] }
rand = { version = "0.8" }
rand_chacha = { version = "0.3" }
sha2 = { version = "0.10.2" }
signature = { version = ">=1.4, <1.7", features = ["rand-preview"] }
sp-io = { git = "https://github.com/paritytech/substrate", branch = "polkadot-v0.9.29" }

[features]
default = ["std"]
runtime-benchmarks = [
  "frame-benchmarking/runtime-benchmarks",
  "frame-support/runtime-benchmarks",
  "frame-system/runtime-benchmarks",
]
std = [
  "codec/std",
  "sp-std/std",
  "sp-runtime/std",
  "sp-io/std",
  "sp-core/std",
  "sp-arithmetic/std",
  "frame-support/std",
  "frame-system/std",
  "frame-benchmarking/std",
  "rsa/std",
]<|MERGE_RESOLUTION|>--- conflicted
+++ resolved
@@ -30,10 +30,6 @@
 hex-literal = { version = "0.3.2" }
 rsa = { git = "https://github.com/litentry/RustCrypto-RSA", default-features = false, features = ["serde", "pem"] }
 sha2 = { version = "0.10.2", default-features = false }
-<<<<<<< HEAD
-tee-primitives = { git = "https://github.com/litentry/tee-worker", branch = "polkadot-v0.9.29", package = "litentry-primitives", default-features = false }
-=======
->>>>>>> ecb5622f
 
 [dev-dependencies]
 aes-gcm = { git = "https://github.com/RustCrypto/AEADs" }
