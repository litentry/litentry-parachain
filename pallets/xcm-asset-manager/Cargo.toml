--- conflicted
+++ resolved
@@ -29,11 +29,7 @@
 orml-traits = { git = "https://github.com/open-web3-stack/open-runtime-module-library", default-features = false, branch = "polkadot-v0.9.29" }
 
 # Benchmarks
-<<<<<<< HEAD
 frame-benchmarking = { git = "https://github.com/paritytech/substrate", branch = "polkadot-v0.9.29", optional = true, default-features = false }
-=======
-frame-benchmarking = { git = "https://github.com/paritytech/substrate", branch = "polkadot-v0.9.28", default-features = false, optional = true }
->>>>>>> ecb5622f
 
 [dev-dependencies]
 pallet-balances = { git = "https://github.com/paritytech/substrate", default-features = false, branch = "polkadot-v0.9.29" }
