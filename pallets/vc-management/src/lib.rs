// Copyright 2020-2023 Litentry Technologies GmbH.
// This file is part of Litentry.
//
// Litentry is free software: you can redistribute it and/or modify
// it under the terms of the GNU General Public License as published by
// the Free Software Foundation, either version 3 of the License, or
// (at your option) any later version.
//
// Litentry is distributed in the hope that it will be useful,
// but WITHOUT ANY WARRANTY; without even the implied warranty of
// MERCHANTABILITY or FITNESS FOR A PARTICULAR PURPOSE.  See the
// GNU General Public License for more details.
//
// You should have received a copy of the GNU General Public License
// along with Litentry.  If not, see <https://www.gnu.org/licenses/>.

//! A pallet to serve as the interface for F/E for verifiable credentials (VC)
//! management. Similar to IMP pallet, the actual processing will be done within TEE.

// Note:
// the admin account can only be set by SetAdminOrigin, which will be bound at runtime.
// TODO: benchmark and weights: we need worst-case scenarios

#![cfg_attr(not(feature = "std"), no_std)]
#![allow(unused_variables)]

#[cfg(test)]
mod mock;

#[cfg(test)]
mod tests;

use core_primitives::{AesOutput, SchemaIndex, ShardIdentifier, SCHEMA_CONTENT_LEN, SCHEMA_ID_LEN};
pub use pallet::*;
use sp_core::H256;
use sp_std::vec::Vec;

mod vc_context;
pub use vc_context::*;

mod assertion;
pub use assertion::*;

mod schema;
pub use schema::*;

pub type VCIndex = H256;

#[frame_support::pallet]
pub mod pallet {
	use super::*;
	use core_primitives::{ErrorString, VCMPError};
	use frame_support::pallet_prelude::*;
	use frame_system::pallet_prelude::*;

	#[pallet::pallet]
	#[pallet::generate_store(pub(super) trait Store)]
	pub struct Pallet<T>(_);

	#[pallet::config]
	pub trait Config: frame_system::Config {
		type RuntimeEvent: From<Event<Self>> + IsType<<Self as frame_system::Config>::RuntimeEvent>;
		// some extrinsics should only be called by origins from TEE
		type TEECallOrigin: EnsureOrigin<Self::RuntimeOrigin>;
		/// The origin who can set the admin account
		type SetAdminOrigin: EnsureOrigin<Self::RuntimeOrigin>;
	}

	// a map VCIndex -> VC context
	#[pallet::storage]
	#[pallet::getter(fn vc_registry)]
	pub type VCRegistry<T: Config> = StorageMap<_, Blake2_256, VCIndex, VCContext<T>>;

	// the Schema admin account
	#[pallet::storage]
	#[pallet::getter(fn schema_admin)]
	pub type SchemaAdmin<T: Config> = StorageValue<_, T::AccountId, OptionQuery>;

	#[pallet::storage]
	#[pallet::getter(fn schema_index)]
	pub type SchemaRegistryIndex<T: Config> = StorageValue<_, SchemaIndex, ValueQuery>;

	// the VC Schema storage
	#[pallet::storage]
	#[pallet::getter(fn schema_registry)]
	pub type SchemaRegistry<T: Config> = StorageMap<_, Blake2_256, SchemaIndex, VCSchema<T>>;

	#[pallet::event]
	#[pallet::generate_deposit(pub(super) fn deposit_event)]
	pub enum Event<T: Config> {
		// TODO: do we need account as event parameter? This needs to be decided by F/E
		VCRequested { shard: ShardIdentifier, assertion: Assertion },
		// a VC is disabled on chain
		VCDisabled { index: VCIndex },
		// a VC is revoked on chain
		VCRevoked { index: VCIndex },
		// event that should be triggered by TEECallOrigin
		// a VC is just issued
		VCIssued { account: T::AccountId, index: VCIndex, vc: AesOutput },
		// Admin account was changed
		SchemaAdminChanged { old_admin: Option<T::AccountId>, new_admin: Option<T::AccountId> },
		// a Schema is issued
		SchemaIssued { account: T::AccountId, shard: ShardIdentifier, index: SchemaIndex },
		// a Schema is disabled
		SchemaDisabled { account: T::AccountId, shard: ShardIdentifier, index: SchemaIndex },
		// a Schema is activated
		SchemaActivated { account: T::AccountId, shard: ShardIdentifier, index: SchemaIndex },
		// a Schema is revoked
		SchemaRevoked { account: T::AccountId, shard: ShardIdentifier, index: SchemaIndex },
		// event errors caused by processing in TEE
		// copied from core_primitives::IMPError, we use events instead of pallet::errors,
		// see https://github.com/litentry/litentry-parachain/issues/1275
		HttpRequestFailed { reason: ErrorString },
		Assertion1Failed,
		Assertion2Failed,
		Assertion3Failed,
		Assertion4Failed,
		Assertion5Failed,
		Assertion7Failed,
		Assertion8Failed,
		Assertion10Failed,
	}

	#[pallet::error]
	pub enum Error<T> {
		/// the VC already exists
		VCAlreadyExists,
		/// the ID doesn't exist
		VCNotExist,
		/// The requester doesn't have the permission (because of subject mismatch)
		VCSubjectMismatch,
		/// The VC is already disabled
		VCAlreadyDisabled,
		/// Error when the caller account is not the admin
		RequireSchemaAdmin,
		/// Schema not exists
		SchemaNotExists,
		/// Schema is already disabled
		SchemaAlreadyDisabled,
		/// Schema is active
		SchemaAlreadyActivated,
		SchemaIndexOverFlow,
		LengthMismatch,
<<<<<<< HEAD

		/// copy from litentry_primitives::VCMPError
		HttpRequestFailed,
		RequestVCHandlingFailed,
		Assertion1Failed,
		Assertion2Failed,
		Assertion3Failed,
		Assertion4Failed,
		Assertion5Failed,
		Assertion7Failed,
=======
>>>>>>> 92263bf0
	}

	#[pallet::call]
	impl<T: Config> Pallet<T> {
		#[pallet::call_index(0)]
		#[pallet::weight(195_000_000)]
		pub fn request_vc(
			origin: OriginFor<T>,
			shard: ShardIdentifier,
			assertion: Assertion,
		) -> DispatchResultWithPostInfo {
			let _ = ensure_signed(origin)?;
			Self::deposit_event(Event::VCRequested { shard, assertion });
			Ok(().into())
		}

		#[pallet::call_index(1)]
		#[pallet::weight(195_000_000)]
		pub fn disable_vc(origin: OriginFor<T>, index: VCIndex) -> DispatchResultWithPostInfo {
			let who = ensure_signed(origin)?;

			VCRegistry::<T>::try_mutate(index, |context| {
				let mut c = context.take().ok_or(Error::<T>::VCNotExist)?;
				ensure!(who == c.subject, Error::<T>::VCSubjectMismatch);
				ensure!(c.status == Status::Active, Error::<T>::VCAlreadyDisabled);
				c.status = Status::Disabled;
				*context = Some(c);
				Self::deposit_event(Event::VCDisabled { index });
				Ok(().into())
			})
		}

		#[pallet::call_index(2)]
		#[pallet::weight(195_000_000)]
		pub fn revoke_vc(origin: OriginFor<T>, index: VCIndex) -> DispatchResultWithPostInfo {
			let who = ensure_signed(origin)?;

			let context = VCRegistry::<T>::get(index).ok_or(Error::<T>::VCNotExist)?;
			ensure!(who == context.subject, Error::<T>::VCSubjectMismatch);
			VCRegistry::<T>::remove(index);
			Self::deposit_event(Event::VCRevoked { index });
			Ok(().into())
		}

		/// ---------------------------------------------------
		/// The following extrinsics are supposed to be called by TEE only
		/// ---------------------------------------------------
		#[pallet::call_index(3)]
		#[pallet::weight(195_000_000)]
		pub fn vc_issued(
			origin: OriginFor<T>,
			account: T::AccountId,
			index: H256,
			hash: H256,
			vc: AesOutput,
		) -> DispatchResultWithPostInfo {
			let _ = T::TEECallOrigin::ensure_origin(origin)?;
			ensure!(!VCRegistry::<T>::contains_key(index), Error::<T>::VCAlreadyExists);
			VCRegistry::<T>::insert(index, VCContext::<T>::new(account.clone(), hash));
			Self::deposit_event(Event::VCIssued { account, index, vc });
			Ok(Pays::No.into())
		}

		#[pallet::call_index(4)]
		#[pallet::weight(195_000_000)]
		pub fn some_error(origin: OriginFor<T>, error: VCMPError) -> DispatchResultWithPostInfo {
			let _ = T::TEECallOrigin::ensure_origin(origin)?;
			match error {
<<<<<<< HEAD
				VCMPError::HttpRequestFailed(s) => {
					log::error!("request failed:{:?}", s);
					Err(Error::<T>::HttpRequestFailed.into())
				},
				VCMPError::RequestVCHandlingFailed =>
					Err(Error::<T>::RequestVCHandlingFailed.into()),
				VCMPError::Assertion1Failed => Err(Error::<T>::Assertion1Failed.into()),
				VCMPError::Assertion2Failed => Err(Error::<T>::Assertion2Failed.into()),
				VCMPError::Assertion3Failed => Err(Error::<T>::Assertion3Failed.into()),
				VCMPError::Assertion4Failed => Err(Error::<T>::Assertion4Failed.into()),
				VCMPError::Assertion5Failed => Err(Error::<T>::Assertion5Failed.into()),
				VCMPError::Assertion7Failed => Err(Error::<T>::Assertion7Failed.into()),
=======
				VCMPError::HttpRequestFailed(s) =>
					Self::deposit_event(Event::HttpRequestFailed { reason: s }),
				VCMPError::Assertion1Failed => Self::deposit_event(Event::Assertion1Failed),
				VCMPError::Assertion2Failed => Self::deposit_event(Event::Assertion2Failed),
				VCMPError::Assertion3Failed => Self::deposit_event(Event::Assertion3Failed),
				VCMPError::Assertion4Failed => Self::deposit_event(Event::Assertion4Failed),
				VCMPError::Assertion5Failed => Self::deposit_event(Event::Assertion5Failed),
				VCMPError::Assertion7Failed => Self::deposit_event(Event::Assertion7Failed),
				VCMPError::Assertion8Failed => Self::deposit_event(Event::Assertion8Failed),
				VCMPError::Assertion10Failed => Self::deposit_event(Event::Assertion10Failed),
>>>>>>> 92263bf0
			}
			Ok(Pays::No.into())
		}

		// Change the schema Admin account
		#[pallet::call_index(5)]
		#[pallet::weight(195_000_000)]
		pub fn set_schema_admin(
			origin: OriginFor<T>,
			new: T::AccountId,
		) -> DispatchResultWithPostInfo {
			T::SetAdminOrigin::ensure_origin(origin)?;
			Self::deposit_event(Event::SchemaAdminChanged {
				old_admin: Self::schema_admin(),
				new_admin: Some(new.clone()),
			});
			<SchemaAdmin<T>>::put(new);
			Ok(Pays::No.into())
		}

		// It requires the schema Admin account
		#[pallet::call_index(6)]
		#[pallet::weight(195_000_000)]
		pub fn add_schema(
			origin: OriginFor<T>,
			shard: ShardIdentifier,
			id: Vec<u8>,
			content: Vec<u8>,
		) -> DispatchResultWithPostInfo {
			let sender = ensure_signed(origin)?;
			ensure!(Some(sender.clone()) == Self::schema_admin(), Error::<T>::RequireSchemaAdmin);
			ensure!((id.len() as u32) <= SCHEMA_ID_LEN, Error::<T>::LengthMismatch);
			ensure!((content.len() as u32) <= SCHEMA_CONTENT_LEN, Error::<T>::LengthMismatch);

			let index = Self::schema_index();
			<SchemaRegistryIndex<T>>::put(
				index.checked_add(1u64).ok_or(Error::<T>::SchemaIndexOverFlow)?,
			);

			SchemaRegistry::<T>::insert(
				index,
				VCSchema::<T>::new(id.clone(), sender.clone(), content.clone()),
			);
			Self::deposit_event(Event::SchemaIssued { account: sender, shard, index });
			Ok(().into())
		}

		// It requires the schema Admin account
		#[pallet::call_index(7)]
		#[pallet::weight(195_000_000)]
		pub fn disable_schema(
			origin: OriginFor<T>,
			shard: ShardIdentifier,
			index: SchemaIndex,
		) -> DispatchResultWithPostInfo {
			let sender = ensure_signed(origin)?;
			ensure!(Some(sender.clone()) == Self::schema_admin(), Error::<T>::RequireSchemaAdmin);

			SchemaRegistry::<T>::try_mutate(index, |context| {
				let mut c = context.take().ok_or(Error::<T>::SchemaNotExists)?;
				ensure!(c.status == Status::Active, Error::<T>::SchemaAlreadyDisabled);
				c.status = Status::Disabled;
				*context = Some(c);
				Self::deposit_event(Event::SchemaDisabled { account: sender, shard, index });
				Ok(().into())
			})
		}

		// It requires the schema Admin account
		#[pallet::call_index(8)]
		#[pallet::weight(195_000_000)]
		pub fn activate_schema(
			origin: OriginFor<T>,
			shard: ShardIdentifier,
			index: SchemaIndex,
		) -> DispatchResultWithPostInfo {
			let sender = ensure_signed(origin)?;
			ensure!(Some(sender.clone()) == Self::schema_admin(), Error::<T>::RequireSchemaAdmin);
			SchemaRegistry::<T>::try_mutate(index, |context| {
				let mut c = context.take().ok_or(Error::<T>::SchemaNotExists)?;
				ensure!(c.status == Status::Disabled, Error::<T>::SchemaAlreadyActivated);
				c.status = Status::Active;
				*context = Some(c);
				Self::deposit_event(Event::SchemaActivated { account: sender, shard, index });
				Ok(().into())
			})
		}

		// It requires the schema Admin account
		#[pallet::call_index(9)]
		#[pallet::weight(195_000_000)]
		pub fn revoke_schema(
			origin: OriginFor<T>,
			shard: ShardIdentifier,
			index: SchemaIndex,
		) -> DispatchResultWithPostInfo {
			let sender = ensure_signed(origin)?;
			ensure!(Some(sender.clone()) == Self::schema_admin(), Error::<T>::RequireSchemaAdmin);

			let _ = SchemaRegistry::<T>::get(index).ok_or(Error::<T>::SchemaNotExists)?;
			SchemaRegistry::<T>::remove(index);
			Self::deposit_event(Event::SchemaRevoked { account: sender, shard, index });
			Ok(().into())
		}
	}
}<|MERGE_RESOLUTION|>--- conflicted
+++ resolved
@@ -111,6 +111,7 @@
 		// copied from core_primitives::IMPError, we use events instead of pallet::errors,
 		// see https://github.com/litentry/litentry-parachain/issues/1275
 		HttpRequestFailed { reason: ErrorString },
+		RequestVCHandlingFailed,
 		Assertion1Failed,
 		Assertion2Failed,
 		Assertion3Failed,
@@ -141,19 +142,6 @@
 		SchemaAlreadyActivated,
 		SchemaIndexOverFlow,
 		LengthMismatch,
-<<<<<<< HEAD
-
-		/// copy from litentry_primitives::VCMPError
-		HttpRequestFailed,
-		RequestVCHandlingFailed,
-		Assertion1Failed,
-		Assertion2Failed,
-		Assertion3Failed,
-		Assertion4Failed,
-		Assertion5Failed,
-		Assertion7Failed,
-=======
->>>>>>> 92263bf0
 	}
 
 	#[pallet::call]
@@ -222,22 +210,10 @@
 		pub fn some_error(origin: OriginFor<T>, error: VCMPError) -> DispatchResultWithPostInfo {
 			let _ = T::TEECallOrigin::ensure_origin(origin)?;
 			match error {
-<<<<<<< HEAD
-				VCMPError::HttpRequestFailed(s) => {
-					log::error!("request failed:{:?}", s);
-					Err(Error::<T>::HttpRequestFailed.into())
-				},
-				VCMPError::RequestVCHandlingFailed =>
-					Err(Error::<T>::RequestVCHandlingFailed.into()),
-				VCMPError::Assertion1Failed => Err(Error::<T>::Assertion1Failed.into()),
-				VCMPError::Assertion2Failed => Err(Error::<T>::Assertion2Failed.into()),
-				VCMPError::Assertion3Failed => Err(Error::<T>::Assertion3Failed.into()),
-				VCMPError::Assertion4Failed => Err(Error::<T>::Assertion4Failed.into()),
-				VCMPError::Assertion5Failed => Err(Error::<T>::Assertion5Failed.into()),
-				VCMPError::Assertion7Failed => Err(Error::<T>::Assertion7Failed.into()),
-=======
 				VCMPError::HttpRequestFailed(s) =>
 					Self::deposit_event(Event::HttpRequestFailed { reason: s }),
+				VCMPError::RequestVCHandlingFailed =>
+					Self::deposit_event(Event::RequestVCHandlingFailed),
 				VCMPError::Assertion1Failed => Self::deposit_event(Event::Assertion1Failed),
 				VCMPError::Assertion2Failed => Self::deposit_event(Event::Assertion2Failed),
 				VCMPError::Assertion3Failed => Self::deposit_event(Event::Assertion3Failed),
@@ -246,7 +222,6 @@
 				VCMPError::Assertion7Failed => Self::deposit_event(Event::Assertion7Failed),
 				VCMPError::Assertion8Failed => Self::deposit_event(Event::Assertion8Failed),
 				VCMPError::Assertion10Failed => Self::deposit_event(Event::Assertion10Failed),
->>>>>>> 92263bf0
 			}
 			Ok(Pays::No.into())
 		}
