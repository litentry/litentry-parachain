--- conflicted
+++ resolved
@@ -194,13 +194,8 @@
 			shard: ShardIdentifier,
 			assertion: Assertion,
 		) -> DispatchResultWithPostInfo {
-<<<<<<< HEAD
-			let _ = T::VCMPExtrinsicWhitelistOrigin::ensure_origin(origin)?;
-			Self::deposit_event(Event::VCRequested { shard, assertion });
-=======
-			let who = ensure_signed(origin)?;
+			let who = T::VCMPExtrinsicWhitelistOrigin::ensure_origin(origin)?;
 			Self::deposit_event(Event::VCRequested { account: who, shard, assertion });
->>>>>>> 25fcb701
 			Ok(().into())
 		}
 
