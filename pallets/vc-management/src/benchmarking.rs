// Copyright 2020-2023 Trust Computing GmbH.
// This file is part of Litentry.
//
// Litentry is free software: you can redistribute it and/or modify
// it under the terms of the GNU General Public License as published by
// the Free Software Foundation, either version 3 of the License, or
// (at your option) any later version.
//
// Litentry is distributed in the hope that it will be useful,
// but WITHOUT ANY WARRANTY; without even the implied warranty of
// MERCHANTABILITY or FITNESS FOR A PARTICULAR PURPOSE.  See the
// GNU General Public License for more details.
//
// You should have received a copy of the GNU General Public License
// along with Litentry.  If not, see <https://www.gnu.org/licenses/>.

//! Benchmarking setup for pallet-identity-management

use super::*;

use crate::Pallet as VCManagement;
use core_primitives::{AccountId, Assertion, ErrorDetail, Identity, VCMPError};
use frame_benchmarking::{benchmarks, impl_benchmark_test_suite, BenchmarkError};
use frame_support::traits::EnsureOrigin;
use frame_system::RawOrigin;
use sp_core::H256;
use sp_std::vec;

use test_utils::ias::consts::TEST8_MRENCLAVE;
const USER_SEED: u32 = 9966;

fn assert_last_event<T: Config>(generic_event: <T as Config>::RuntimeEvent) {
	frame_system::Pallet::<T>::assert_last_event(generic_event.into());
}

benchmarks! {
	// Benchmark `add_delegatee`. There are no worst conditions. The benchmark showed that
	// execution time is constant irrespective of encrypted_data size.
	add_delegatee {
		let account: T::AccountId =  frame_benchmarking::account("TEST_A", 0u32, USER_SEED);
	}: _(RawOrigin::Root, account.clone())
	verify{
		assert!(Delegatee::<T>::contains_key(account));
	}
	// Benchmark `remove_delegatee`. There are no worst conditions. The benchmark showed that
	// execution time is constant irrespective of encrypted_data size.
	remove_delegatee {
		let account: T::AccountId =  frame_benchmarking::account("TEST_A", 0u32, USER_SEED);
		VCManagement::<T>::add_delegatee(RawOrigin::Root.into(), account.clone())?;
	}: _(RawOrigin::Root, account.clone())
	verify{
		assert!(!Delegatee::<T>::contains_key(account));
	}

	// Benchmark `request_vc`. There are no worst conditions. The benchmark showed that
	// execution time is constant irrespective of encrypted_data size.
	request_vc {
		let account: T::AccountId =  frame_benchmarking::account("TEST_A", 0u32, USER_SEED);
		let shard = H256::from_slice(&TEST8_MRENCLAVE);
		let assertion = Assertion::A1;
	}: _(RawOrigin::Signed(account.clone()), shard, assertion.clone())
	verify{
		assert_last_event::<T>(Event::VCRequested{ account, shard, assertion }.into());
	}

<<<<<<< HEAD
	// Benchmark `disable_vc`. There are no worst conditions. The benchmark showed that
	// execution time is constant irrespective of encrypted_data size.
	disable_vc {
		let account: T::AccountId =  frame_benchmarking::account("TEST_A", 0u32, USER_SEED);
		let identity: Identity = frame_benchmarking::account::<AccountId>("TEST_A", 0u32, USER_SEED).into();
		let assertion = Assertion::A1;
		let tee_origin = T::TEECallOrigin::try_successful_origin().map_err(|_| BenchmarkError::Weightless)?;
		VCManagement::<T>::vc_issued(tee_origin, identity, assertion, VC_INDEX, VC_HASH, H256::default(), H256::default())?;
	}: _(RawOrigin::Signed(account.clone()), VC_INDEX)
	verify{
		assert_last_event::<T>(Event::VCDisabled{ account, index: VC_HASH }.into());
	}

	// Benchmark `revoke_vc`. There are no worst conditions. The benchmark showed that
	// execution time is constant irrespective of encrypted_data size.
	revoke_vc {
		let account: T::AccountId =  frame_benchmarking::account("TEST_A", 0u32, USER_SEED);
		let identity: Identity = frame_benchmarking::account::<AccountId>("TEST_A", 0u32, USER_SEED).into();
		let assertion = Assertion::A1;
		let tee_origin = T::TEECallOrigin::try_successful_origin().map_err(|_| BenchmarkError::Weightless)?;
		VCManagement::<T>::vc_issued(tee_origin, identity, assertion, VC_INDEX, VC_HASH, H256::default(), H256::default())?;
	}: _(RawOrigin::Signed(account.clone()), VC_INDEX)
	verify{
		assert_last_event::<T>(Event::VCRevoked{ account, index: VC_HASH }.into());
	}

=======
>>>>>>> b27c8640
	// Benchmark `vc_issued`. There are no worst conditions. The benchmark showed that
	// execution time is constant irrespective of encrypted_data size.
	vc_issued {
		let call_origin = T::TEECallOrigin::try_successful_origin().map_err(|_| BenchmarkError::Weightless)?;
		let identity: Identity =  frame_benchmarking::account::<AccountId>("TEST_A", 0u32, USER_SEED).into();
		let assertion = Assertion::A1;
		let id_graph_hash = H256::default();
		let req_ext_hash = H256::default();
<<<<<<< HEAD
	}: _<T::RuntimeOrigin>(call_origin, identity.clone(), assertion.clone(), VC_INDEX, VC_HASH, id_graph_hash, req_ext_hash)
	verify{
		assert_last_event::<T>(Event::VCIssued{ identity, assertion, index: VC_INDEX, id_graph_hash, req_ext_hash}.into());
=======
	}: _<T::RuntimeOrigin>(call_origin, identity.clone(), assertion.clone(), req_ext_hash)
	verify{
		assert_last_event::<T>(Event::VCIssued{ identity, assertion, req_ext_hash}.into());
>>>>>>> b27c8640
	}

	// Benchmark `some_error`. There are no worst conditions. The benchmark showed that
	// execution time is constant irrespective of encrypted_data size.
	some_error {
		let call_origin = T::TEECallOrigin::try_successful_origin().map_err(|_| BenchmarkError::Weightless)?;
		let identity: Identity =  frame_benchmarking::account::<AccountId>("TEST_A", 0u32, USER_SEED).into();
		let detail = ErrorDetail::WrongWeb2Handle;
		let assertion = Assertion::A1;
		let error = VCMPError::RequestVCFailed(assertion.clone(), detail.clone());
		let req_ext_hash = H256::default();
	}: _<T::RuntimeOrigin>(call_origin, Some(identity.clone()), error, req_ext_hash)
	verify {
		assert_last_event::<T>(Event::RequestVCFailed { identity: Some(identity), assertion, detail, req_ext_hash }.into())
	}

	// Benchmark `set_admin`. There are no worst conditions. The benchmark showed that
	// execution time is constant irrespective of encrypted_data size.
	set_admin {
		let old_admin: T::AccountId =  frame_benchmarking::account("TEST_A", 0u32, USER_SEED);
		VCManagement::<T>::set_admin(RawOrigin::Root.into(), old_admin.clone())?;
		let new_schema_admin: T::AccountId =  frame_benchmarking::account("TEST_A", 0u32, USER_SEED + 1);
	}: _(RawOrigin::Root, new_schema_admin.clone())
	verify {
		assert_last_event::<T>(Event::AdminChanged { old_admin: Some(old_admin), new_admin: Some(new_schema_admin) }.into())
	}

	// Benchmark `add_schema`. There are no worst conditions. The benchmark showed that
	// execution time is constant irrespective of encrypted_data size.
	add_schema {
		let account: T::AccountId =  frame_benchmarking::account("TEST_A", 0u32, USER_SEED);
		VCManagement::<T>::set_admin(RawOrigin::Root.into(), account.clone())?;
		let id: Vec<u8> = vec![1, 2, 3, 4];
		let content: Vec<u8> = vec![5, 6, 7, 8];
		let shard = H256::from_slice(&TEST8_MRENCLAVE);
	}: _(RawOrigin::Signed(account.clone()), shard, id, content)
	verify {
		assert_last_event::<T>(Event::SchemaIssued { account, shard, index: 0 }.into())
	}

	// Benchmark `disable_schema`. There are no worst conditions. The benchmark showed that
	// execution time is constant irrespective of encrypted_data size.
	disable_schema {
		let account: T::AccountId =  frame_benchmarking::account("TEST_A", 0u32, USER_SEED);
		VCManagement::<T>::set_admin(RawOrigin::Root.into(), account.clone())?;
		let id: Vec<u8> = vec![1, 2, 3, 4];
		let content: Vec<u8> = vec![5, 6, 7, 8];
		let shard = H256::from_slice(&TEST8_MRENCLAVE);
		VCManagement::<T>::add_schema(RawOrigin::Signed(account.clone()).into(), shard, id, content)?;
	}: _(RawOrigin::Signed(account.clone()), shard, 0)
	verify {
		assert_last_event::<T>(Event::SchemaDisabled { account, shard, index: 0 }.into())
	}

	// Benchmark `activate_schema`. There are no worst conditions. The benchmark showed that
	// execution time is constant irrespective of encrypted_data size.
	activate_schema {
		let account: T::AccountId =  frame_benchmarking::account("TEST_A", 0u32, USER_SEED);
		VCManagement::<T>::set_admin(RawOrigin::Root.into(), account.clone())?;
		let id: Vec<u8> = vec![1, 2, 3, 4];
		let content: Vec<u8> = vec![5, 6, 7, 8];
		let shard = H256::from_slice(&TEST8_MRENCLAVE);
		VCManagement::<T>::add_schema(RawOrigin::Signed(account.clone()).into(), shard, id, content)?;
		VCManagement::<T>::disable_schema(RawOrigin::Signed(account.clone()).into(), shard, 0)?;
	}: _(RawOrigin::Signed(account.clone()), shard, 0)
	verify {
		assert_last_event::<T>(Event::SchemaActivated { account, shard, index: 0 }.into())
	}

	// Benchmark `revoke_schema`. There are no worst conditions. The benchmark showed that
	// execution time is constant irrespective of encrypted_data size.
	revoke_schema {
		let account: T::AccountId =  frame_benchmarking::account("TEST_A", 0u32, USER_SEED);
		VCManagement::<T>::set_admin(RawOrigin::Root.into(), account.clone())?;
		let id: Vec<u8> = vec![1, 2, 3, 4];
		let content: Vec<u8> = vec![5, 6, 7, 8];
		let shard = H256::from_slice(&TEST8_MRENCLAVE);
		VCManagement::<T>::add_schema(RawOrigin::Signed(account.clone()).into(), shard, id, content)?;
	}: _(RawOrigin::Signed(account.clone()), shard, 0)
	verify {
		assert_last_event::<T>(Event::SchemaRevoked { account, shard, index: 0 }.into())
	}

}

#[cfg(test)]
mod tests {
	pub fn new_test_ext() -> sp_io::TestExternalities {
		let t = frame_system::GenesisConfig::default()
			.build_storage::<crate::mock::Test>()
			.unwrap();
		sp_io::TestExternalities::new(t)
	}
}

impl_benchmark_test_suite!(
	VCManagement,
	crate::benchmarking::tests::new_test_ext(),
	crate::mock::Test,
);<|MERGE_RESOLUTION|>--- conflicted
+++ resolved
@@ -63,35 +63,6 @@
 		assert_last_event::<T>(Event::VCRequested{ account, shard, assertion }.into());
 	}
 
-<<<<<<< HEAD
-	// Benchmark `disable_vc`. There are no worst conditions. The benchmark showed that
-	// execution time is constant irrespective of encrypted_data size.
-	disable_vc {
-		let account: T::AccountId =  frame_benchmarking::account("TEST_A", 0u32, USER_SEED);
-		let identity: Identity = frame_benchmarking::account::<AccountId>("TEST_A", 0u32, USER_SEED).into();
-		let assertion = Assertion::A1;
-		let tee_origin = T::TEECallOrigin::try_successful_origin().map_err(|_| BenchmarkError::Weightless)?;
-		VCManagement::<T>::vc_issued(tee_origin, identity, assertion, VC_INDEX, VC_HASH, H256::default(), H256::default())?;
-	}: _(RawOrigin::Signed(account.clone()), VC_INDEX)
-	verify{
-		assert_last_event::<T>(Event::VCDisabled{ account, index: VC_HASH }.into());
-	}
-
-	// Benchmark `revoke_vc`. There are no worst conditions. The benchmark showed that
-	// execution time is constant irrespective of encrypted_data size.
-	revoke_vc {
-		let account: T::AccountId =  frame_benchmarking::account("TEST_A", 0u32, USER_SEED);
-		let identity: Identity = frame_benchmarking::account::<AccountId>("TEST_A", 0u32, USER_SEED).into();
-		let assertion = Assertion::A1;
-		let tee_origin = T::TEECallOrigin::try_successful_origin().map_err(|_| BenchmarkError::Weightless)?;
-		VCManagement::<T>::vc_issued(tee_origin, identity, assertion, VC_INDEX, VC_HASH, H256::default(), H256::default())?;
-	}: _(RawOrigin::Signed(account.clone()), VC_INDEX)
-	verify{
-		assert_last_event::<T>(Event::VCRevoked{ account, index: VC_HASH }.into());
-	}
-
-=======
->>>>>>> b27c8640
 	// Benchmark `vc_issued`. There are no worst conditions. The benchmark showed that
 	// execution time is constant irrespective of encrypted_data size.
 	vc_issued {
@@ -100,15 +71,9 @@
 		let assertion = Assertion::A1;
 		let id_graph_hash = H256::default();
 		let req_ext_hash = H256::default();
-<<<<<<< HEAD
-	}: _<T::RuntimeOrigin>(call_origin, identity.clone(), assertion.clone(), VC_INDEX, VC_HASH, id_graph_hash, req_ext_hash)
+	}: _<T::RuntimeOrigin>(call_origin, identity.clone(), assertion.clone(), id_graph_hash, req_ext_hash)
 	verify{
-		assert_last_event::<T>(Event::VCIssued{ identity, assertion, index: VC_INDEX, id_graph_hash, req_ext_hash}.into());
-=======
-	}: _<T::RuntimeOrigin>(call_origin, identity.clone(), assertion.clone(), req_ext_hash)
-	verify{
-		assert_last_event::<T>(Event::VCIssued{ identity, assertion, req_ext_hash}.into());
->>>>>>> b27c8640
+		assert_last_event::<T>(Event::VCIssued{ identity, assertion, id_graph_hash, req_ext_hash }.into());
 	}
 
 	// Benchmark `some_error`. There are no worst conditions. The benchmark showed that
