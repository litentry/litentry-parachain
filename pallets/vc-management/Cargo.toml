--- conflicted
+++ resolved
@@ -30,16 +30,10 @@
 hex = { version = "0.4", default-features = false }
 
 [dev-dependencies]
-<<<<<<< HEAD
 pallet-balances = { git = "https://github.com/paritytech/substrate", branch = "polkadot-v0.9.39" }
+pallet-group = { path = "../../pallets/group" }
 pallet-timestamp = { git = "https://github.com/paritytech/substrate", branch = "polkadot-v0.9.39" }
 sp-io = { git = "https://github.com/paritytech/substrate", branch = "polkadot-v0.9.39" }
-=======
-pallet-balances = { git = "https://github.com/paritytech/substrate", branch = "polkadot-v0.9.37" }
-pallet-group = { path = "../../pallets/group" }
-pallet-timestamp = { git = "https://github.com/paritytech/substrate", branch = "polkadot-v0.9.37" }
-sp-io = { git = "https://github.com/paritytech/substrate", branch = "polkadot-v0.9.37" }
->>>>>>> 7e6c0921
 
 [features]
 default = ["std"]
