// Copyright 2020-2024 Trust Computing GmbH.
// This file is part of Litentry.
//
// Litentry is free software: you can redistribute it and/or modify
// it under the terms of the GNU General Public License as published by
// the Free Software Foundation, either version 3 of the License, or
// (at your option) any later version.
//
// Litentry is distributed in the hope that it will be useful,
// but WITHOUT ANY WARRANTY; without even the implied warranty of
// MERCHANTABILITY or FITNESS FOR A PARTICULAR PURPOSE.  See the
// GNU General Public License for more details.
//
// You should have received a copy of the GNU General Public License
// along with Litentry.  If not, see <https://www.gnu.org/licenses/>.

// For maintaining a node code without implementing Frontier EVM.
// This File should be safe to delete once All parachain matrix are EVM impl.
#![warn(missing_docs)]

<<<<<<< HEAD
use core_primitives::{reuse, AccountId, Balance, Block, Hash, Nonce};

use cumulus_primitives_parachain_inherent::ParachainInherentData;
use cumulus_test_relay_sproof_builder::RelayStateSproofBuilder;
=======
use std::sync::Arc;

use core_primitives::{AccountId, Balance, Block, Hash, Index as Nonce};
>>>>>>> 96ab59c5
use fc_rpc::{
	pending::ConsensusDataProvider, Eth, EthApiServer, EthBlockDataCacheTask, EthFilter,
	EthFilterApiServer, EthPubSub, EthPubSubApiServer, Net, NetApiServer, OverrideHandle, Web3,
	Web3ApiServer,
};
use fc_rpc_core::types::{FeeHistoryCache, FilterPool};
use moonbeam_rpc_debug::{Debug, DebugServer};
use moonbeam_rpc_trace::{Trace, TraceServer};
use moonbeam_rpc_txpool::{TxPool as MoonbeamTxPool, TxPoolServer};
use polkadot_primitives::PersistedValidationData;
use sc_client_api::{
	AuxStore, Backend, BlockchainEvents, StateBackend, StorageProvider, UsageProvider,
};
use sc_network::NetworkService;
use sc_network_sync::SyncingService;
pub use sc_rpc::{DenyUnsafe, SubscriptionTaskExecutor};
use sc_transaction_pool::{ChainApi, Pool};
use sc_transaction_pool_api::TransactionPool;
use sp_api::{CallApiAt, ProvideRuntimeApi};
use sp_block_builder::BlockBuilder;
use sp_blockchain::{
	Backend as BlockchainBackend, Error as BlockChainError, HeaderBackend, HeaderMetadata,
};
use sp_consensus_aura::{sr25519::AuthorityId as AuraId, AuraApi};
use sp_runtime::traits::BlakeTwo256;
use std::sync::Arc;

use crate::tracing;

/// A type representing all RPC extensions.
pub type RpcExtension = jsonrpsee::RpcModule<()>;

#[derive(Clone)]
pub struct EvmTracingConfig {
	pub tracing_requesters: tracing::RpcRequesters,
	pub trace_filter_max_count: u32,
	pub enable_txpool: bool,
}

// TODO This is copied from frontier. It should be imported instead after
// https://github.com/paritytech/frontier/issues/333 is solved
pub fn open_frontier_backend<C>(
	client: Arc<C>,
	config: &sc_service::Configuration,
) -> Result<Arc<fc_db::kv::Backend<Block>>, String>
where
	C: sp_blockchain::HeaderBackend<Block>,
{
	let config_dir = config
		.base_path
		.as_ref()
		.map(|base_path| base_path.config_dir(config.chain_spec.id()))
		.unwrap_or_else(|| {
			sc_service::BasePath::from_project("", "", "litentry")
				.config_dir(config.chain_spec.id())
		});
	let path = config_dir.join("frontier").join("db");

<<<<<<< HEAD
	// TODO This is copied from frontier. It should be imported instead after
	// https://github.com/paritytech/frontier/issues/333 is solved
	#[evm]
	pub fn open_frontier_backend<C>(
		client: Arc<C>,
		config: &sc_service::Configuration,
	) -> Result<Arc<fc_db::kv::Backend<Block>>, String>
	where
		C: sp_blockchain::HeaderBackend<Block>,
	{
		let config_dir = config.base_path.config_dir(config.chain_spec.id());
		let path = config_dir.join("frontier").join("db");
=======
	Ok(Arc::new(fc_db::kv::Backend::<Block>::new(
		client,
		&fc_db::kv::DatabaseSettings {
			source: fc_db::DatabaseSource::RocksDb { path, cache_size: 0 },
		},
	)?))
}
>>>>>>> 96ab59c5

/// Full client dependencies
pub struct FullDeps<C, P, A: ChainApi> {
	/// The client instance to use.
	pub client: Arc<C>,
	/// Transaction pool instance.
	pub pool: Arc<P>,
	/// Graph pool instance.
	pub graph: Arc<Pool<A>>,
	/// Network service
	pub network: Arc<NetworkService<Block, Hash>>,
	/// Chain syncing service
	pub sync: Arc<SyncingService<Block>>,
	/// Whether to deny unsafe calls
	pub deny_unsafe: DenyUnsafe,
	/// The Node authority flag
	pub is_authority: bool,
	/// Frontier Backend.
	pub frontier_backend: Arc<dyn fc_db::BackendReader<Block> + Send + Sync>,
	/// EthFilterApi pool.
	pub filter_pool: FilterPool,
	/// Maximum fee history cache size.
	pub fee_history_limit: u64,
	/// Fee history cache.
	pub fee_history_cache: FeeHistoryCache,
	/// Ethereum data access overrides.
	pub overrides: Arc<OverrideHandle<Block>>,
	/// Cache for Ethereum block data.
	pub block_data_cache: Arc<EthBlockDataCacheTask<Block>>,
	/// Enable EVM RPC servers
	pub enable_evm_rpc: bool,
}

<<<<<<< HEAD
	pub struct LitentryEthConfig<C, BE>(std::marker::PhantomData<(C, BE)>);

	impl<C, BE> fc_rpc::EthConfig<Block, C> for LitentryEthConfig<C, BE>
	where
		C: sc_client_api::StorageProvider<Block, BE> + Sync + Send + 'static,
		BE: Backend<Block> + 'static,
	{
		// Use to override (adapt) evm call to precompiles for proper gas estimation.
		// We are not aware of any of our precompile that require this.
		type EstimateGasAdapter = ();
		// This assumes the use of HashedMapping<BlakeTwo256> for address mapping
		type RuntimeStorageOverride =
			fc_rpc::frontier_backend_client::SystemAccountId32StorageOverride<Block, C, BE>;
	}

	/// Full client dependencies
	#[no_evm]
	pub struct FullDeps<C, P> {
		/// The client instance to use.
		pub client: Arc<C>,
		/// Transaction pool instance.
		pub pool: Arc<P>,
		/// Whether to deny unsafe calls
		pub deny_unsafe: DenyUnsafe,
	}

	#[evm]
	/// Full client dependencies
	pub struct FullDeps<C, P, A: ChainApi> {
		/// The client instance to use.
		pub client: Arc<C>,
		/// Transaction pool instance.
		pub pool: Arc<P>,
		/// Graph pool instance.
		pub graph: Arc<Pool<A>>,
		/// Network service
		pub network: Arc<NetworkService<Block, Hash>>,
		/// Chain syncing service
		pub sync: Arc<SyncingService<Block>>,
		/// Whether to deny unsafe calls
		pub deny_unsafe: DenyUnsafe,
		/// The Node authority flag
		pub is_authority: bool,
		/// Frontier Backend.
		pub frontier_backend: Arc<dyn fc_api::Backend<Block>>,
		/// EthFilterApi pool.
		pub filter_pool: FilterPool,
		/// Maximum fee history cache size.
		pub fee_history_limit: u64,
		/// Fee history cache.
		pub fee_history_cache: FeeHistoryCache,
		/// Ethereum data access overrides.
		pub overrides: Arc<OverrideHandle<Block>>,
		/// Cache for Ethereum block data.
		pub block_data_cache: Arc<EthBlockDataCacheTask<Block>>,
		/// Enable EVM RPC servers
		pub enable_evm_rpc: bool,
	}

	/// Instantiate all RPC extensions.
	#[no_evm]
	pub fn create_full<C, P>(
		deps: FullDeps<C, P>,
	) -> Result<RpcExtension, Box<dyn std::error::Error + Send + Sync>>
	where
		C: ProvideRuntimeApi<Block>
			+ HeaderBackend<Block>
			+ AuxStore
			+ HeaderMetadata<Block, Error = BlockChainError>
			+ Send
			+ Sync
			+ 'static,
		C::Api: substrate_frame_rpc_system::AccountNonceApi<Block, AccountId, Nonce>
			+ pallet_transaction_payment_rpc::TransactionPaymentRuntimeApi<Block, Balance>
			+ BlockBuilder<Block>,
		P: TransactionPool + Sync + Send + 'static,
	{
		__
	}

	/// Instantiate all RPC extensions.
	#[evm]
	pub fn create_full<C, P, BE, A>(
		deps: FullDeps<C, P, A>,
		subscription_task_executor: SubscriptionTaskExecutor,
		pubsub_notification_sinks: Arc<
			fc_mapping_sync::EthereumBlockNotificationSinks<
				fc_mapping_sync::EthereumBlockNotification<Block>,
			>,
		>,
		pending_consenus_data_provider: Box<dyn ConsensusDataProvider<Block>>,
		tracing_config: EvmTracingConfig,
	) -> Result<RpcExtension, Box<dyn std::error::Error + Send + Sync>>
	where
		C: ProvideRuntimeApi<Block>
			+ HeaderBackend<Block>
			+ UsageProvider<Block>
			+ CallApiAt<Block>
			+ AuxStore
			+ StorageProvider<Block, BE>
			+ HeaderMetadata<Block, Error = BlockChainError>
			+ BlockchainEvents<Block>
			+ Send
			+ Sync
			+ 'static,
		C: sc_client_api::BlockBackend<Block>,
		C::Api: substrate_frame_rpc_system::AccountNonceApi<Block, AccountId, Nonce>
			+ pallet_transaction_payment_rpc::TransactionPaymentRuntimeApi<Block, Balance>
			+ fp_rpc::ConvertTransactionRuntimeApi<Block>
			+ fp_rpc::EthereumRuntimeRPCApi<Block>
			+ BlockBuilder<Block>
			+ AuraApi<Block, AuraId>
			+ moonbeam_rpc_primitives_debug::DebugRuntimeApi<Block>
			+ moonbeam_rpc_primitives_txpool::TxPoolRuntimeApi<Block>,
		P: TransactionPool<Block = Block> + Sync + Send + 'static,
		BE: Backend<Block> + 'static,
		BE::State: StateBackend<BlakeTwo256>,
		BE::Blockchain: BlockchainBackend<Block>,
		A: ChainApi<Block = Block> + 'static,
=======
/// Instantiate all RPC extensions.
pub fn create_full<C, P, BE, A>(
	deps: FullDeps<C, P, A>,
	subscription_task_executor: SubscriptionTaskExecutor,
	pubsub_notification_sinks: Arc<
		fc_mapping_sync::EthereumBlockNotificationSinks<
			fc_mapping_sync::EthereumBlockNotification<Block>,
		>,
	>,
	tracing_config: EvmTracingConfig,
) -> Result<RpcExtension, Box<dyn std::error::Error + Send + Sync>>
where
	C: ProvideRuntimeApi<Block>
		+ HeaderBackend<Block>
		+ CallApiAt<Block>
		+ AuxStore
		+ StorageProvider<Block, BE>
		+ HeaderMetadata<Block, Error = BlockChainError>
		+ BlockchainEvents<Block>
		+ Send
		+ Sync
		+ 'static,
	C: sc_client_api::BlockBackend<Block>,
	C::Api: substrate_frame_rpc_system::AccountNonceApi<Block, AccountId, Nonce>
		+ pallet_transaction_payment_rpc::TransactionPaymentRuntimeApi<Block, Balance>
		+ fp_rpc::ConvertTransactionRuntimeApi<Block>
		+ fp_rpc::EthereumRuntimeRPCApi<Block>
		+ BlockBuilder<Block>
		+ moonbeam_rpc_primitives_debug::DebugRuntimeApi<Block>
		+ moonbeam_rpc_primitives_txpool::TxPoolRuntimeApi<Block>,
	P: TransactionPool<Block = Block> + Sync + Send + 'static,
	BE: Backend<Block> + 'static,
	BE::State: StateBackend<BlakeTwo256>,
	BE::Blockchain: BlockchainBackend<Block>,
	A: ChainApi<Block = Block> + 'static,
{
	use pallet_transaction_payment_rpc::{TransactionPayment, TransactionPaymentApiServer};
	use substrate_frame_rpc_system::{System, SystemApiServer};

	let mut module = RpcExtension::new(());
	let FullDeps {
		client,
		pool,
		graph,
		network,
		sync,
		deny_unsafe,
		is_authority,
		frontier_backend,
		filter_pool,
		fee_history_limit,
		fee_history_cache,
		overrides,
		block_data_cache,
		enable_evm_rpc,
	} = deps;

	let cloned = (client.clone(), pool.clone());
	module.merge(System::new(client.clone(), pool, deny_unsafe).into_rpc())?;
	module.merge(TransactionPayment::new(client).into_rpc())?;

>>>>>>> 96ab59c5
	{
		let (client, pool) = cloned;
		if !enable_evm_rpc {
			return Ok(module)
		}

		let no_tx_converter: Option<fp_rpc::NoTransactionConverter> = None;

		module.merge(
			Eth::new(
				client.clone(),
				pool.clone(),
				graph.clone(),
				no_tx_converter,
				sync.clone(),
				Default::default(),
				overrides.clone(),
				frontier_backend.clone(),
				is_authority,
				block_data_cache.clone(),
				fee_history_cache,
				fee_history_limit,
				// Allow 10x max allowed weight for non-transactional calls
				10,
				None,
			)
			.into_rpc(),
		)?;

<<<<<<< HEAD
		#[evm]
		{
			let (client, pool) = cloned;
			if !enable_evm_rpc {
				return Ok(module);
			}
=======
		let max_past_logs: u32 = 10_000;
		let max_stored_filters: usize = 500;
		let tx_pool = TxPool::new(client.clone(), graph.clone());
		module.merge(
			EthFilter::new(
				client.clone(),
				frontier_backend,
				tx_pool.clone(),
				filter_pool,
				max_stored_filters,
				max_past_logs,
				block_data_cache,
			)
			.into_rpc(),
		)?;
>>>>>>> 96ab59c5

		module.merge(Net::new(client.clone(), network, true).into_rpc())?;

<<<<<<< HEAD
			let slot_duration = sc_consensus_aura::slot_duration(&*client)?;
			let pending_create_inherent_data_providers = move |_, _| async move {
				let current = sp_timestamp::InherentDataProvider::from_system_time();
				let next_slot = current.timestamp().as_millis() + slot_duration.as_millis();
				let timestamp = sp_timestamp::InherentDataProvider::new(next_slot.into());
				let slot =
					sp_consensus_aura::inherents::InherentDataProvider::from_timestamp_and_slot_duration(
						*timestamp,
						slot_duration,
					);
				// Create a dummy parachain inherent data provider which is required to pass
				// the checks by the para chain system. We use dummy values because in the 'pending
				// context' neither do we have access to the real values nor do we need them.
				let (relay_parent_storage_root, relay_chain_state) =
					RelayStateSproofBuilder::default().into_state_root_and_proof();
				let vfp = PersistedValidationData {
					// This is a hack to make
					// `cumulus_pallet_parachain_system::RelayNumberStrictlyIncreases` happy. Relay
					// parent number can't be bigger than u32::MAX.
					relay_parent_number: u32::MAX,
					relay_parent_storage_root,
					..Default::default()
				};
				let parachain_inherent_data = ParachainInherentData {
					validation_data: vfp,
					relay_chain_state,
					downward_messages: Default::default(),
					horizontal_messages: Default::default(),
				};
				Ok((slot, timestamp, parachain_inherent_data))
			};

			module.merge(
				Eth::<_, _, _, _, _, _, _, ()>::new(
					client.clone(),
					pool.clone(),
					graph.clone(),
					no_tx_converter,
					sync.clone(),
					Default::default(),
					overrides.clone(),
					frontier_backend.clone(),
					is_authority,
					block_data_cache.clone(),
					fee_history_cache,
					fee_history_limit,
					// Allow 10x max allowed weight for non-transactional calls
					10,
					None,
					pending_create_inherent_data_providers,
					Some(pending_consenus_data_provider),
				)
				.replace_config::<LitentryEthConfig<C, BE>>()
				.into_rpc(),
			)?;

			let max_past_logs: u32 = 10_000;
			let max_stored_filters: usize = 500;
			module.merge(
				EthFilter::new(
					client.clone(),
					frontier_backend,
					graph.clone(),
					filter_pool,
					max_stored_filters,
					max_past_logs,
					block_data_cache,
				)
				.into_rpc(),
			)?;
=======
		module.merge(Web3::new(client.clone()).into_rpc())?;

		module.merge(
			EthPubSub::new(
				pool,
				client.clone(),
				sync,
				subscription_task_executor,
				overrides,
				pubsub_notification_sinks,
			)
			.into_rpc(),
		)?;
>>>>>>> 96ab59c5

		module.merge(tx_pool.into_rpc())?;

		if tracing_config.enable_txpool {
			module.merge(MoonbeamTxPool::new(Arc::clone(&client), graph).into_rpc())?;
		}

		if let Some(trace_filter_requester) = tracing_config.tracing_requesters.trace {
			module.merge(
<<<<<<< HEAD
				EthPubSub::new(
					pool,
					client.clone(),
					sync,
					subscription_task_executor,
					overrides,
					pubsub_notification_sinks,
				)
				.into_rpc(),
			)?;

			if tracing_config.enable_txpool {
				module.merge(MoonbeamTxPool::new(Arc::clone(&client), graph.clone()).into_rpc())?;
			}

			if let Some(trace_filter_requester) = tracing_config.tracing_requesters.trace {
				module.merge(
					Trace::new(
						client,
						trace_filter_requester,
						tracing_config.trace_filter_max_count,
					)
=======
				Trace::new(client, trace_filter_requester, tracing_config.trace_filter_max_count)
>>>>>>> 96ab59c5
					.into_rpc(),
			)?;
		}

		if let Some(debug_requester) = tracing_config.tracing_requesters.debug {
			module.merge(Debug::new(debug_requester).into_rpc())?;
		}
	}

	Ok(module)
}<|MERGE_RESOLUTION|>--- conflicted
+++ resolved
@@ -18,16 +18,9 @@
 // This File should be safe to delete once All parachain matrix are EVM impl.
 #![warn(missing_docs)]
 
-<<<<<<< HEAD
-use core_primitives::{reuse, AccountId, Balance, Block, Hash, Nonce};
-
-use cumulus_primitives_parachain_inherent::ParachainInherentData;
-use cumulus_test_relay_sproof_builder::RelayStateSproofBuilder;
-=======
 use std::sync::Arc;
 
 use core_primitives::{AccountId, Balance, Block, Hash, Index as Nonce};
->>>>>>> 96ab59c5
 use fc_rpc::{
 	pending::ConsensusDataProvider, Eth, EthApiServer, EthBlockDataCacheTask, EthFilter,
 	EthFilterApiServer, EthPubSub, EthPubSubApiServer, Net, NetApiServer, OverrideHandle, Web3,
@@ -86,20 +79,6 @@
 		});
 	let path = config_dir.join("frontier").join("db");
 
-<<<<<<< HEAD
-	// TODO This is copied from frontier. It should be imported instead after
-	// https://github.com/paritytech/frontier/issues/333 is solved
-	#[evm]
-	pub fn open_frontier_backend<C>(
-		client: Arc<C>,
-		config: &sc_service::Configuration,
-	) -> Result<Arc<fc_db::kv::Backend<Block>>, String>
-	where
-		C: sp_blockchain::HeaderBackend<Block>,
-	{
-		let config_dir = config.base_path.config_dir(config.chain_spec.id());
-		let path = config_dir.join("frontier").join("db");
-=======
 	Ok(Arc::new(fc_db::kv::Backend::<Block>::new(
 		client,
 		&fc_db::kv::DatabaseSettings {
@@ -107,7 +86,6 @@
 		},
 	)?))
 }
->>>>>>> 96ab59c5
 
 /// Full client dependencies
 pub struct FullDeps<C, P, A: ChainApi> {
@@ -141,127 +119,6 @@
 	pub enable_evm_rpc: bool,
 }
 
-<<<<<<< HEAD
-	pub struct LitentryEthConfig<C, BE>(std::marker::PhantomData<(C, BE)>);
-
-	impl<C, BE> fc_rpc::EthConfig<Block, C> for LitentryEthConfig<C, BE>
-	where
-		C: sc_client_api::StorageProvider<Block, BE> + Sync + Send + 'static,
-		BE: Backend<Block> + 'static,
-	{
-		// Use to override (adapt) evm call to precompiles for proper gas estimation.
-		// We are not aware of any of our precompile that require this.
-		type EstimateGasAdapter = ();
-		// This assumes the use of HashedMapping<BlakeTwo256> for address mapping
-		type RuntimeStorageOverride =
-			fc_rpc::frontier_backend_client::SystemAccountId32StorageOverride<Block, C, BE>;
-	}
-
-	/// Full client dependencies
-	#[no_evm]
-	pub struct FullDeps<C, P> {
-		/// The client instance to use.
-		pub client: Arc<C>,
-		/// Transaction pool instance.
-		pub pool: Arc<P>,
-		/// Whether to deny unsafe calls
-		pub deny_unsafe: DenyUnsafe,
-	}
-
-	#[evm]
-	/// Full client dependencies
-	pub struct FullDeps<C, P, A: ChainApi> {
-		/// The client instance to use.
-		pub client: Arc<C>,
-		/// Transaction pool instance.
-		pub pool: Arc<P>,
-		/// Graph pool instance.
-		pub graph: Arc<Pool<A>>,
-		/// Network service
-		pub network: Arc<NetworkService<Block, Hash>>,
-		/// Chain syncing service
-		pub sync: Arc<SyncingService<Block>>,
-		/// Whether to deny unsafe calls
-		pub deny_unsafe: DenyUnsafe,
-		/// The Node authority flag
-		pub is_authority: bool,
-		/// Frontier Backend.
-		pub frontier_backend: Arc<dyn fc_api::Backend<Block>>,
-		/// EthFilterApi pool.
-		pub filter_pool: FilterPool,
-		/// Maximum fee history cache size.
-		pub fee_history_limit: u64,
-		/// Fee history cache.
-		pub fee_history_cache: FeeHistoryCache,
-		/// Ethereum data access overrides.
-		pub overrides: Arc<OverrideHandle<Block>>,
-		/// Cache for Ethereum block data.
-		pub block_data_cache: Arc<EthBlockDataCacheTask<Block>>,
-		/// Enable EVM RPC servers
-		pub enable_evm_rpc: bool,
-	}
-
-	/// Instantiate all RPC extensions.
-	#[no_evm]
-	pub fn create_full<C, P>(
-		deps: FullDeps<C, P>,
-	) -> Result<RpcExtension, Box<dyn std::error::Error + Send + Sync>>
-	where
-		C: ProvideRuntimeApi<Block>
-			+ HeaderBackend<Block>
-			+ AuxStore
-			+ HeaderMetadata<Block, Error = BlockChainError>
-			+ Send
-			+ Sync
-			+ 'static,
-		C::Api: substrate_frame_rpc_system::AccountNonceApi<Block, AccountId, Nonce>
-			+ pallet_transaction_payment_rpc::TransactionPaymentRuntimeApi<Block, Balance>
-			+ BlockBuilder<Block>,
-		P: TransactionPool + Sync + Send + 'static,
-	{
-		__
-	}
-
-	/// Instantiate all RPC extensions.
-	#[evm]
-	pub fn create_full<C, P, BE, A>(
-		deps: FullDeps<C, P, A>,
-		subscription_task_executor: SubscriptionTaskExecutor,
-		pubsub_notification_sinks: Arc<
-			fc_mapping_sync::EthereumBlockNotificationSinks<
-				fc_mapping_sync::EthereumBlockNotification<Block>,
-			>,
-		>,
-		pending_consenus_data_provider: Box<dyn ConsensusDataProvider<Block>>,
-		tracing_config: EvmTracingConfig,
-	) -> Result<RpcExtension, Box<dyn std::error::Error + Send + Sync>>
-	where
-		C: ProvideRuntimeApi<Block>
-			+ HeaderBackend<Block>
-			+ UsageProvider<Block>
-			+ CallApiAt<Block>
-			+ AuxStore
-			+ StorageProvider<Block, BE>
-			+ HeaderMetadata<Block, Error = BlockChainError>
-			+ BlockchainEvents<Block>
-			+ Send
-			+ Sync
-			+ 'static,
-		C: sc_client_api::BlockBackend<Block>,
-		C::Api: substrate_frame_rpc_system::AccountNonceApi<Block, AccountId, Nonce>
-			+ pallet_transaction_payment_rpc::TransactionPaymentRuntimeApi<Block, Balance>
-			+ fp_rpc::ConvertTransactionRuntimeApi<Block>
-			+ fp_rpc::EthereumRuntimeRPCApi<Block>
-			+ BlockBuilder<Block>
-			+ AuraApi<Block, AuraId>
-			+ moonbeam_rpc_primitives_debug::DebugRuntimeApi<Block>
-			+ moonbeam_rpc_primitives_txpool::TxPoolRuntimeApi<Block>,
-		P: TransactionPool<Block = Block> + Sync + Send + 'static,
-		BE: Backend<Block> + 'static,
-		BE::State: StateBackend<BlakeTwo256>,
-		BE::Blockchain: BlockchainBackend<Block>,
-		A: ChainApi<Block = Block> + 'static,
-=======
 /// Instantiate all RPC extensions.
 pub fn create_full<C, P, BE, A>(
 	deps: FullDeps<C, P, A>,
@@ -323,7 +180,6 @@
 	module.merge(System::new(client.clone(), pool, deny_unsafe).into_rpc())?;
 	module.merge(TransactionPayment::new(client).into_rpc())?;
 
->>>>>>> 96ab59c5
 	{
 		let (client, pool) = cloned;
 		if !enable_evm_rpc {
@@ -353,14 +209,6 @@
 			.into_rpc(),
 		)?;
 
-<<<<<<< HEAD
-		#[evm]
-		{
-			let (client, pool) = cloned;
-			if !enable_evm_rpc {
-				return Ok(module);
-			}
-=======
 		let max_past_logs: u32 = 10_000;
 		let max_stored_filters: usize = 500;
 		let tx_pool = TxPool::new(client.clone(), graph.clone());
@@ -376,82 +224,9 @@
 			)
 			.into_rpc(),
 		)?;
->>>>>>> 96ab59c5
 
 		module.merge(Net::new(client.clone(), network, true).into_rpc())?;
 
-<<<<<<< HEAD
-			let slot_duration = sc_consensus_aura::slot_duration(&*client)?;
-			let pending_create_inherent_data_providers = move |_, _| async move {
-				let current = sp_timestamp::InherentDataProvider::from_system_time();
-				let next_slot = current.timestamp().as_millis() + slot_duration.as_millis();
-				let timestamp = sp_timestamp::InherentDataProvider::new(next_slot.into());
-				let slot =
-					sp_consensus_aura::inherents::InherentDataProvider::from_timestamp_and_slot_duration(
-						*timestamp,
-						slot_duration,
-					);
-				// Create a dummy parachain inherent data provider which is required to pass
-				// the checks by the para chain system. We use dummy values because in the 'pending
-				// context' neither do we have access to the real values nor do we need them.
-				let (relay_parent_storage_root, relay_chain_state) =
-					RelayStateSproofBuilder::default().into_state_root_and_proof();
-				let vfp = PersistedValidationData {
-					// This is a hack to make
-					// `cumulus_pallet_parachain_system::RelayNumberStrictlyIncreases` happy. Relay
-					// parent number can't be bigger than u32::MAX.
-					relay_parent_number: u32::MAX,
-					relay_parent_storage_root,
-					..Default::default()
-				};
-				let parachain_inherent_data = ParachainInherentData {
-					validation_data: vfp,
-					relay_chain_state,
-					downward_messages: Default::default(),
-					horizontal_messages: Default::default(),
-				};
-				Ok((slot, timestamp, parachain_inherent_data))
-			};
-
-			module.merge(
-				Eth::<_, _, _, _, _, _, _, ()>::new(
-					client.clone(),
-					pool.clone(),
-					graph.clone(),
-					no_tx_converter,
-					sync.clone(),
-					Default::default(),
-					overrides.clone(),
-					frontier_backend.clone(),
-					is_authority,
-					block_data_cache.clone(),
-					fee_history_cache,
-					fee_history_limit,
-					// Allow 10x max allowed weight for non-transactional calls
-					10,
-					None,
-					pending_create_inherent_data_providers,
-					Some(pending_consenus_data_provider),
-				)
-				.replace_config::<LitentryEthConfig<C, BE>>()
-				.into_rpc(),
-			)?;
-
-			let max_past_logs: u32 = 10_000;
-			let max_stored_filters: usize = 500;
-			module.merge(
-				EthFilter::new(
-					client.clone(),
-					frontier_backend,
-					graph.clone(),
-					filter_pool,
-					max_stored_filters,
-					max_past_logs,
-					block_data_cache,
-				)
-				.into_rpc(),
-			)?;
-=======
 		module.merge(Web3::new(client.clone()).into_rpc())?;
 
 		module.merge(
@@ -465,7 +240,6 @@
 			)
 			.into_rpc(),
 		)?;
->>>>>>> 96ab59c5
 
 		module.merge(tx_pool.into_rpc())?;
 
@@ -475,32 +249,7 @@
 
 		if let Some(trace_filter_requester) = tracing_config.tracing_requesters.trace {
 			module.merge(
-<<<<<<< HEAD
-				EthPubSub::new(
-					pool,
-					client.clone(),
-					sync,
-					subscription_task_executor,
-					overrides,
-					pubsub_notification_sinks,
-				)
-				.into_rpc(),
-			)?;
-
-			if tracing_config.enable_txpool {
-				module.merge(MoonbeamTxPool::new(Arc::clone(&client), graph.clone()).into_rpc())?;
-			}
-
-			if let Some(trace_filter_requester) = tracing_config.tracing_requesters.trace {
-				module.merge(
-					Trace::new(
-						client,
-						trace_filter_requester,
-						tracing_config.trace_filter_max_count,
-					)
-=======
 				Trace::new(client, trace_filter_requester, tracing_config.trace_filter_max_count)
->>>>>>> 96ab59c5
 					.into_rpc(),
 			)?;
 		}
