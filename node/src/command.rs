// Copyright 2020-2024 Trust Computing GmbH.
// This file is part of Litentry.
//
// Litentry is free software: you can redistribute it and/or modify
// it under the terms of the GNU General Public License as published by
// the Free Software Foundation, either version 3 of the License, or
// (at your option) any later version.
//
// Litentry is distributed in the hope that it will be useful,
// but WITHOUT ANY WARRANTY; without even the implied warranty of
// MERCHANTABILITY or FITNESS FOR A PARTICULAR PURPOSE.  See the
// GNU General Public License for more details.
//
// You should have received a copy of the GNU General Public License
// along with Litentry.  If not, see <https://www.gnu.org/licenses/>.

#![allow(clippy::borrowed_box)]

use crate::{
	chain_specs,
	cli::{Cli, RelayChainCli, Subcommand},
	service::*,
};
use cumulus_client_cli::generate_genesis_block;
use cumulus_primitives_core::ParaId;
use frame_benchmarking_cli::{BenchmarkCmd, SUBSTRATE_REFERENCE_HARDWARE};
use log::info;
use sc_cli::{
	ChainSpec, CliConfiguration, DefaultConfigurationValues, ImportParams, KeystoreParams,
	NetworkParams, Result, RuntimeVersion, SharedParams, SubstrateCli,
};
use sc_service::config::{BasePath, PrometheusConfig};
use sp_core::{hexdisplay::HexDisplay, Encode};
use sp_runtime::traits::{AccountIdConversion, Block as BlockT};
use std::{io::Write, net::SocketAddr};

const UNSUPPORTED_CHAIN_MESSAGE: &str = "Unsupported chain spec, please use litentry*";

trait IdentifyChain {
	fn is_litentry(&self) -> bool;
	fn is_rococo(&self) -> bool;
	fn is_paseo(&self) -> bool;
	fn is_dev(&self) -> bool;
	fn is_standalone(&self) -> bool;
}

impl IdentifyChain for dyn sc_service::ChainSpec {
	fn is_litentry(&self) -> bool {
		// we need the combined condition as the id in our rococo spec starts with `litentry-rococo`
		// simply renaming `litentry-rococo` to `rococo` everywhere would have an impact on the
		// existing litentry-rococo chain
		self.id().starts_with("litentry")
			&& !self.id().starts_with("litentry-rococo")
			&& !self.id().starts_with("litentry-paseo")
	}
	fn is_rococo(&self) -> bool {
		self.id().starts_with("litentry-rococo")
	}
	fn is_paseo(&self) -> bool {
		self.id().starts_with("litentry-paseo")
	}
	fn is_dev(&self) -> bool {
		self.id().ends_with("dev")
	}
	fn is_standalone(&self) -> bool {
		self.id().eq("standalone") || self.id().eq("dev")
	}
}

impl<T: sc_service::ChainSpec + 'static> IdentifyChain for T {
	fn is_litentry(&self) -> bool {
		<dyn sc_service::ChainSpec>::is_litentry(self)
	}
	fn is_rococo(&self) -> bool {
		<dyn sc_service::ChainSpec>::is_rococo(self)
	}
	fn is_paseo(&self) -> bool {
		<dyn sc_service::ChainSpec>::is_paseo(self)
	}
	fn is_dev(&self) -> bool {
		<dyn sc_service::ChainSpec>::is_dev(self)
	}
	fn is_standalone(&self) -> bool {
		<dyn sc_service::ChainSpec>::is_standalone(self)
	}
}

fn load_spec(id: &str) -> std::result::Result<Box<dyn sc_service::ChainSpec>, String> {
	Ok(match id {
		// `--chain=standalone or --chain=dev` to start a standalone node with rococo-dev chain spec
		// mainly based on Acala's `dev` implementation
		"dev" | "standalone" => Box::new(chain_specs::rococo::get_chain_spec_dev(true)),
		// Litentry
		"litentry-dev" => Box::new(chain_specs::litentry::get_chain_spec_dev()),
		"litentry-staging" => Box::new(chain_specs::litentry::get_chain_spec_staging()),
		"litentry" => Box::new(chain_specs::litentry::ChainSpec::from_json_bytes(
			&include_bytes!("../res/chain_specs/litentry.json")[..],
		)?),
		// Rococo
		"rococo-dev" => Box::new(chain_specs::rococo::get_chain_spec_dev(false)),
		"rococo-staging" => Box::new(chain_specs::rococo::get_chain_spec_staging()),
		"rococo" => Box::new(chain_specs::rococo::ChainSpec::from_json_bytes(
			&include_bytes!("../res/chain_specs/rococo.json")[..],
		)?),
		// Paseo
		"paseo-dev" => Box::new(chain_specs::paseo::get_chain_spec_dev(false)),
		"paseo-staging" => Box::new(chain_specs::paseo::get_chain_spec_staging()),
		"paseo" => Box::new(chain_specs::paseo::ChainSpec::from_json_bytes(
			&include_bytes!("../res/chain_specs/rococo.json")[..],
		)?),
		// Generate res/chain_specs/litentry.json
		"generate-litentry" => Box::new(chain_specs::litentry::get_chain_spec_prod()),
<<<<<<< HEAD
		// Generate res/chain_specs/litmus.json
		"generate-litmus" => Box::new(chain_specs::litmus::get_chain_spec_prod()),
		// Generate res/chain_specs/paseo.json
		"generate-paseo" => Box::new(chain_specs::paseo::get_chain_spec_prod()),
=======
>>>>>>> a7e76120
		// Generate res/chain_specs/rococo.json
		// Deprecated: for rococo we are using a new chain spec which was restored from an old state
		//             see https://github.com/paritytech/subport/issues/337#issuecomment-1137882912
		"generate-rococo" => Box::new(chain_specs::rococo::get_chain_spec_prod()),
		path => {
			let chain_spec = chain_specs::ChainSpec::from_json_file(path.into())?;
			if chain_spec.is_rococo() {
				Box::new(chain_specs::rococo::ChainSpec::from_json_file(path.into())?)
			} else if chain_spec.is_paseo() {
				Box::new(chain_specs::paseo::ChainSpec::from_json_file(path.into())?)
			} else {
				// Fallback: use Litentry chain spec
				Box::new(chain_spec)
			}
		},
	})
}

impl SubstrateCli for Cli {
	fn impl_name() -> String {
		"Litentry node".into()
	}

	fn impl_version() -> String {
		env!("SUBSTRATE_CLI_IMPL_VERSION").into()
	}

	fn description() -> String {
		"Litentry node\n\nThe command-line arguments provided first will be \
		passed to the parachain node, while the arguments provided after -- will be passed \
		to the relay chain node.\n\n\
		litentry-collator <parachain-args> -- <relay-chain-args>"
			.into()
	}

	fn author() -> String {
		env!("CARGO_PKG_AUTHORS").into()
	}

	fn support_url() -> String {
		"https://github.com/litentry/litentry-parachain/issues/new".into()
	}

	fn copyright_start_year() -> i32 {
		2017
	}

	fn load_spec(&self, id: &str) -> std::result::Result<Box<dyn sc_service::ChainSpec>, String> {
		load_spec(id)
	}
}

impl Cli {
	fn runtime_version(chain_spec: &Box<dyn ChainSpec>) -> &'static RuntimeVersion {
		if chain_spec.is_rococo() {
			&rococo_parachain_runtime::VERSION
		} else if chain_spec.is_paseo() {
			&paseo_parachain_runtime::VERSION
		} else {
			// By default litentry is used
			&litentry_parachain_runtime::VERSION
		}
	}
}

impl SubstrateCli for RelayChainCli {
	fn impl_name() -> String {
		"Litentry node".into()
	}

	fn impl_version() -> String {
		env!("SUBSTRATE_CLI_IMPL_VERSION").into()
	}

	fn description() -> String {
		"Litentry node\n\nThe command-line arguments provided first will be \
		passed to the parachain node, while the arguments provided after -- will be passed \
		to the relay chain node.\n\n\
		litentry-collator <parachain-args> -- <relay-chain-args>"
			.into()
	}

	fn author() -> String {
		env!("CARGO_PKG_AUTHORS").into()
	}

	fn support_url() -> String {
		"https://github.com/litentry/litentry-parachain/issues/new".into()
	}

	fn copyright_start_year() -> i32 {
		2017
	}

	fn load_spec(&self, id: &str) -> std::result::Result<Box<dyn sc_service::ChainSpec>, String> {
		polkadot_cli::Cli::from_iter([RelayChainCli::executable_name()].iter()).load_spec(id)
	}
}

/// Creates partial components for the runtimes that are supported by the benchmarks.
macro_rules! construct_benchmark_partials {
	($config:expr, |$partials:ident| $code:expr) => {
		if $config.chain_spec.is_litentry() {
			let $partials = new_partial::<
				litentry_parachain_runtime::RuntimeApi,
				LitentryParachainRuntimeExecutor,
				_,
			>(
				&$config,
				false,
				crate::service::build_import_queue::<
					litentry_parachain_runtime::RuntimeApi,
					LitentryParachainRuntimeExecutor,
				>,
			)?;
			$code
		} else if $config.chain_spec.is_rococo() {
			let $partials = new_partial::<
				rococo_parachain_runtime::RuntimeApi,
				RococoParachainRuntimeExecutor,
				_,
			>(
				&$config,
				false,
				crate::service::build_import_queue::<
					rococo_parachain_runtime::RuntimeApi,
					RococoParachainRuntimeExecutor,
				>,
			)?;
			$code
		} else if $config.chain_spec.is_paseo() {
			let $partials = new_partial::<
				paseo_parachain_runtime::RuntimeApi,
				PaseoParachainRuntimeExecutor,
				_,
			>(
				&$config,
				false,
				crate::service::build_import_queue::<
					paseo_parachain_runtime::RuntimeApi,
					PaseoParachainRuntimeExecutor,
				>,
			)?;
			$code
		} else {
			panic!("{}", UNSUPPORTED_CHAIN_MESSAGE)
		}
	};
}

macro_rules! construct_async_run {
	(|$components:ident, $cli:ident, $cmd:ident, $config:ident| $( $code:tt )* ) => {{
		let runner = $cli.create_runner($cmd)?;

		if runner.config().chain_spec.is_litentry() {
			runner.async_run(|$config| {
				let $components = new_partial::<
					litentry_parachain_runtime::RuntimeApi,
					LitentryParachainRuntimeExecutor,
					_
				>(
					&$config,
					false,
					crate::service::build_import_queue::<litentry_parachain_runtime::RuntimeApi, LitentryParachainRuntimeExecutor>,
				)?;
				let task_manager = $components.task_manager;
				{ $( $code )* }.map(|v| (v, task_manager))
			})
		} else if runner.config().chain_spec.is_rococo() {
			runner.async_run(|$config| {
				let $components = new_partial::<
					rococo_parachain_runtime::RuntimeApi,
					RococoParachainRuntimeExecutor,
					_
				>(
					&$config,
					false,
					crate::service::build_import_queue::<rococo_parachain_runtime::RuntimeApi, RococoParachainRuntimeExecutor>,
				)?;
				let task_manager = $components.task_manager;
				{ $( $code )* }.map(|v| (v, task_manager))
			})
		} else if runner.config().chain_spec.is_paseo() {
			runner.async_run(|$config| {
				let $components = new_partial::<
					paseo_parachain_runtime::RuntimeApi,
					PaseoParachainRuntimeExecutor,
					_
				>(
					&$config,
					false,
					crate::service::build_import_queue::<paseo_parachain_runtime::RuntimeApi, PaseoParachainRuntimeExecutor>,
				)?;
				let task_manager = $components.task_manager;
				{ $( $code )* }.map(|v| (v, task_manager))
			})
		}
		else {
			panic!("{}", UNSUPPORTED_CHAIN_MESSAGE)
		}
	}}
}

/// Parse command line arguments into service configuration.
pub fn run() -> Result<()> {
	let cli = Cli::from_args();
	match &cli.subcommand {
		Some(Subcommand::BuildSpec(cmd)) => {
			let runner = cli.create_runner(cmd)?;
			runner.sync_run(|config| cmd.run(config.chain_spec, config.network))
		},
		Some(Subcommand::CheckBlock(cmd)) => {
			construct_async_run!(|components, cli, cmd, config| {
				Ok(cmd.run(components.client, components.import_queue))
			})
		},
		Some(Subcommand::ExportBlocks(cmd)) => {
			construct_async_run!(|components, cli, cmd, config| {
				Ok(cmd.run(components.client, config.database))
			})
		},
		Some(Subcommand::ExportState(cmd)) => {
			construct_async_run!(|components, cli, cmd, config| {
				Ok(cmd.run(components.client, config.chain_spec))
			})
		},
		Some(Subcommand::ImportBlocks(cmd)) => {
			construct_async_run!(|components, cli, cmd, config| {
				Ok(cmd.run(components.client, components.import_queue))
			})
		},
		Some(Subcommand::PurgeChain(cmd)) => {
			let runner = cli.create_runner(cmd)?;

			runner.sync_run(|config| {
				let polkadot_cli = RelayChainCli::new(
					&config,
					[RelayChainCli::executable_name()].iter().chain(cli.relay_chain_args.iter()),
				);

				let polkadot_config = SubstrateCli::create_configuration(
					&polkadot_cli,
					&polkadot_cli,
					config.tokio_handle.clone(),
				)
				.map_err(|err| format!("Relay chain argument error: {}", err))?;

				cmd.run(config, polkadot_config)
			})
		},
		Some(Subcommand::Revert(cmd)) => construct_async_run!(|components, cli, cmd, config| {
			Ok(cmd.run(components.client, components.backend, None))
		}),

		Some(Subcommand::Key(cmd)) => cmd.run(&cli),

		Some(Subcommand::ExportGenesisState(cmd)) => {
			// TODO: is this the best way?
			let spec = cli.load_spec(&cmd.shared_params.chain.clone().unwrap_or_default())?;
			let state_version = Cli::runtime_version(&spec).state_version();
			let block: Block = generate_genesis_block(&*spec, state_version)?;
			let raw_header = block.header().encode();
			let output_buf = if cmd.raw {
				raw_header
			} else {
				format!("0x{:?}", HexDisplay::from(&block.header().encode())).into_bytes()
			};
			if let Some(output) = &cmd.output {
				std::fs::write(output, output_buf)?;
			} else {
				std::io::stdout().write_all(&output_buf)?;
			}
			Ok(())
		},
		Some(Subcommand::ExportGenesisWasm(cmd)) => {
			let runner = cli.create_runner(cmd)?;
			runner.sync_run(|_config| {
				let spec = cli.load_spec(&cmd.shared_params.chain.clone().unwrap_or_default())?;
				cmd.run(&*spec)
			})
		},
		Some(Subcommand::Benchmark(cmd)) => {
			let cmd = cmd.as_ref();
			let runner = cli.create_runner(cmd)?;

			// Switch on the concrete benchmark sub-command-
			match cmd {
				BenchmarkCmd::Pallet(cmd) => {
					if cfg!(feature = "runtime-benchmarks") {
						if !runner.config().chain_spec.is_dev() {
							return Err("Only dev chain should be used in benchmark".into());
						}

						use crate::service::HostFunctions;

						runner.sync_run(|config| cmd.run::<Block, HostFunctions>(config))
					} else {
						Err("Benchmarking wasn't enabled when building the node. \
						You can enable it with `--features runtime-benchmarks`."
							.into())
					}
				},
				BenchmarkCmd::Block(cmd) => runner.sync_run(|config| {
					construct_benchmark_partials!(config, |partials| cmd.run(partials.client))
				}),
				#[cfg(not(feature = "runtime-benchmarks"))]
				BenchmarkCmd::Storage(_) => Err(sc_cli::Error::Input(
					"Compile with --features=runtime-benchmarks \
						to enable storage benchmarks."
						.into(),
				)),
				#[cfg(feature = "runtime-benchmarks")]
				BenchmarkCmd::Storage(cmd) => runner.sync_run(|config| {
					construct_benchmark_partials!(config, |partials| {
						let db = partials.backend.expose_db();
						let storage = partials.backend.expose_storage();

						cmd.run(config, partials.client.clone(), db, storage)
					})
				}),
				BenchmarkCmd::Overhead(_) => Err("Unsupported benchmarking command".into()),
				BenchmarkCmd::Machine(cmd) => {
					runner.sync_run(|config| cmd.run(&config, SUBSTRATE_REFERENCE_HARDWARE.clone()))
				},
				// NOTE: this allows the Client to leniently implement
				// new benchmark commands without requiring a companion MR.
				#[allow(unreachable_patterns)]
				_ => Err("Benchmarking sub-command unsupported".into()),
			}
		},
		#[cfg(feature = "try-runtime")]
		#[allow(deprecated)]
		Some(Subcommand::TryRuntime(cmd)) => {
			use core_primitives::MILLISECS_PER_BLOCK;
			use try_runtime_cli::block_building_info::timestamp_with_aura_info;
			let runner = cli.create_runner(cmd)?;

			// grab the task manager.
			let registry = &runner.config().prometheus_config.as_ref().map(|cfg| &cfg.registry);
			let task_manager =
				sc_service::TaskManager::new(runner.config().tokio_handle.clone(), *registry)
					.map_err(|e| format!("Error: {:?}", e))?;
			use sc_executor::{sp_wasm_interface::ExtendedHostFunctions, NativeExecutionDispatch};
			type HostFunctionsOf<E> = ExtendedHostFunctions<
				sp_io::SubstrateHostFunctions,
				<E as NativeExecutionDispatch>::ExtendHostFunctions,
			>;

			let info_provider = timestamp_with_aura_info(MILLISECS_PER_BLOCK);

			if runner.config().chain_spec.is_litentry() {
				runner.async_run(|_| {
					Ok((
						cmd.run::<Block, HostFunctionsOf<LitentryParachainRuntimeExecutor>, _>(
							Some(info_provider),
						),
						task_manager,
					))
				})
			} else if runner.config().chain_spec.is_rococo() {
				runner.async_run(|_| {
					Ok((
						cmd.run::<Block, HostFunctionsOf<RococoParachainRuntimeExecutor>, _>(Some(
							info_provider,
						)),
						task_manager,
					))
				})
			} else {
				Err(UNSUPPORTED_CHAIN_MESSAGE.into())
			}
		},
		#[cfg(not(feature = "try-runtime"))]
		Some(Subcommand::TryRuntime) => {
			Err("Try-runtime must be enabled by `--features try-runtime`".into())
		},
		None => {
			let runner = cli.create_runner(&cli.run.normalize())?;
			let collator_options = cli.run.collator_options();
			let is_standalone = runner.config().chain_spec.is_standalone();

			let evm_tracing_config = crate::evm_tracing_types::EvmTracingConfig {
				ethapi: cli.eth_api_options.ethapi,
				ethapi_max_permits: cli.eth_api_options.ethapi_max_permits,
				ethapi_trace_max_count: cli.eth_api_options.ethapi_trace_max_count,
				ethapi_trace_cache_duration: cli.eth_api_options.ethapi_trace_cache_duration,
				eth_log_block_cache: cli.eth_api_options.eth_log_block_cache,
				eth_statuses_cache: cli.eth_api_options.eth_statuses_cache,
				max_past_logs: cli.eth_api_options.max_past_logs,
				tracing_raw_max_memory_usage: cli.eth_api_options.tracing_raw_max_memory_usage,
			};

			runner.run_node_until_exit(|config| async move {
				if is_standalone {
					return crate::service::start_standalone_node::<
						rococo_parachain_runtime::RuntimeApi,
						RococoParachainRuntimeExecutor,
					>(config, evm_tracing_config)
					.await
					.map_err(Into::into);
				}

				let hwbench = if !cli.no_hardware_benchmarks {
					config.database.path().map(|database_path| {
						let _ = std::fs::create_dir_all(database_path);
						sc_sysinfo::gather_hwbench(Some(database_path))
					})
				} else {
					None
				};

				let para_id = ParaId::from(
					chain_specs::Extensions::try_get(&*config.chain_spec)
						.map(|e| e.para_id)
						.ok_or("Could not find ParaId in chain spec")?,
				);

				let polkadot_cli = RelayChainCli::new(
					&config,
					[RelayChainCli::executable_name()].iter().chain(cli.relay_chain_args.iter()),
				);

				let parachain_account =
					AccountIdConversion::<polkadot_primitives::AccountId>::into_account_truncating(
						&para_id,
					);

				let state_version = Cli::runtime_version(&config.chain_spec).state_version();
				let block: Block = generate_genesis_block(&*config.chain_spec, state_version)
					.map_err(|e| format!("{:?}", e))?;
				let genesis_state = format!("0x{:?}", HexDisplay::from(&block.header.encode()));

				let tokio_handle = config.tokio_handle.clone();
				let polkadot_config =
					SubstrateCli::create_configuration(&polkadot_cli, &polkadot_cli, tokio_handle)
						.map_err(|err| format!("Relay chain argument error: {}", err))?;

				info!("Parachain id: {:?}", para_id);
				info!("Parachain Account: {}", parachain_account);
				info!("Parachain genesis state: {}", genesis_state);
				info!("Is collating: {}", if config.role.is_authority() { "yes" } else { "no" });

				let additional_config = AdditionalConfig {
					evm_tracing_config,
					enable_evm_rpc: cli.enable_evm_rpc,
					proposer_block_size_limit: cli.proposer_block_size_limit,
					proposer_soft_deadline_percent: cli.proposer_soft_deadline_percent,
				};

				if config.chain_spec.is_litentry() {
					crate::service::start_node::<
						litentry_parachain_runtime::RuntimeApi,
						LitentryParachainRuntimeExecutor,
					>(config, polkadot_config, collator_options, para_id, additional_config, hwbench)
					.await
					.map(|r| r.0)
					.map_err(Into::into)
				} else if config.chain_spec.is_rococo() {
					crate::service::start_node::<
						rococo_parachain_runtime::RuntimeApi,
						RococoParachainRuntimeExecutor,
					>(config, polkadot_config, collator_options, para_id, additional_config, hwbench)
					.await
					.map(|r| r.0)
					.map_err(Into::into)
				} else if config.chain_spec.is_paseo() {
					crate::service::start_node::<
						paseo_parachain_runtime::RuntimeApi,
						PaseoParachainRuntimeExecutor,
					>(config, polkadot_config, collator_options, para_id, additional_config, hwbench)
					.await
					.map(|r| r.0)
					.map_err(Into::into)
				} else {
					Err(UNSUPPORTED_CHAIN_MESSAGE.into())
				}
			})
		},
	}
}

impl DefaultConfigurationValues for RelayChainCli {
	fn p2p_listen_port() -> u16 {
		30334
	}

	fn rpc_listen_port() -> u16 {
		9945
	}

	fn prometheus_listen_port() -> u16 {
		9616
	}
}

impl CliConfiguration<Self> for RelayChainCli {
	fn shared_params(&self) -> &SharedParams {
		self.base.base.shared_params()
	}

	fn import_params(&self) -> Option<&ImportParams> {
		self.base.base.import_params()
	}

	fn network_params(&self) -> Option<&NetworkParams> {
		self.base.base.network_params()
	}

	fn keystore_params(&self) -> Option<&KeystoreParams> {
		self.base.base.keystore_params()
	}

	fn base_path(&self) -> Result<Option<BasePath>> {
		Ok(self
			.shared_params()
			.base_path()?
			.or_else(|| self.base_path.clone().map(Into::into)))
	}

	fn rpc_addr(&self, default_listen_port: u16) -> Result<Option<SocketAddr>> {
		self.base.base.rpc_addr(default_listen_port)
	}

	fn prometheus_config(
		&self,
		default_listen_port: u16,
		chain_spec: &Box<dyn ChainSpec>,
	) -> Result<Option<PrometheusConfig>> {
		self.base.base.prometheus_config(default_listen_port, chain_spec)
	}

	fn init<F>(
		&self,
		_support_url: &String,
		_impl_version: &String,
		_logger_hook: F,
		_config: &sc_service::Configuration,
	) -> Result<()>
	where
		F: FnOnce(&mut sc_cli::LoggerBuilder, &sc_service::Configuration),
	{
		unreachable!("PolkadotCli is never initialized; qed");
	}

	fn chain_id(&self, is_dev: bool) -> Result<String> {
		let chain_id = self.base.base.chain_id(is_dev)?;

		Ok(if chain_id.is_empty() { self.chain_id.clone().unwrap_or_default() } else { chain_id })
	}

	fn role(&self, is_dev: bool) -> Result<sc_service::Role> {
		self.base.base.role(is_dev)
	}

	fn transaction_pool(&self, is_dev: bool) -> Result<sc_service::config::TransactionPoolOptions> {
		self.base.base.transaction_pool(is_dev)
	}

	fn trie_cache_maximum_size(&self) -> Result<Option<usize>> {
		self.base.base.trie_cache_maximum_size()
	}

	fn rpc_methods(&self) -> Result<sc_service::config::RpcMethods> {
		self.base.base.rpc_methods()
	}

	fn rpc_max_connections(&self) -> Result<u32> {
		self.base.base.rpc_max_connections()
	}

	fn rpc_cors(&self, is_dev: bool) -> Result<Option<Vec<String>>> {
		self.base.base.rpc_cors(is_dev)
	}

	fn default_heap_pages(&self) -> Result<Option<u64>> {
		self.base.base.default_heap_pages()
	}

	fn force_authoring(&self) -> Result<bool> {
		self.base.base.force_authoring()
	}

	fn disable_grandpa(&self) -> Result<bool> {
		self.base.base.disable_grandpa()
	}

	fn max_runtime_instances(&self) -> Result<Option<usize>> {
		self.base.base.max_runtime_instances()
	}

	fn announce_block(&self) -> Result<bool> {
		self.base.base.announce_block()
	}

	fn telemetry_endpoints(
		&self,
		chain_spec: &Box<dyn ChainSpec>,
	) -> Result<Option<sc_telemetry::TelemetryEndpoints>> {
		self.base.base.telemetry_endpoints(chain_spec)
	}

	fn node_name(&self) -> Result<String> {
		self.base.base.node_name()
	}
}<|MERGE_RESOLUTION|>--- conflicted
+++ resolved
@@ -110,13 +110,8 @@
 		)?),
 		// Generate res/chain_specs/litentry.json
 		"generate-litentry" => Box::new(chain_specs::litentry::get_chain_spec_prod()),
-<<<<<<< HEAD
-		// Generate res/chain_specs/litmus.json
-		"generate-litmus" => Box::new(chain_specs::litmus::get_chain_spec_prod()),
 		// Generate res/chain_specs/paseo.json
 		"generate-paseo" => Box::new(chain_specs::paseo::get_chain_spec_prod()),
-=======
->>>>>>> a7e76120
 		// Generate res/chain_specs/rococo.json
 		// Deprecated: for rococo we are using a new chain spec which was restored from an old state
 		//             see https://github.com/paritytech/subport/issues/337#issuecomment-1137882912
