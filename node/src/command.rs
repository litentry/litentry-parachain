--- conflicted
+++ resolved
@@ -21,11 +21,7 @@
 	cli::{Cli, RelayChainCli, Subcommand},
 	service::{
 		new_partial, Block, LitentryParachainRuntimeExecutor, LitmusParachainRuntimeExecutor,
-<<<<<<< HEAD
-		RococoParachainRuntimeExecutor,
-=======
 		MoonbaseParachainRuntimeExecutor, RococoParachainRuntimeExecutor,
->>>>>>> 6c3f9ea7
 	},
 };
 use codec::Encode;
@@ -51,10 +47,7 @@
 	fn is_litentry(&self) -> bool;
 	fn is_litmus(&self) -> bool;
 	fn is_rococo(&self) -> bool;
-<<<<<<< HEAD
-=======
 	fn is_moonbase(&self) -> bool;
->>>>>>> 6c3f9ea7
 	fn is_dev(&self) -> bool;
 }
 
@@ -68,12 +61,9 @@
 	fn is_rococo(&self) -> bool {
 		self.id().starts_with("rococo")
 	}
-<<<<<<< HEAD
-=======
 	fn is_moonbase(&self) -> bool {
 		self.id().starts_with("moonbase")
 	}
->>>>>>> 6c3f9ea7
 	fn is_dev(&self) -> bool {
 		self.id().ends_with("dev")
 	}
@@ -89,12 +79,9 @@
 	fn is_rococo(&self) -> bool {
 		<dyn sc_service::ChainSpec>::is_rococo(self)
 	}
-<<<<<<< HEAD
-=======
 	fn is_moonbase(&self) -> bool {
 		<dyn sc_service::ChainSpec>::is_moonbase(self)
 	}
->>>>>>> 6c3f9ea7
 	fn is_dev(&self) -> bool {
 		<dyn sc_service::ChainSpec>::is_dev(self)
 	}
@@ -119,36 +106,27 @@
 		"rococo" => Box::new(chain_specs::rococo::ChainSpec::from_json_bytes(
 			&include_bytes!("../res/chain_specs/rococo.json")[..],
 		)?),
-<<<<<<< HEAD
-=======
 		// Moonbase
 		"moonbase-dev" => Box::new(chain_specs::moonbase::get_chain_spec_dev()),
 		"moonbase" => Box::new(chain_specs::moonbase::ChainSpec::from_json_bytes(
 			&include_bytes!("../res/chain_specs/moonbase.json")[..],
 		)?),
->>>>>>> 6c3f9ea7
 		// Generate res/chain_specs/litentry.json
 		"generate-litentry" => Box::new(chain_specs::litentry::get_chain_spec_prod()),
 		// Generate res/chain_specs/litmus.json
 		"generate-litmus" => Box::new(chain_specs::litmus::get_chain_spec_prod()),
 		// Generate res/chain_specs/rococo.json
 		"generate-rococo" => Box::new(chain_specs::rococo::get_chain_spec_prod()),
-<<<<<<< HEAD
-=======
 		// Generate res/chain_specs/moonbase.json
 		"generate-moonbase" => Box::new(chain_specs::moonbase::get_chain_spec_prod()),
->>>>>>> 6c3f9ea7
 		path => {
 			let chain_spec = chain_specs::ChainSpec::from_json_file(path.into())?;
 			if chain_spec.is_litmus() {
 				Box::new(chain_specs::litmus::ChainSpec::from_json_file(path.into())?)
 			} else if chain_spec.is_rococo() {
 				Box::new(chain_specs::rococo::ChainSpec::from_json_file(path.into())?)
-<<<<<<< HEAD
-=======
 			} else if chain_spec.is_moonbase() {
 				Box::new(chain_specs::moonbase::ChainSpec::from_json_file(path.into())?)
->>>>>>> 6c3f9ea7
 			} else {
 				// Fallback: use Litentry chain spec
 				Box::new(chain_spec)
@@ -195,11 +173,8 @@
 			&litmus_parachain_runtime::VERSION
 		} else if chain_spec.is_rococo() {
 			&rococo_parachain_runtime::VERSION
-<<<<<<< HEAD
-=======
 		} else if chain_spec.is_moonbase() {
 			&moonbase_parachain_runtime::VERSION
->>>>>>> 6c3f9ea7
 		} else {
 			// By default litentry is used
 			&litentry_parachain_runtime::VERSION
@@ -290,8 +265,6 @@
 				>(
 					&$config,
 					crate::service::build_import_queue::<rococo_parachain_runtime::RuntimeApi>,
-<<<<<<< HEAD
-=======
 				)?;
 				let task_manager = $components.task_manager;
 				{ $( $code )* }.map(|v| (v, task_manager))
@@ -304,7 +277,6 @@
 				>(
 					&$config,
 					crate::service::build_import_queue::<moonbase_parachain_runtime::RuntimeApi>,
->>>>>>> 6c3f9ea7
 				)?;
 				let task_manager = $components.task_manager;
 				{ $( $code )* }.map(|v| (v, task_manager))
@@ -431,13 +403,10 @@
 				} else if runner.config().chain_spec.is_rococo() {
 					runner
 						.sync_run(|config| cmd.run::<Block, RococoParachainRuntimeExecutor>(config))
-<<<<<<< HEAD
-=======
 				} else if runner.config().chain_spec.is_moonbase() {
 					runner.sync_run(|config| {
 						cmd.run::<Block, MoonbaseParachainRuntimeExecutor>(config)
 					})
->>>>>>> 6c3f9ea7
 				} else {
 					Err(UNSUPPORTED_CHAIN_MESSAGE.into())
 				}
@@ -471,8 +440,6 @@
 					runner.async_run(|config| {
 						Ok((cmd.run::<Block, RococoParachainRuntimeExecutor>(config), task_manager))
 					})
-<<<<<<< HEAD
-=======
 				} else if runner.config().chain_spec.is_moonbase() {
 					runner.async_run(|config| {
 						Ok((
@@ -480,7 +447,6 @@
 							task_manager,
 						))
 					})
->>>>>>> 6c3f9ea7
 				} else {
 					Err(UNSUPPORTED_CHAIN_MESSAGE.into())
 				}
@@ -550,8 +516,6 @@
 						collator_options,
 						id,
 					)
-<<<<<<< HEAD
-=======
 					.await
 					.map(|r| r.0)
 					.map_err(Into::into)
@@ -562,7 +526,6 @@
 						collator_options,
 						id,
 					)
->>>>>>> 6c3f9ea7
 					.await
 					.map(|r| r.0)
 					.map_err(Into::into)
