--- conflicted
+++ resolved
@@ -25,11 +25,7 @@
 	standalone_block_import::StandaloneBlockImport,
 	tracing::{self, RpcRequesters},
 };
-<<<<<<< HEAD
-pub use core_primitives::{reuse, AccountId, Balance, Block, Hash, Header, Nonce};
-=======
 pub use core_primitives::{AccountId, Balance, Block, Hash, Header, Index as Nonce};
->>>>>>> 96ab59c5
 
 use cumulus_client_cli::CollatorOptions;
 #[allow(deprecated)]
@@ -75,37 +71,9 @@
 
 type MaybeSelectChain = Option<LongestChain<ParachainBackend, Block>>;
 
-<<<<<<< HEAD
-#[reuse(evm, no_evm)]
-pub mod __ {
-	use super::*;
-
-	#[no_evm]
-	#[cfg(not(feature = "runtime-benchmarks"))]
-	pub type HostFunctions = sp_io::SubstrateHostFunctions;
-
-	#[no_evm]
-	#[cfg(feature = "runtime-benchmarks")]
-	pub type HostFunctions =
-		(sp_io::SubstrateHostFunctions, frame_benchmarking::benchmarking::HostFunctions);
-
-	#[evm]
-	#[cfg(not(feature = "runtime-benchmarks"))]
-	pub type HostFunctions =
-		(sp_io::SubstrateHostFunctions, moonbeam_primitives_ext::moonbeam_ext::HostFunctions);
-
-	#[evm]
-	#[cfg(feature = "runtime-benchmarks")]
-	pub type HostFunctions = (
-		sp_io::SubstrateHostFunctions,
-		frame_benchmarking::benchmarking::HostFunctions,
-		moonbeam_primitives_ext::moonbeam_ext::HostFunctions,
-	);
-=======
 #[cfg(not(feature = "runtime-benchmarks"))]
 type HostFunctions =
 	(sp_io::SubstrateHostFunctions, moonbeam_primitives_ext::moonbeam_ext::HostFunctions);
->>>>>>> 96ab59c5
 
 #[cfg(feature = "runtime-benchmarks")]
 type HostFunctions = (
@@ -154,65 +122,8 @@
 		rococo_parachain_runtime::api::dispatch(method, data)
 	}
 
-<<<<<<< HEAD
-	#[no_evm]
-	type ParachainClient<RuntimeApi> = TFullClient<Block, RuntimeApi, WasmExecutor<HostFunctions>>;
-
-	#[evm]
-	type ParachainClient<RuntimeApi, Executor> =
-		TFullClient<Block, RuntimeApi, NativeElseWasmExecutor<Executor>>;
-
-	#[no_evm]
-	type ParachainBlockImport<RuntimeApi> =
-		TParachainBlockImport<Block, Arc<ParachainClient<RuntimeApi>>, ParachainBackend>;
-
-	#[evm]
-	type ParachainBlockImport<RuntimeApi, Executor> =
-		TParachainBlockImport<Block, Arc<ParachainClient<RuntimeApi, Executor>>, ParachainBackend>;
-
-	#[no_evm]
-	/// Starts a `ServiceBuilder` for a full service.
-	///
-	/// Use this macro if you don't actually need the full service, but just the builder in order to
-	/// be able to perform chain operations.
-	pub fn new_partial<RuntimeApi, BIQ>(
-		config: &Configuration,
-		is_standalone: bool,
-		build_import_queue: BIQ,
-	) -> Result<
-		PartialComponents<
-			ParachainClient<RuntimeApi>,
-			ParachainBackend,
-			MaybeSelectChain,
-			sc_consensus::DefaultImportQueue<Block>,
-			sc_transaction_pool::FullPool<Block, ParachainClient<RuntimeApi>>,
-			(ParachainBlockImport<RuntimeApi>, Option<Telemetry>, Option<TelemetryWorkerHandle>),
-		>,
-		sc_service::Error,
-	>
-	where
-		RuntimeApi: ConstructRuntimeApi<Block, ParachainClient<RuntimeApi>> + Send + Sync + 'static,
-		RuntimeApi::RuntimeApi: sp_transaction_pool::runtime_api::TaggedTransactionQueue<Block>
-			+ sp_api::Metadata<Block>
-			+ sp_session::SessionKeys<Block>
-			+ sp_api::ApiExt<Block>
-			+ sp_offchain::OffchainWorkerApi<Block>
-			+ sp_block_builder::BlockBuilder<Block>,
-		sc_client_api::StateBackendFor<ParachainBackend, Block>: sp_api::StateBackend<BlakeTwo256>,
-		BIQ: FnOnce(
-			Arc<ParachainClient<RuntimeApi>>,
-			ParachainBlockImport<RuntimeApi>,
-			&Configuration,
-			Option<TelemetryHandle>,
-			&TaskManager,
-			bool,
-		) -> Result<sc_consensus::DefaultImportQueue<Block>, sc_service::Error>,
-	{
-		__
-=======
 	fn native_version() -> sc_executor::NativeVersion {
 		rococo_parachain_runtime::native_version()
->>>>>>> 96ab59c5
 	}
 }
 
@@ -235,7 +146,7 @@
 		ParachainClient<RuntimeApi, Executor>,
 		ParachainBackend,
 		MaybeSelectChain,
-		sc_consensus::DefaultImportQueue<Block, ParachainClient<RuntimeApi, Executor>>,
+		sc_consensus::DefaultImportQueue<Block>,
 		sc_transaction_pool::FullPool<Block, ParachainClient<RuntimeApi, Executor>>,
 		(
 			ParachainBlockImport<RuntimeApi, Executor>,
@@ -252,10 +163,8 @@
 	RuntimeApi::RuntimeApi: sp_transaction_pool::runtime_api::TaggedTransactionQueue<Block>
 		+ sp_api::Metadata<Block>
 		+ sp_session::SessionKeys<Block>
-		+ sp_api::ApiExt<
-			Block,
-			StateBackend = sc_client_api::StateBackendFor<ParachainBackend, Block>,
-		> + sp_offchain::OffchainWorkerApi<Block>
+		+ sp_api::ApiExt<Block>
+		+ sp_offchain::OffchainWorkerApi<Block>
 		+ sp_block_builder::BlockBuilder<Block>
 		+ fp_rpc::EthereumRuntimeRPCApi<Block>,
 	sc_client_api::StateBackendFor<ParachainBackend, Block>: sp_api::StateBackend<BlakeTwo256>,
@@ -267,108 +176,7 @@
 		Option<TelemetryHandle>,
 		&TaskManager,
 		bool,
-	) -> Result<
-<<<<<<< HEAD
-		PartialComponents<
-			ParachainClient<RuntimeApi, Executor>,
-			ParachainBackend,
-			MaybeSelectChain,
-			sc_consensus::DefaultImportQueue<Block>,
-			sc_transaction_pool::FullPool<Block, ParachainClient<RuntimeApi, Executor>>,
-			(
-				ParachainBlockImport<RuntimeApi, Executor>,
-				Option<Telemetry>,
-				Option<TelemetryWorkerHandle>,
-				Arc<fc_db::kv::Backend<Block>>,
-			),
-		>,
-		sc_service::Error,
-	>
-	where
-		RuntimeApi: ConstructRuntimeApi<Block, ParachainClient<RuntimeApi, Executor>>
-			+ Send
-			+ Sync
-			+ 'static,
-		RuntimeApi::RuntimeApi: sp_transaction_pool::runtime_api::TaggedTransactionQueue<Block>
-			+ sp_api::Metadata<Block>
-			+ sp_session::SessionKeys<Block>
-			+ sp_api::ApiExt<Block>
-			+ sp_offchain::OffchainWorkerApi<Block>
-			+ sp_block_builder::BlockBuilder<Block>
-			+ fp_rpc::EthereumRuntimeRPCApi<Block>,
-		sc_client_api::StateBackendFor<ParachainBackend, Block>: sp_api::StateBackend<BlakeTwo256>,
-		Executor: sc_executor::NativeExecutionDispatch + 'static,
-		BIQ: FnOnce(
-			Arc<ParachainClient<RuntimeApi, Executor>>,
-			ParachainBlockImport<RuntimeApi, Executor>,
-			&Configuration,
-			Option<TelemetryHandle>,
-			&TaskManager,
-			bool,
-		) -> Result<sc_consensus::DefaultImportQueue<Block>, sc_service::Error>,
-	{
-		let telemetry = config
-			.telemetry_endpoints
-			.clone()
-			.filter(|x| !x.is_empty())
-			.map(|endpoints| -> Result<_, sc_telemetry::Error> {
-				let worker = TelemetryWorker::new(16)?;
-				let telemetry = worker.handle().new_telemetry(endpoints);
-				Ok((worker, telemetry))
-			})
-			.transpose()?;
-
-		let executor = WasmExecutor::builder()
-			.with_execution_method(config.wasm_method)
-			.with_onchain_heap_alloc_strategy(
-				config.default_heap_pages.map_or(DEFAULT_HEAP_ALLOC_STRATEGY, |h| {
-					HeapAllocStrategy::Static { extra_pages: h as _ }
-				}),
-			)
-			.with_offchain_heap_alloc_strategy(
-				config.default_heap_pages.map_or(DEFAULT_HEAP_ALLOC_STRATEGY, |h| {
-					HeapAllocStrategy::Static { extra_pages: h as _ }
-				}),
-			)
-			.with_max_runtime_instances(config.max_runtime_instances)
-			.with_runtime_cache_size(config.runtime_cache_size)
-			.build();
-
-		#[evm]
-		let executor = sc_executor::NativeElseWasmExecutor::<Executor>::new_with_wasm_executor(executor);
-
-		let (client, backend, keystore_container, task_manager) =
-			sc_service::new_full_parts::<Block, RuntimeApi, _>(
-				config,
-				telemetry.as_ref().map(|(_, telemetry)| telemetry.handle()),
-				executor,
-			)?;
-		let client = Arc::new(client);
-
-		let telemetry_worker_handle = telemetry.as_ref().map(|(worker, _)| worker.handle());
-
-		let telemetry = telemetry.map(|(worker, telemetry)| {
-			task_manager.spawn_handle().spawn("telemetry", None, worker.run());
-			telemetry
-		});
-
-		let transaction_pool = sc_transaction_pool::BasicPool::new_full(
-			config.transaction_pool.clone(),
-			config.role.is_authority().into(),
-			config.prometheus_registry(),
-			task_manager.spawn_essential_handle(),
-			client.clone(),
-		);
-
-		let select_chain =
-			if is_standalone { Some(LongestChain::new(backend.clone())) } else { None };
-
-		#[evm]
-		let frontier_backend = rpc_evm::open_frontier_backend(client.clone(), config)?;
-=======
-		sc_consensus::DefaultImportQueue<Block, ParachainClient<RuntimeApi, Executor>>,
-		sc_service::Error,
-	>,
+	) -> Result<sc_consensus::DefaultImportQueue<Block>, sc_service::Error>,
 {
 	let telemetry = config
 		.telemetry_endpoints
@@ -396,7 +204,6 @@
 		.with_max_runtime_instances(config.max_runtime_instances)
 		.with_runtime_cache_size(config.runtime_cache_size)
 		.build();
->>>>>>> 96ab59c5
 
 	let executor =
 		sc_executor::NativeElseWasmExecutor::<Executor>::new_with_wasm_executor(executor);
@@ -462,117 +269,6 @@
 	/// Whether EVM RPC be enabled
 	pub enable_evm_rpc: bool,
 
-<<<<<<< HEAD
-	/// Start a node with the given parachain `Configuration` and relay chain `Configuration`.
-	///
-	/// This is the actual implementation that is abstract over the executor and the runtime api.
-	#[no_evm]
-	#[sc_tracing::logging::prefix_logs_with("Parachain")]
-	async fn start_node_impl<RuntimeApi, RB, BIQ, BIC>(
-		parachain_config: Configuration,
-		polkadot_config: Configuration,
-		collator_options: CollatorOptions,
-		id: ParaId,
-		_rpc_ext_builder: RB,
-		build_import_queue: BIQ,
-		build_consensus: BIC,
-		hwbench: Option<sc_sysinfo::HwBench>,
-	) -> sc_service::error::Result<(TaskManager, Arc<ParachainClient<RuntimeApi>>)>
-	where
-		RuntimeApi: ConstructRuntimeApi<Block, ParachainClient<RuntimeApi>> + Send + Sync + 'static,
-		RuntimeApi::RuntimeApi: sp_transaction_pool::runtime_api::TaggedTransactionQueue<Block>
-			+ sp_api::Metadata<Block>
-			+ sp_session::SessionKeys<Block>
-			+ sp_api::ApiExt<Block>
-			+ sp_offchain::OffchainWorkerApi<Block>
-			+ sp_block_builder::BlockBuilder<Block>
-			+ cumulus_primitives_core::CollectCollationInfo<Block>
-			+ pallet_transaction_payment_rpc::TransactionPaymentRuntimeApi<Block, Balance>
-			+ substrate_frame_rpc_system::AccountNonceApi<Block, AccountId, Nonce>,
-		sc_client_api::StateBackendFor<ParachainBackend, Block>: sp_api::StateBackend<BlakeTwo256>,
-		RB: Fn(
-				Arc<ParachainClient<RuntimeApi>>,
-			) -> Result<jsonrpsee::RpcModule<()>, sc_service::Error>
-			+ Send
-			+ 'static,
-		BIQ: FnOnce(
-				Arc<ParachainClient<RuntimeApi>>,
-				ParachainBlockImport<RuntimeApi>,
-				&Configuration,
-				Option<TelemetryHandle>,
-				&TaskManager,
-				bool,
-			) -> Result<sc_consensus::DefaultImportQueue<Block>, sc_service::Error>
-			+ 'static,
-		BIC: FnOnce(
-			Arc<ParachainClient<RuntimeApi>>,
-			ParachainBlockImport<RuntimeApi>,
-			Option<&Registry>,
-			Option<TelemetryHandle>,
-			&TaskManager,
-			Arc<dyn RelayChainInterface>,
-			Arc<sc_transaction_pool::FullPool<Block, ParachainClient<RuntimeApi>>>,
-			Arc<SyncingService<Block>>,
-			KeystorePtr,
-			bool,
-		) -> Result<Box<dyn ParachainConsensus<Block>>, sc_service::Error>,
-	{
-		__
-	}
-
-	/// Start a node with the given parachain `Configuration` and relay chain `Configuration`.
-	///
-	/// This is the actual implementation that is abstract over the executor and the runtime api.
-	#[evm]
-	#[sc_tracing::logging::prefix_logs_with("Parachain")]
-	async fn start_node_impl<RuntimeApi, Executor, RB, BIQ, BIC>(
-		parachain_config: Configuration,
-		polkadot_config: Configuration,
-		collator_options: CollatorOptions,
-		id: ParaId,
-		additional_config: AdditionalConfig,
-		_rpc_ext_builder: RB,
-		build_import_queue: BIQ,
-		build_consensus: BIC,
-		hwbench: Option<sc_sysinfo::HwBench>,
-	) -> sc_service::error::Result<(TaskManager, Arc<ParachainClient<RuntimeApi, Executor>>)>
-	where
-		RuntimeApi: ConstructRuntimeApi<Block, ParachainClient<RuntimeApi, Executor>>
-			+ Send
-			+ Sync
-			+ 'static,
-		RuntimeApi::RuntimeApi: sp_transaction_pool::runtime_api::TaggedTransactionQueue<Block>
-			+ sp_api::Metadata<Block>
-			+ sp_session::SessionKeys<Block>
-			+ sp_api::ApiExt<Block>
-			+ sp_offchain::OffchainWorkerApi<Block>
-			+ sp_block_builder::BlockBuilder<Block>
-			+ sp_consensus_aura::AuraApi<Block, AuraId>
-			+ cumulus_primitives_core::CollectCollationInfo<Block>
-			+ pallet_transaction_payment_rpc::TransactionPaymentRuntimeApi<Block, Balance>
-			+ substrate_frame_rpc_system::AccountNonceApi<Block, AccountId, Nonce>
-			+ moonbeam_rpc_primitives_debug::DebugRuntimeApi<Block>
-			+ moonbeam_rpc_primitives_txpool::TxPoolRuntimeApi<Block>
-			+ fp_rpc::EthereumRuntimeRPCApi<Block>
-			+ fp_rpc::ConvertTransactionRuntimeApi<Block>,
-		sc_client_api::StateBackendFor<ParachainBackend, Block>: sp_api::StateBackend<BlakeTwo256>,
-		Executor: sc_executor::NativeExecutionDispatch + 'static,
-		RB: Fn(
-				Arc<ParachainClient<RuntimeApi, Executor>>,
-			) -> Result<jsonrpsee::RpcModule<()>, sc_service::Error>
-			+ Send
-			+ 'static,
-		BIQ: FnOnce(
-				Arc<ParachainClient<RuntimeApi, Executor>>,
-				ParachainBlockImport<RuntimeApi, Executor>,
-				&Configuration,
-				Option<TelemetryHandle>,
-				&TaskManager,
-				bool,
-			) -> Result<sc_consensus::DefaultImportQueue<Block>, sc_service::Error>
-			+ 'static,
-		BIC: FnOnce(
-=======
 	/// Maxium allowed block size limit to propose
 	pub proposer_block_size_limit: usize,
 
@@ -601,11 +297,10 @@
 	RuntimeApi::RuntimeApi: sp_transaction_pool::runtime_api::TaggedTransactionQueue<Block>
 		+ sp_api::Metadata<Block>
 		+ sp_session::SessionKeys<Block>
-		+ sp_api::ApiExt<
-			Block,
-			StateBackend = sc_client_api::StateBackendFor<ParachainBackend, Block>,
-		> + sp_offchain::OffchainWorkerApi<Block>
+		+ sp_api::ApiExt<Block>
+		+ sp_offchain::OffchainWorkerApi<Block>
 		+ sp_block_builder::BlockBuilder<Block>
+		+ sp_consensus_aura::AuraApi<Block, AuraId>
 		+ cumulus_primitives_core::CollectCollationInfo<Block>
 		+ pallet_transaction_payment_rpc::TransactionPaymentRuntimeApi<Block, Balance>
 		+ substrate_frame_rpc_system::AccountNonceApi<Block, AccountId, Nonce>
@@ -621,17 +316,14 @@
 		+ Send
 		+ 'static,
 	BIQ: FnOnce(
->>>>>>> 96ab59c5
 			Arc<ParachainClient<RuntimeApi, Executor>>,
 			ParachainBlockImport<RuntimeApi, Executor>,
 			&Configuration,
 			Option<TelemetryHandle>,
 			&TaskManager,
 			bool,
-		) -> Result<
-			sc_consensus::DefaultImportQueue<Block, ParachainClient<RuntimeApi, Executor>>,
-			sc_service::Error,
-		> + 'static,
+		) -> Result<sc_consensus::DefaultImportQueue<Block>, sc_service::Error>
+		+ 'static,
 	BIC: FnOnce(
 		Arc<ParachainClient<RuntimeApi, Executor>>,
 		ParachainBlockImport<RuntimeApi, Executor>,
@@ -669,82 +361,27 @@
 		s => s.to_string().into(),
 	})?;
 
-	let block_announce_validator = BlockAnnounceValidator::new(relay_chain_interface.clone(), id);
-
 	let force_authoring = parachain_config.force_authoring;
 	let validator = parachain_config.role.is_authority();
 	let prometheus_registry = parachain_config.prometheus_registry().cloned();
 	let transaction_pool = params.transaction_pool.clone();
 	let import_queue_service = params.import_queue.service();
+	let net_config = sc_network::config::FullNetworkConfiguration::new(&parachain_config.network);
+
 	let (network, system_rpc_tx, tx_handler_controller, start_network, sync_service) =
-		sc_service::build_network(sc_service::BuildNetworkParams {
-			config: &parachain_config,
+		cumulus_client_service::build_network(cumulus_client_service::BuildNetworkParams {
+			parachain_config: &parachain_config,
+			net_config,
+			para_id: id,
 			client: client.clone(),
 			transaction_pool: transaction_pool.clone(),
 			spawn_handle: task_manager.spawn_handle(),
+			relay_chain_interface: relay_chain_interface.clone(),
 			import_queue: params.import_queue,
-			block_announce_validator_builder: Some(Box::new(|_| {
-				Box::new(block_announce_validator)
-			})),
-			warp_sync_params: None,
-		})?;
-
-<<<<<<< HEAD
-		let force_authoring = parachain_config.force_authoring;
-		let validator = parachain_config.role.is_authority();
-		let prometheus_registry = parachain_config.prometheus_registry().cloned();
-		let transaction_pool = params.transaction_pool.clone();
-		let import_queue_service = params.import_queue.service();
-		let net_config =
-			sc_network::config::FullNetworkConfiguration::new(&parachain_config.network);
-
-		let (network, system_rpc_tx, tx_handler_controller, start_network, sync_service) =
-			cumulus_client_service::build_network(cumulus_client_service::BuildNetworkParams {
-				parachain_config: &parachain_config,
-				net_config,
-				para_id: id,
-				client: client.clone(),
-				transaction_pool: transaction_pool.clone(),
-				spawn_handle: task_manager.spawn_handle(),
-				relay_chain_interface: relay_chain_interface.clone(),
-				import_queue: params.import_queue,
-				sybil_resistance_level: cumulus_client_service::CollatorSybilResistance::Resistant,
-			})
-			.await?;
-
-		// Sinks for pubsub notifications.
-		// Everytime a new subscription is created, a new mpsc channel is added to the sink pool.
-		// The MappingSyncWorker sends through the channel on block import and the subscription
-		// emits a notification to the subscriber on receiving a message through this channel. This
-		// way we avoid race conditions when using native substrate block import notification
-		// stream.
-		#[evm]
-		let pubsub_notification_sinks: fc_mapping_sync::EthereumBlockNotificationSinks<
-			fc_mapping_sync::EthereumBlockNotification<Block>,
-		> = Default::default();
-		#[evm]
-		let pubsub_notification_sinks = Arc::new(pubsub_notification_sinks);
-
-		#[evm]
-		let (
-			filter_pool,
-			fee_history_limit,
-			fee_history_cache,
-			block_data_cache,
-			overrides,
-			tracing_requesters,
-			ethapi_cmd,
-		) = start_node_evm_impl::<RuntimeApi, Executor>(
-			client.clone(),
-			backend.clone(),
-			frontier_backend.clone(),
-			&mut task_manager,
-			&parachain_config,
-			additional_config.evm_tracing_config.clone(),
-			sync_service.clone(),
-			pubsub_notification_sinks.clone(),
-		);
-=======
+			sybil_resistance_level: cumulus_client_service::CollatorSybilResistance::Resistant,
+		})
+		.await?;
+
 	// Sinks for pubsub notifications.
 	// Everytime a new subscription is created, a new mpsc channel is added to the sink pool.
 	// The MappingSyncWorker sends through the channel on block import and the subscription
@@ -774,54 +411,16 @@
 		sync_service.clone(),
 		pubsub_notification_sinks.clone(),
 	);
->>>>>>> 96ab59c5
 
 	let rpc_builder = {
 		let client = client.clone();
 		let transaction_pool = transaction_pool.clone();
 
-<<<<<<< HEAD
-				crate::rpc::no_evm::create_full(deps).map_err(Into::into)
-			};
-			#[evm]
-			let result = move |deny_unsafe, subscription| {
-				let deps = rpc_evm::FullDeps {
-					client: client.clone(),
-					pool: transaction_pool.clone(),
-					graph: transaction_pool.pool().clone(),
-					network: network.clone(),
-					sync: sync.clone(),
-					is_authority: validator,
-					deny_unsafe,
-					frontier_backend: frontier_backend.clone(),
-					filter_pool: filter_pool.clone(),
-					fee_history_limit,
-					fee_history_cache: fee_history_cache.clone(),
-					block_data_cache: block_data_cache.clone(),
-					overrides: overrides.clone(),
-					enable_evm_rpc: additional_config.enable_evm_rpc,
-				};
-
-				let pending_consensus_data_provider =
-					Box::new(fc_rpc::pending::AuraConsensusDataProvider::new(client.clone()));
-
-				crate::rpc::evm::create_full(
-					deps,
-					subscription,
-					pubsub_notification_sinks.clone(),
-					pending_consensus_data_provider,
-					rpc_config.clone(),
-				)
-				.map_err(Into::into)
-			};
-			Box::new(result)
-=======
 		let network = network.clone();
 		let rpc_config = crate::rpc::EvmTracingConfig {
 			tracing_requesters,
 			trace_filter_max_count: additional_config.evm_tracing_config.ethapi_trace_max_count,
 			enable_txpool: ethapi_cmd.contains(&EthApiCmd::TxPool),
->>>>>>> 96ab59c5
 		};
 		let sync = sync_service.clone();
 		let pubsub_notification_sinks = pubsub_notification_sinks.clone();
@@ -844,10 +443,14 @@
 				enable_evm_rpc: additional_config.enable_evm_rpc,
 			};
 
+			let pending_consensus_data_provider =
+				Box::new(fc_rpc::pending::AuraConsensusDataProvider::new(client.clone()));
+
 			crate::rpc::create_full(
 				deps,
 				subscription,
 				pubsub_notification_sinks.clone(),
+				pending_consensus_data_provider,
 				rpc_config.clone(),
 			)
 			.map_err(Into::into)
@@ -894,40 +497,6 @@
 		.overseer_handle()
 		.map_err(|e| sc_service::Error::Application(Box::new(e)))?;
 
-<<<<<<< HEAD
-			let params = StartCollatorParams {
-				para_id: id,
-				block_status: client.clone(),
-				announce_block,
-				client: client.clone(),
-				task_manager: &mut task_manager,
-				relay_chain_interface: relay_chain_interface.clone(),
-				spawner,
-				parachain_consensus,
-				import_queue: import_queue_service,
-				collator_key: collator_key.expect("Command line arguments do not allow this. qed"),
-				relay_chain_slot_duration,
-				recovery_handle: Box::new(overseer_handle),
-				sync_service,
-			};
-			#[allow(deprecated)]
-			start_collator(params).await?;
-		} else {
-			let params = StartFullNodeParams {
-				client: client.clone(),
-				announce_block,
-				task_manager: &mut task_manager,
-				para_id: id,
-				relay_chain_interface,
-				relay_chain_slot_duration,
-				import_queue: import_queue_service,
-				recovery_handle: Box::new(overseer_handle),
-				sync_service,
-			};
-			#[allow(deprecated)]
-			start_full_node(params)?;
-		}
-=======
 	if validator {
 		let parachain_consensus = build_consensus(
 			client.clone(),
@@ -959,8 +528,7 @@
 			recovery_handle: Box::new(overseer_handle),
 			sync_service,
 		};
->>>>>>> 96ab59c5
-
+		#[allow(deprecated)]
 		start_collator(params).await?;
 	} else {
 		let params = StartFullNodeParams {
@@ -974,92 +542,11 @@
 			recovery_handle: Box::new(overseer_handle),
 			sync_service,
 		};
-
+		#[allow(deprecated)]
 		start_full_node(params)?;
 	}
 
-<<<<<<< HEAD
-	/// Start a litmus/litentry/rococo node.
-	#[no_evm]
-	pub async fn start_node<RuntimeApi>(
-		parachain_config: Configuration,
-		polkadot_config: Configuration,
-		collator_options: CollatorOptions,
-		id: ParaId,
-		hwbench: Option<sc_sysinfo::HwBench>,
-	) -> sc_service::error::Result<(TaskManager, Arc<ParachainClient<RuntimeApi>>)>
-	where
-		RuntimeApi: ConstructRuntimeApi<Block, ParachainClient<RuntimeApi>> + Send + Sync + 'static,
-		RuntimeApi::RuntimeApi: sp_transaction_pool::runtime_api::TaggedTransactionQueue<Block>
-			+ sp_api::Metadata<Block>
-			+ sp_session::SessionKeys<Block>
-			+ sp_api::ApiExt<Block>
-			+ sp_offchain::OffchainWorkerApi<Block>
-			+ sp_block_builder::BlockBuilder<Block>
-			+ cumulus_primitives_core::CollectCollationInfo<Block>
-			+ sp_consensus_aura::AuraApi<Block, AuraId>
-			+ pallet_transaction_payment_rpc::TransactionPaymentRuntimeApi<Block, Balance>
-			+ substrate_frame_rpc_system::AccountNonceApi<Block, AccountId, Nonce>,
-		sc_client_api::StateBackendFor<ParachainBackend, Block>: sp_api::StateBackend<BlakeTwo256>,
-	{
-		start_node_impl::<RuntimeApi, _, _, _>(
-			parachain_config,
-			polkadot_config,
-			collator_options,
-			id,
-			|_| Ok(RpcModule::new(())),
-			build_import_queue::<RuntimeApi>,
-			|client,
-			 block_import,
-			 prometheus_registry,
-			 telemetry,
-			 task_manager,
-			 relay_chain_interface,
-			 transaction_pool,
-			 sync_oracle,
-			 keystore,
-			 force_authoring| {
-				let slot_duration = cumulus_client_consensus_aura::slot_duration(&*client)?;
-
-				let proposer_factory = sc_basic_authorship::ProposerFactory::with_proof_recording(
-					task_manager.spawn_handle(),
-					client.clone(),
-					transaction_pool,
-					prometheus_registry,
-					telemetry.clone(),
-				);
-				#[allow(deprecated)]
-				Ok(AuraConsensus::build::<
-					sp_consensus_aura::sr25519::AuthorityPair,
-					_,
-					_,
-					_,
-					_,
-					_,
-					_,
-				>(BuildAuraConsensusParams {
-					proposer_factory,
-					create_inherent_data_providers: move |_, (relay_parent, validation_data)| {
-						let relay_chain_interface = relay_chain_interface.clone();
-
-						async move {
-							let parachain_inherent =
-							cumulus_primitives_parachain_inherent::ParachainInherentData::create_at(
-								relay_parent,
-								&relay_chain_interface,
-								&validation_data,
-								id,
-							).await;
-							let timestamp = sp_timestamp::InherentDataProvider::from_system_time();
-
-							let slot =
-							sp_consensus_aura::inherents::InherentDataProvider::from_timestamp_and_slot_duration(
-								*timestamp,
-								slot_duration,
-							);
-=======
 	start_network.start_network();
->>>>>>> 96ab59c5
 
 	Ok((task_manager, client))
 }
@@ -1079,10 +566,8 @@
 	RuntimeApi::RuntimeApi: sp_transaction_pool::runtime_api::TaggedTransactionQueue<Block>
 		+ sp_api::Metadata<Block>
 		+ sp_session::SessionKeys<Block>
-		+ sp_api::ApiExt<
-			Block,
-			StateBackend = sc_client_api::StateBackendFor<ParachainBackend, Block>,
-		> + sp_offchain::OffchainWorkerApi<Block>
+		+ sp_api::ApiExt<Block>
+		+ sp_offchain::OffchainWorkerApi<Block>
 		+ sp_block_builder::BlockBuilder<Block>
 		+ cumulus_primitives_core::CollectCollationInfo<Block>
 		+ sp_consensus_aura::AuraApi<Block, AuraId>
@@ -1115,77 +600,6 @@
 		 force_authoring| {
 			let slot_duration = cumulus_client_consensus_aura::slot_duration(&*client)?;
 
-<<<<<<< HEAD
-	/// Start a litmus/litentry/rococo node.
-	#[evm]
-	pub async fn start_node<RuntimeApi, Executor>(
-		parachain_config: Configuration,
-		polkadot_config: Configuration,
-		collator_options: CollatorOptions,
-		id: ParaId,
-		additional_config: AdditionalConfig,
-		hwbench: Option<sc_sysinfo::HwBench>,
-	) -> sc_service::error::Result<(TaskManager, Arc<ParachainClient<RuntimeApi, Executor>>)>
-	where
-		RuntimeApi: ConstructRuntimeApi<Block, ParachainClient<RuntimeApi, Executor>>
-			+ Send
-			+ Sync
-			+ 'static,
-		RuntimeApi::RuntimeApi: sp_transaction_pool::runtime_api::TaggedTransactionQueue<Block>
-			+ sp_api::Metadata<Block>
-			+ sp_session::SessionKeys<Block>
-			+ sp_api::ApiExt<Block>
-			+ sp_offchain::OffchainWorkerApi<Block>
-			+ sp_block_builder::BlockBuilder<Block>
-			+ cumulus_primitives_core::CollectCollationInfo<Block>
-			+ sp_consensus_aura::AuraApi<Block, AuraId>
-			+ pallet_transaction_payment_rpc::TransactionPaymentRuntimeApi<Block, Balance>
-			+ substrate_frame_rpc_system::AccountNonceApi<Block, AccountId, Nonce>
-			+ moonbeam_rpc_primitives_debug::DebugRuntimeApi<Block>
-			+ moonbeam_rpc_primitives_txpool::TxPoolRuntimeApi<Block>
-			+ fp_rpc::EthereumRuntimeRPCApi<Block>
-			+ fp_rpc::ConvertTransactionRuntimeApi<Block>,
-		Executor: sc_executor::NativeExecutionDispatch + 'static,
-		sc_client_api::StateBackendFor<ParachainBackend, Block>: sp_api::StateBackend<BlakeTwo256>,
-	{
-		start_node_impl::<RuntimeApi, Executor, _, _, _>(
-			parachain_config,
-			polkadot_config,
-			collator_options,
-			id,
-			additional_config.clone(),
-			|_| Ok(RpcModule::new(())),
-			build_import_queue::<RuntimeApi, Executor>,
-			|client,
-			 block_import,
-			 prometheus_registry,
-			 telemetry,
-			 task_manager,
-			 relay_chain_interface,
-			 transaction_pool,
-			 sync_oracle,
-			 keystore,
-			 force_authoring| {
-				let slot_duration = cumulus_client_consensus_aura::slot_duration(&*client)?;
-
-				let proposer_factory = sc_basic_authorship::ProposerFactory::with_proof_recording(
-					task_manager.spawn_handle(),
-					client.clone(),
-					transaction_pool,
-					prometheus_registry,
-					telemetry.clone(),
-				);
-				#[allow(deprecated)]
-				Ok(AuraConsensus::build::<
-					sp_consensus_aura::sr25519::AuthorityPair,
-					_,
-					_,
-					_,
-					_,
-					_,
-					_,
-				>(BuildAuraConsensusParams {
-=======
 			let proposer_factory = sc_basic_authorship::ProposerFactory::with_proof_recording(
 				task_manager.spawn_handle(),
 				client.clone(),
@@ -1193,9 +607,9 @@
 				prometheus_registry,
 				telemetry.clone(),
 			);
+			#[allow(deprecated)]
 			Ok(AuraConsensus::build::<sp_consensus_aura::sr25519::AuthorityPair, _, _, _, _, _, _>(
 				BuildAuraConsensusParams {
->>>>>>> 96ab59c5
 					proposer_factory,
 					create_inherent_data_providers: move |_, (relay_parent, validation_data)| {
 						let relay_chain_interface = relay_chain_interface.clone();
@@ -1237,84 +651,6 @@
 					// And a maximum of 750ms if slots are skipped
 					max_block_proposal_slot_portion: Some(SlotProportion::new(1f32 / 16f32)),
 					telemetry,
-<<<<<<< HEAD
-				}))
-			},
-			hwbench,
-		)
-		.await
-	}
-
-	/// Build the import queue for the litmus/litentry/rococo runtime without evm.
-	#[no_evm]
-	pub fn build_import_queue<RuntimeApi>(
-		client: Arc<ParachainClient<RuntimeApi>>,
-		block_import: ParachainBlockImport<RuntimeApi>,
-		config: &Configuration,
-		telemetry: Option<TelemetryHandle>,
-		task_manager: &TaskManager,
-		is_standalone: bool,
-	) -> Result<sc_consensus::DefaultImportQueue<Block>, sc_service::Error>
-	where
-		RuntimeApi: ConstructRuntimeApi<Block, ParachainClient<RuntimeApi>> + Send + Sync + 'static,
-		RuntimeApi::RuntimeApi: sp_transaction_pool::runtime_api::TaggedTransactionQueue<Block>
-			+ sp_api::Metadata<Block>
-			+ sp_session::SessionKeys<Block>
-			+ sp_api::ApiExt<Block>
-			+ sp_offchain::OffchainWorkerApi<Block>
-			+ sp_block_builder::BlockBuilder<Block>
-			+ cumulus_primitives_core::CollectCollationInfo<Block>
-			+ sp_consensus_aura::AuraApi<Block, AuraId>
-			+ pallet_transaction_payment_rpc::TransactionPaymentRuntimeApi<Block, Balance>
-			+ substrate_frame_rpc_system::AccountNonceApi<Block, AccountId, Nonce>,
-		sc_client_api::StateBackendFor<ParachainBackend, Block>: sp_api::StateBackend<BlakeTwo256>,
-	{
-		__
-	}
-
-	/// Build the import queue for the litmus/litentry/rococo runtime.
-	#[evm]
-	pub fn build_import_queue<RuntimeApi, Executor>(
-		client: Arc<ParachainClient<RuntimeApi, Executor>>,
-		block_import: ParachainBlockImport<RuntimeApi, Executor>,
-		config: &Configuration,
-		telemetry: Option<TelemetryHandle>,
-		task_manager: &TaskManager,
-		is_standalone: bool,
-	) -> Result<sc_consensus::DefaultImportQueue<Block>, sc_service::Error>
-	where
-		RuntimeApi: ConstructRuntimeApi<Block, ParachainClient<RuntimeApi, Executor>>
-			+ Send
-			+ Sync
-			+ 'static,
-		RuntimeApi::RuntimeApi: sp_transaction_pool::runtime_api::TaggedTransactionQueue<Block>
-			+ sp_api::Metadata<Block>
-			+ sp_session::SessionKeys<Block>
-			+ sp_api::ApiExt<Block>
-			+ sp_offchain::OffchainWorkerApi<Block>
-			+ sp_block_builder::BlockBuilder<Block>
-			+ cumulus_primitives_core::CollectCollationInfo<Block>
-			+ sp_consensus_aura::AuraApi<Block, AuraId>
-			+ pallet_transaction_payment_rpc::TransactionPaymentRuntimeApi<Block, Balance>
-			+ substrate_frame_rpc_system::AccountNonceApi<Block, AccountId, Nonce>
-			+ fp_rpc::EthereumRuntimeRPCApi<Block>,
-		sc_client_api::StateBackendFor<ParachainBackend, Block>: sp_api::StateBackend<BlakeTwo256>,
-		Executor: sc_executor::NativeExecutionDispatch + 'static,
-	{
-		if is_standalone {
-			// aura import queue
-			let slot_duration = sc_consensus_aura::slot_duration(&*client)?;
-			let client_for_cidp = client.clone();
-
-			sc_consensus_aura::import_queue::<
-				sp_consensus_aura::sr25519::AuthorityPair,
-				_,
-				_,
-				_,
-				_,
-				_,
-			>(sc_consensus_aura::ImportQueueParams {
-=======
 				},
 			))
 		},
@@ -1331,20 +667,15 @@
 	telemetry: Option<TelemetryHandle>,
 	task_manager: &TaskManager,
 	is_standalone: bool,
-) -> Result<
-	sc_consensus::DefaultImportQueue<Block, ParachainClient<RuntimeApi, Executor>>,
-	sc_service::Error,
->
+) -> Result<sc_consensus::DefaultImportQueue<Block>, sc_service::Error>
 where
 	RuntimeApi:
 		ConstructRuntimeApi<Block, ParachainClient<RuntimeApi, Executor>> + Send + Sync + 'static,
 	RuntimeApi::RuntimeApi: sp_transaction_pool::runtime_api::TaggedTransactionQueue<Block>
 		+ sp_api::Metadata<Block>
 		+ sp_session::SessionKeys<Block>
-		+ sp_api::ApiExt<
-			Block,
-			StateBackend = sc_client_api::StateBackendFor<ParachainBackend, Block>,
-		> + sp_offchain::OffchainWorkerApi<Block>
+		+ sp_api::ApiExt<Block>
+		+ sp_offchain::OffchainWorkerApi<Block>
 		+ sp_block_builder::BlockBuilder<Block>
 		+ cumulus_primitives_core::CollectCollationInfo<Block>
 		+ sp_consensus_aura::AuraApi<Block, AuraId>
@@ -1361,7 +692,6 @@
 
 		sc_consensus_aura::import_queue::<sp_consensus_aura::sr25519::AuthorityPair, _, _, _, _, _>(
 			sc_consensus_aura::ImportQueueParams {
->>>>>>> 96ab59c5
 				block_import,
 				justification_import: None,
 				client,
@@ -1439,53 +769,9 @@
 	}
 }
 
-<<<<<<< HEAD
-	// start a standalone node which doesn't need to connect to relaychain
-	#[evm]
-	pub async fn start_standalone_node<RuntimeApi, Executor>(
-		parachain_config: Configuration,
-		evm_tracing_config: crate::evm_tracing_types::EvmTracingConfig,
-	) -> Result<TaskManager, sc_service::Error>
-	where
-		RuntimeApi: ConstructRuntimeApi<Block, ParachainClient<RuntimeApi, Executor>>
-			+ Send
-			+ Sync
-			+ 'static,
-		RuntimeApi::RuntimeApi: sp_transaction_pool::runtime_api::TaggedTransactionQueue<Block>
-			+ sp_api::Metadata<Block>
-			+ sp_session::SessionKeys<Block>
-			+ sp_api::ApiExt<Block>
-			+ sp_offchain::OffchainWorkerApi<Block>
-			+ sp_block_builder::BlockBuilder<Block>
-			+ cumulus_primitives_core::CollectCollationInfo<Block>
-			+ sp_consensus_aura::AuraApi<Block, AuraId>
-			+ pallet_transaction_payment_rpc::TransactionPaymentRuntimeApi<Block, Balance>
-			+ substrate_frame_rpc_system::AccountNonceApi<Block, AccountId, Nonce>
-			+ moonbeam_rpc_primitives_debug::DebugRuntimeApi<Block>
-			+ moonbeam_rpc_primitives_txpool::TxPoolRuntimeApi<Block>
-			+ fp_rpc::EthereumRuntimeRPCApi<Block>
-			+ fp_rpc::ConvertTransactionRuntimeApi<Block>,
-		sc_client_api::StateBackendFor<ParachainBackend, Block>: sp_api::StateBackend<BlakeTwo256>,
-		Executor: sc_executor::NativeExecutionDispatch + 'static,
-	{
-		let sc_service::PartialComponents {
-			client,
-			backend,
-			mut task_manager,
-			import_queue,
-			keystore_container,
-			select_chain: maybe_select_chain,
-			transaction_pool,
-			other: (_, _, _, frontier_backend),
-		} = new_partial::<RuntimeApi, Executor, _>(
-			&parachain_config,
-			true,
-			build_import_queue::<RuntimeApi, Executor>,
-		)?;
-=======
 // start a standalone node which doesn't need to connect to relaychain
 pub async fn start_standalone_node<RuntimeApi, Executor>(
-	config: Configuration,
+	parachain_config: Configuration,
 	evm_tracing_config: crate::evm_tracing_types::EvmTracingConfig,
 ) -> Result<TaskManager, sc_service::Error>
 where
@@ -1494,10 +780,8 @@
 	RuntimeApi::RuntimeApi: sp_transaction_pool::runtime_api::TaggedTransactionQueue<Block>
 		+ sp_api::Metadata<Block>
 		+ sp_session::SessionKeys<Block>
-		+ sp_api::ApiExt<
-			Block,
-			StateBackend = sc_client_api::StateBackendFor<ParachainBackend, Block>,
-		> + sp_offchain::OffchainWorkerApi<Block>
+		+ sp_api::ApiExt<Block>
+		+ sp_offchain::OffchainWorkerApi<Block>
 		+ sp_block_builder::BlockBuilder<Block>
 		+ cumulus_primitives_core::CollectCollationInfo<Block>
 		+ sp_consensus_aura::AuraApi<Block, AuraId>
@@ -1520,7 +804,7 @@
 		transaction_pool,
 		other: (_, _, _, frontier_backend),
 	} = new_partial::<RuntimeApi, Executor, _>(
-		&config,
+		&parachain_config,
 		true,
 		build_import_queue::<RuntimeApi, Executor>,
 	)?;
@@ -1536,9 +820,11 @@
 	> = Default::default();
 	let pubsub_notification_sinks = Arc::new(pubsub_notification_sinks);
 
+	let net_config = sc_network::config::FullNetworkConfiguration::new(&parachain_config.network);
+
 	let (network, system_rpc_tx, tx_handler_controller, start_network, sync_service) =
 		sc_service::build_network(sc_service::BuildNetworkParams {
-			config: &config,
+			config: &parachain_config,
 			client: client.clone(),
 			transaction_pool: transaction_pool.clone(),
 			spawn_handle: task_manager.spawn_handle(),
@@ -1546,10 +832,9 @@
 			block_announce_validator_builder: None,
 			warp_sync_params: None,
 		})?;
->>>>>>> 96ab59c5
-
-	let role = config.role.clone();
-	let force_authoring = config.force_authoring;
+
+	let role = parachain_config.role.clone();
+	let force_authoring = parachain_config.force_authoring;
 	let backoff_authoring_blocks: Option<()> = None;
 
 	let (
@@ -1565,50 +850,12 @@
 		backend.clone(),
 		frontier_backend.clone(),
 		&mut task_manager,
-		&config,
+		&parachain_config,
 		evm_tracing_config.clone(),
 		sync_service.clone(),
 		pubsub_notification_sinks.clone(),
 	);
 
-<<<<<<< HEAD
-		let net_config =
-			sc_network::config::FullNetworkConfiguration::new(&parachain_config.network);
-
-		let (network, system_rpc_tx, tx_handler_controller, start_network, sync_service) =
-			sc_service::build_network(sc_service::BuildNetworkParams {
-				config: &parachain_config,
-				client: client.clone(),
-				transaction_pool: transaction_pool.clone(),
-				spawn_handle: task_manager.spawn_handle(),
-				import_queue,
-				block_announce_validator_builder: None,
-				warp_sync_params: None,
-				net_config,
-			})?;
-
-		let role = parachain_config.role.clone();
-		let force_authoring = parachain_config.force_authoring;
-		let backoff_authoring_blocks: Option<()> = None;
-
-		let (
-			filter_pool,
-			fee_history_limit,
-			fee_history_cache,
-			block_data_cache,
-			overrides,
-			tracing_requesters,
-			ethapi_cmd,
-		) = start_node_evm_impl::<RuntimeApi, Executor>(
-			client.clone(),
-			backend.clone(),
-			frontier_backend.clone(),
-			&mut task_manager,
-			&parachain_config,
-			evm_tracing_config.clone(),
-			sync_service.clone(),
-			pubsub_notification_sinks.clone(),
-=======
 	let select_chain = maybe_select_chain
 		.expect("In `standalone` mode, `new_partial` will return some `select_chain`; qed");
 
@@ -1619,7 +866,6 @@
 			transaction_pool.clone(),
 			None,
 			None,
->>>>>>> 96ab59c5
 		);
 		// aura
 		let slot_duration = sc_consensus_aura::slot_duration(&*client)?;
@@ -1728,10 +974,14 @@
 				enable_evm_rpc: true,
 			};
 
+			let pending_consensus_data_provider =
+				Box::new(fc_rpc::pending::AuraConsensusDataProvider::new(client.clone()));
+
 			crate::rpc::create_full(
 				deps,
 				subscription,
 				pubsub_notification_sinks.clone(),
+				pending_consensus_data_provider,
 				rpc_config.clone(),
 			)
 			.map_err(Into::into)
@@ -1743,7 +993,7 @@
 		client,
 		transaction_pool,
 		task_manager: &mut task_manager,
-		config,
+		config: parachain_config,
 		keystore: keystore_container.keystore(),
 		backend,
 		network,
@@ -1786,10 +1036,8 @@
 	RuntimeApi::RuntimeApi: sp_transaction_pool::runtime_api::TaggedTransactionQueue<Block>
 		+ sp_api::Metadata<Block>
 		+ sp_session::SessionKeys<Block>
-		+ sp_api::ApiExt<
-			Block,
-			StateBackend = sc_client_api::StateBackendFor<ParachainBackend, Block>,
-		> + sp_offchain::OffchainWorkerApi<Block>
+		+ sp_api::ApiExt<Block>
+		+ sp_offchain::OffchainWorkerApi<Block>
 		+ sp_block_builder::BlockBuilder<Block>
 		+ cumulus_primitives_core::CollectCollationInfo<Block>
 		+ pallet_transaction_payment_rpc::TransactionPaymentRuntimeApi<Block, Balance>
@@ -1817,33 +1065,6 @@
 					frontier_backend: frontier_backend.clone(),
 					filter_pool: Some(filter_pool.clone()),
 					overrides: overrides.clone(),
-<<<<<<< HEAD
-					// enable EVM RPC for dev node by default
-					enable_evm_rpc: true,
-				};
-
-				let pending_consensus_data_provider =
-					Box::new(fc_rpc::pending::AuraConsensusDataProvider::new(client.clone()));
-
-				crate::rpc::evm::create_full(
-					deps,
-					subscription,
-					pubsub_notification_sinks.clone(),
-					pending_consensus_data_provider,
-					rpc_config.clone(),
-				)
-				.map_err(Into::into)
-			})
-		};
-
-		sc_service::spawn_tasks(sc_service::SpawnTasksParams {
-			rpc_builder,
-			client,
-			transaction_pool,
-			task_manager: &mut task_manager,
-			config: parachain_config,
-			keystore: keystore_container.keystore(),
-=======
 				},
 			)
 		} else {
@@ -1859,7 +1080,6 @@
 			client.import_notification_stream(),
 			Duration::new(6, 0),
 			client.clone(),
->>>>>>> 96ab59c5
 			backend,
 			overrides.clone(),
 			frontier_backend,
@@ -1867,120 +1087,10 @@
 			0,
 			fc_mapping_sync::SyncStrategy::Parachain,
 			sync_service,
-<<<<<<< HEAD
-			tx_handler_controller,
-			telemetry: None,
-		})?;
-
-		start_network.start_network();
-
-		Ok(task_manager)
-	}
-	#[evm]
-	pub fn start_node_evm_impl<RuntimeApi, Executor>(
-		client: Arc<ParachainClient<RuntimeApi, Executor>>,
-		backend: Arc<ParachainBackend>,
-		frontier_backend: Arc<fc_db::kv::Backend<Block>>,
-		task_manager: &mut TaskManager,
-		config: &Configuration,
-		evm_tracing_config: crate::evm_tracing_types::EvmTracingConfig,
-		sync_service: Arc<SyncingService<Block>>,
-		pubsub_notification_sinks: Arc<
-			fc_mapping_sync::EthereumBlockNotificationSinks<
-				fc_mapping_sync::EthereumBlockNotification<Block>,
-			>,
-		>,
-	) -> (
-		FilterPool,
-		u64,
-		FeeHistoryCache,
-		Arc<EthBlockDataCacheTask<Block>>,
-		Arc<OverrideHandle<Block>>,
-		RpcRequesters,
-		Vec<EthApiCmd>,
-	)
-	where
-		RuntimeApi: ConstructRuntimeApi<Block, ParachainClient<RuntimeApi, Executor>>
-			+ Send
-			+ Sync
-			+ 'static,
-		RuntimeApi::RuntimeApi: sp_transaction_pool::runtime_api::TaggedTransactionQueue<Block>
-			+ sp_api::Metadata<Block>
-			+ sp_session::SessionKeys<Block>
-			+ sp_api::ApiExt<Block>
-			+ sp_offchain::OffchainWorkerApi<Block>
-			+ sp_block_builder::BlockBuilder<Block>
-			+ cumulus_primitives_core::CollectCollationInfo<Block>
-			+ pallet_transaction_payment_rpc::TransactionPaymentRuntimeApi<Block, Balance>
-			+ substrate_frame_rpc_system::AccountNonceApi<Block, AccountId, Nonce>
-			+ moonbeam_rpc_primitives_debug::DebugRuntimeApi<Block>
-			+ moonbeam_rpc_primitives_txpool::TxPoolRuntimeApi<Block>
-			+ fp_rpc::EthereumRuntimeRPCApi<Block>
-			+ fp_rpc::ConvertTransactionRuntimeApi<Block>,
-		Executor: sc_executor::NativeExecutionDispatch + 'static,
-	{
-		let prometheus_registry = config.prometheus_registry().cloned();
-		let filter_pool: FilterPool = Arc::new(std::sync::Mutex::new(BTreeMap::new()));
-		let fee_history_cache: FeeHistoryCache = Arc::new(std::sync::Mutex::new(BTreeMap::new()));
-		let overrides = fc_storage::overrides_handle(client.clone());
-
-		let ethapi_cmd = evm_tracing_config.ethapi.clone();
-		let tracing_requesters =
-			if ethapi_cmd.contains(&EthApiCmd::Debug) || ethapi_cmd.contains(&EthApiCmd::Trace) {
-				tracing::spawn_tracing_tasks(
-					&evm_tracing_config,
-					tracing::SpawnTasksParams {
-						task_manager,
-						client: client.clone(),
-						substrate_backend: backend.clone(),
-						frontier_backend: frontier_backend.clone(),
-						filter_pool: Some(filter_pool.clone()),
-						overrides: overrides.clone(),
-					},
-				)
-			} else {
-				tracing::RpcRequesters { debug: None, trace: None }
-			};
-
-		// Frontier offchain DB task. Essential.
-		// Maps emulated ethereum data to substrate native data.
-		task_manager.spawn_essential_handle().spawn(
-			"frontier-mapping-sync-worker",
-			Some("frontier"),
-			fc_mapping_sync::kv::MappingSyncWorker::new(
-				client.import_notification_stream(),
-				Duration::new(6, 0),
-				client.clone(),
-				backend,
-				overrides.clone(),
-				frontier_backend,
-				3,
-				0,
-				fc_mapping_sync::SyncStrategy::Parachain,
-				sync_service,
-				pubsub_notification_sinks,
-			)
-			.for_each(|()| futures::future::ready(())),
-		);
-
-		// Frontier `EthFilterApi` maintenance. Manages the pool of user-created Filters.
-		// Each filter is allowed to stay in the pool for 100 blocks.
-		const FILTER_RETAIN_THRESHOLD: u64 = 100;
-		task_manager.spawn_essential_handle().spawn(
-			"frontier-filter-pool",
-			Some("frontier"),
-			fc_rpc::EthTask::filter_pool_task(
-				client.clone(),
-				filter_pool.clone(),
-				FILTER_RETAIN_THRESHOLD,
-			),
-		);
-=======
 			pubsub_notification_sinks,
 		)
 		.for_each(|()| futures::future::ready(())),
 	);
->>>>>>> 96ab59c5
 
 	// Frontier `EthFilterApi` maintenance. Manages the pool of user-created Filters.
 	// Each filter is allowed to stay in the pool for 100 blocks.
