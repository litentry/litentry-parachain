--- conflicted
+++ resolved
@@ -53,16 +53,12 @@
 use polkadot_service::CollatorPair;
 use sc_client_api::BlockchainEvents;
 use sc_consensus::{ImportQueue, LongestChain};
-<<<<<<< HEAD
-use sc_executor::{HeapAllocStrategy, WasmExecutor, DEFAULT_HEAP_ALLOC_STRATEGY};
+use sc_consensus_aura::StartAuraParams;
+use sc_executor::{
+	HeapAllocStrategy, NativeElseWasmExecutor, WasmExecutor, DEFAULT_HEAP_ALLOC_STRATEGY,
+};
 use sc_network::NetworkBlock;
 use sc_network_sync::SyncingService;
-=======
-use sc_consensus_aura::StartAuraParams;
-use sc_executor::{NativeElseWasmExecutor, WasmExecutor};
-use sc_network::NetworkService;
-use sc_network_common::service::NetworkBlock;
->>>>>>> aa6933df
 use sc_service::{Configuration, PartialComponents, TFullBackend, TFullClient, TaskManager};
 use sc_telemetry::{Telemetry, TelemetryHandle, TelemetryWorker, TelemetryWorkerHandle};
 use sp_api::ConstructRuntimeApi;
@@ -195,36 +191,6 @@
 			(ParachainBlockImport<RuntimeApi>, Option<Telemetry>, Option<TelemetryWorkerHandle>),
 		>,
 		sc_service::Error,
-<<<<<<< HEAD
-	>,
-{
-	let telemetry = config
-		.telemetry_endpoints
-		.clone()
-		.filter(|x| !x.is_empty())
-		.map(|endpoints| -> Result<_, sc_telemetry::Error> {
-			let worker = TelemetryWorker::new(16)?;
-			let telemetry = worker.handle().new_telemetry(endpoints);
-			Ok((worker, telemetry))
-		})
-		.transpose()?;
-
-	let executor = WasmExecutor::builder()
-		.with_execution_method(config.wasm_method)
-		.with_onchain_heap_alloc_strategy(
-			config.default_heap_pages.map_or(DEFAULT_HEAP_ALLOC_STRATEGY, |h| {
-				HeapAllocStrategy::Static { extra_pages: h as _ }
-			}),
-		)
-		.with_offchain_heap_alloc_strategy(
-			config.default_heap_pages.map_or(DEFAULT_HEAP_ALLOC_STRATEGY, |h| {
-				HeapAllocStrategy::Static { extra_pages: h as _ }
-			}),
-		)
-		.with_max_runtime_instances(config.max_runtime_instances)
-		.with_runtime_cache_size(config.runtime_cache_size)
-		.build();
-=======
 	>
 	where
 		RuntimeApi: ConstructRuntimeApi<Block, ParachainClient<RuntimeApi>> + Send + Sync + 'static,
@@ -272,7 +238,7 @@
 				ParachainBlockImport<RuntimeApi, Executor>,
 				Option<Telemetry>,
 				Option<TelemetryWorkerHandle>,
-				Arc<fc_db::Backend<Block>>,
+				Arc<fc_db::kv::Backend<Block>>,
 			),
 		>,
 		sc_service::Error,
@@ -316,23 +282,24 @@
 			})
 			.transpose()?;
 
-		#[no_evm]
-		let executor = sc_executor::WasmExecutor::<HostFunctions>::new(
-			config.wasm_method,
-			config.default_heap_pages,
-			config.max_runtime_instances,
-			None,
-			config.runtime_cache_size,
-		);
+		let executor = WasmExecutor::builder()
+			.with_execution_method(config.wasm_method)
+			.with_onchain_heap_alloc_strategy(
+				config.default_heap_pages.map_or(DEFAULT_HEAP_ALLOC_STRATEGY, |h| {
+					HeapAllocStrategy::Static { extra_pages: h as _ }
+				}),
+			)
+			.with_offchain_heap_alloc_strategy(
+				config.default_heap_pages.map_or(DEFAULT_HEAP_ALLOC_STRATEGY, |h| {
+					HeapAllocStrategy::Static { extra_pages: h as _ }
+				}),
+			)
+			.with_max_runtime_instances(config.max_runtime_instances)
+			.with_runtime_cache_size(config.runtime_cache_size)
+			.build();
 
 		#[evm]
-		let executor = sc_executor::NativeElseWasmExecutor::<Executor>::new(
-			config.wasm_method,
-			config.default_heap_pages,
-			config.max_runtime_instances,
-			config.runtime_cache_size,
-		);
->>>>>>> aa6933df
+		let executor = sc_executor::NativeElseWasmExecutor::<Executor>::new_with_wasm_executor(executor);
 
 		let (client, backend, keystore_container, task_manager) =
 			sc_service::new_full_parts::<Block, RuntimeApi, _>(
@@ -363,8 +330,7 @@
 		#[evm]
 		let frontier_backend = rpc_evm::open_frontier_backend(client.clone(), config)?;
 		#[evm]
-		let frontier_block_import =
-			FrontierBlockImport::new(client.clone(), client.clone(), frontier_backend.clone());
+		let frontier_block_import = FrontierBlockImport::new(client.clone(), client.clone());
 
 		#[evm]
 		let block_import = ParachainBlockImport::new(frontier_block_import, backend.clone());
@@ -468,8 +434,8 @@
 			&TaskManager,
 			Arc<dyn RelayChainInterface>,
 			Arc<sc_transaction_pool::FullPool<Block, ParachainClient<RuntimeApi>>>,
-			Arc<NetworkService<Block, Hash>>,
-			SyncCryptoStorePtr,
+			Arc<SyncingService<Block>>,
+			KeystorePtr,
 			bool,
 		) -> Result<Box<dyn ParachainConsensus<Block>>, sc_service::Error>,
 	{
@@ -538,8 +504,8 @@
 			&TaskManager,
 			Arc<dyn RelayChainInterface>,
 			Arc<sc_transaction_pool::FullPool<Block, ParachainClient<RuntimeApi, Executor>>>,
-			Arc<NetworkService<Block, Hash>>,
-			SyncCryptoStorePtr,
+			Arc<SyncingService<Block>>,
+			KeystorePtr,
 			bool,
 		) -> Result<Box<dyn ParachainConsensus<Block>>, sc_service::Error>,
 	{
@@ -570,7 +536,7 @@
 		)
 		.await
 		.map_err(|e| match e {
-			RelayChainError::ServiceError(polkadot_service::Error::Sub(x)) => x,
+			RelayChainError::Application(x) => sc_service::Error::Application(x),
 			s => s.to_string().into(),
 		})?;
 
@@ -582,7 +548,7 @@
 		let prometheus_registry = parachain_config.prometheus_registry().cloned();
 		let transaction_pool = params.transaction_pool.clone();
 		let import_queue_service = params.import_queue.service();
-		let (network, system_rpc_tx, tx_handler_controller, start_network) =
+		let (network, system_rpc_tx, tx_handler_controller, start_network, sync_service) =
 			sc_service::build_network(sc_service::BuildNetworkParams {
 				config: &parachain_config,
 				client: client.clone(),
@@ -594,6 +560,19 @@
 				})),
 				warp_sync_params: None,
 			})?;
+
+		// Sinks for pubsub notifications.
+		// Everytime a new subscription is created, a new mpsc channel is added to the sink pool.
+		// The MappingSyncWorker sends through the channel on block import and the subscription
+		// emits a notification to the subscriber on receiving a message through this channel. This
+		// way we avoid race conditions when using native substrate block import notification
+		// stream.
+		#[evm]
+		let pubsub_notification_sinks: fc_mapping_sync::EthereumBlockNotificationSinks<
+			fc_mapping_sync::EthereumBlockNotification<Block>,
+		> = Default::default();
+		#[evm]
+		let pubsub_notification_sinks = Arc::new(pubsub_notification_sinks);
 
 		#[evm]
 		let (
@@ -611,6 +590,8 @@
 			&mut task_manager,
 			&parachain_config,
 			additional_config.evm_tracing_config.clone(),
+			sync_service.clone(),
+			pubsub_notification_sinks.clone(),
 		);
 
 		let rpc_builder = {
@@ -625,6 +606,10 @@
 				trace_filter_max_count: additional_config.evm_tracing_config.ethapi_trace_max_count,
 				enable_txpool: ethapi_cmd.contains(&EthApiCmd::TxPool),
 			};
+			#[evm]
+			let sync = sync_service.clone();
+			#[evm]
+			let pubsub_notification_sinks = pubsub_notification_sinks.clone();
 
 			#[no_evm]
 			let result = move |deny_unsafe, _| {
@@ -643,6 +628,7 @@
 					pool: transaction_pool.clone(),
 					graph: transaction_pool.pool().clone(),
 					network: network.clone(),
+					sync: sync.clone(),
 					is_authority: validator,
 					deny_unsafe,
 					frontier_backend: frontier_backend.clone(),
@@ -654,7 +640,13 @@
 					enable_evm_rpc: additional_config.enable_evm_rpc,
 				};
 
-				rpc_evm::create_full(deps, subscription, rpc_config.clone()).map_err(Into::into)
+				crate::rpc::evm::create_full(
+					deps,
+					subscription,
+					pubsub_notification_sinks.clone(),
+					rpc_config.clone(),
+				)
+				.map_err(Into::into)
 			};
 			Box::new(result)
 		};
@@ -665,11 +657,12 @@
 			transaction_pool: transaction_pool.clone(),
 			task_manager: &mut task_manager,
 			config: parachain_config,
-			keystore: params.keystore_container.sync_keystore(),
+			keystore: params.keystore_container.keystore(),
 			backend: backend.clone(),
 			network: network.clone(),
 			system_rpc_tx,
 			tx_handler_controller,
+			sync_service: sync_service.clone(),
 			telemetry: telemetry.as_mut(),
 		})?;
 
@@ -687,8 +680,8 @@
 		}
 
 		let announce_block = {
-			let network = network.clone();
-			Arc::new(move |hash, data| network.announce_block(hash, data))
+			let sync_service = sync_service.clone();
+			Arc::new(move |hash, data| sync_service.announce_block(hash, data))
 		};
 
 		let relay_chain_slot_duration = Duration::from_secs(6);
@@ -706,8 +699,8 @@
 				&task_manager,
 				relay_chain_interface.clone(),
 				transaction_pool,
-				network,
-				params.keystore_container.sync_keystore(),
+				sync_service.clone(),
+				params.keystore_container.keystore(),
 				force_authoring,
 			)?;
 
@@ -726,6 +719,7 @@
 				collator_key: collator_key.expect("Command line arguments do not allow this. qed"),
 				relay_chain_slot_duration,
 				recovery_handle: Box::new(overseer_handle),
+				sync_service,
 			};
 
 			start_collator(params).await?;
@@ -739,6 +733,7 @@
 				relay_chain_slot_duration,
 				import_queue: import_queue_service,
 				recovery_handle: Box::new(overseer_handle),
+				sync_service,
 			};
 
 			start_full_node(params)?;
@@ -1101,106 +1096,6 @@
 		} else {
 			let slot_duration = cumulus_client_consensus_aura::slot_duration(&*client)?;
 
-<<<<<<< HEAD
-/// Start a node with the given parachain `Configuration` and relay chain `Configuration`.
-///
-/// This is the actual implementation that is abstract over the executor and the runtime api.
-#[sc_tracing::logging::prefix_logs_with("Parachain")]
-async fn start_node_impl_without_evm<RuntimeApi, RB, BIQ, BIC>(
-	parachain_config: Configuration,
-	polkadot_config: Configuration,
-	collator_options: CollatorOptions,
-	id: ParaId,
-	_rpc_ext_builder: RB,
-	build_import_queue: BIQ,
-	build_consensus: BIC,
-	hwbench: Option<sc_sysinfo::HwBench>,
-) -> sc_service::error::Result<(TaskManager, Arc<ParachainClient<RuntimeApi>>)>
-where
-	RuntimeApi: ConstructRuntimeApi<Block, ParachainClient<RuntimeApi>> + Send + Sync + 'static,
-	RuntimeApi::RuntimeApi: sp_transaction_pool::runtime_api::TaggedTransactionQueue<Block>
-		+ sp_api::Metadata<Block>
-		+ sp_session::SessionKeys<Block>
-		+ sp_api::ApiExt<
-			Block,
-			StateBackend = sc_client_api::StateBackendFor<ParachainBackend, Block>,
-		> + sp_offchain::OffchainWorkerApi<Block>
-		+ sp_block_builder::BlockBuilder<Block>
-		+ cumulus_primitives_core::CollectCollationInfo<Block>
-		+ pallet_transaction_payment_rpc::TransactionPaymentRuntimeApi<Block, Balance>
-		+ frame_rpc_system::AccountNonceApi<Block, AccountId, Nonce>,
-	sc_client_api::StateBackendFor<ParachainBackend, Block>: sp_api::StateBackend<BlakeTwo256>,
-	RB: Fn(Arc<ParachainClient<RuntimeApi>>) -> Result<jsonrpsee::RpcModule<()>, sc_service::Error>
-		+ Send
-		+ 'static,
-	BIQ: FnOnce(
-			Arc<ParachainClient<RuntimeApi>>,
-			ParachainBlockImport<RuntimeApi>,
-			&Configuration,
-			Option<TelemetryHandle>,
-			&TaskManager,
-			bool,
-		) -> Result<
-			sc_consensus::DefaultImportQueue<Block, ParachainClient<RuntimeApi>>,
-			sc_service::Error,
-		> + 'static,
-	BIC: FnOnce(
-		Arc<ParachainClient<RuntimeApi>>,
-		ParachainBlockImport<RuntimeApi>,
-		Option<&Registry>,
-		Option<TelemetryHandle>,
-		&TaskManager,
-		Arc<dyn RelayChainInterface>,
-		Arc<sc_transaction_pool::FullPool<Block, ParachainClient<RuntimeApi>>>,
-		Arc<SyncingService<Block>>,
-		KeystorePtr,
-		bool,
-	) -> Result<Box<dyn ParachainConsensus<Block>>, sc_service::Error>,
-{
-	let parachain_config = prepare_node_config(parachain_config);
-
-	let params =
-		new_partial_without_evm::<RuntimeApi, BIQ>(&parachain_config, false, build_import_queue)?;
-	let (block_import, mut telemetry, telemetry_worker_handle) = params.other;
-
-	let client = params.client.clone();
-	let backend = params.backend.clone();
-
-	let mut task_manager = params.task_manager;
-	let (relay_chain_interface, collator_key) = build_relay_chain_interface(
-		polkadot_config,
-		&parachain_config,
-		telemetry_worker_handle,
-		&mut task_manager,
-		collator_options.clone(),
-		hwbench.clone(),
-	)
-	.await
-	.map_err(|e| match e {
-		RelayChainError::Application(x) => sc_service::Error::Application(x),
-		s => s.to_string().into(),
-	})?;
-
-	let block_announce_validator = BlockAnnounceValidator::new(relay_chain_interface.clone(), id);
-
-	let force_authoring = parachain_config.force_authoring;
-	let validator = parachain_config.role.is_authority();
-	let prometheus_registry = parachain_config.prometheus_registry().cloned();
-	let transaction_pool = params.transaction_pool.clone();
-	let import_queue_service = params.import_queue.service();
-	let (network, system_rpc_tx, tx_handler_controller, start_network, sync_service) =
-		sc_service::build_network(sc_service::BuildNetworkParams {
-			config: &parachain_config,
-			client: client.clone(),
-			transaction_pool: transaction_pool.clone(),
-			spawn_handle: task_manager.spawn_handle(),
-			import_queue: params.import_queue,
-			block_announce_validator_builder: Some(Box::new(|_| {
-				Box::new(block_announce_validator)
-			})),
-			warp_sync_params: None,
-		})?;
-=======
 			cumulus_client_consensus_aura::import_queue::<
 				sp_consensus_aura::sr25519::AuthorityPair,
 				_,
@@ -1229,7 +1124,6 @@
 			.map_err(Into::into)
 		}
 	}
->>>>>>> aa6933df
 
 	// start a standalone node which doesn't need to connect to relaychain
 	#[evm]
@@ -1276,7 +1170,18 @@
 			build_import_queue::<RuntimeApi, Executor>,
 		)?;
 
-		let (network, system_rpc_tx, tx_handler_controller, start_network) =
+		// Sinks for pubsub notifications.
+		// Everytime a new subscription is created, a new mpsc channel is added to the sink pool.
+		// The MappingSyncWorker sends through the channel on block import and the subscription
+		// emits a notification to the subscriber on receiving a message through this channel. This
+		// way we avoid race conditions when using native substrate block import notification
+		// stream.
+		let pubsub_notification_sinks: fc_mapping_sync::EthereumBlockNotificationSinks<
+			fc_mapping_sync::EthereumBlockNotification<Block>,
+		> = Default::default();
+		let pubsub_notification_sinks = Arc::new(pubsub_notification_sinks);
+
+		let (network, system_rpc_tx, tx_handler_controller, start_network, sync_service) =
 			sc_service::build_network(sc_service::BuildNetworkParams {
 				config: &config,
 				client: client.clone(),
@@ -1291,34 +1196,6 @@
 		let force_authoring = config.force_authoring;
 		let backoff_authoring_blocks: Option<()> = None;
 
-<<<<<<< HEAD
-			crate::rpc::create_full_without_evm(deps).map_err(Into::into)
-		})
-	};
-
-	sc_service::spawn_tasks(sc_service::SpawnTasksParams {
-		rpc_builder,
-		client: client.clone(),
-		transaction_pool: transaction_pool.clone(),
-		task_manager: &mut task_manager,
-		config: parachain_config,
-		keystore: params.keystore_container.keystore(),
-		backend: backend.clone(),
-		network: network.clone(),
-		system_rpc_tx,
-		sync_service: sync_service.clone(),
-		tx_handler_controller,
-		telemetry: telemetry.as_mut(),
-	})?;
-
-	if let Some(hwbench) = hwbench {
-		sc_sysinfo::print_hwbench(&hwbench);
-
-		if let Some(ref mut telemetry) = telemetry {
-			let telemetry_handle = telemetry.handle();
-			task_manager.spawn_handle().spawn(
-				"telemetry_hwbench",
-=======
 		let (
 			filter_pool,
 			fee_history_limit,
@@ -1334,6 +1211,8 @@
 			&mut task_manager,
 			&config,
 			evm_tracing_config.clone(),
+			sync_service.clone(),
+			pubsub_notification_sinks.clone(),
 		);
 
 		let select_chain = maybe_select_chain
@@ -1345,19 +1224,12 @@
 				client.clone(),
 				transaction_pool.clone(),
 				None,
->>>>>>> aa6933df
 				None,
 			);
 			// aura
 			let slot_duration = sc_consensus_aura::slot_duration(&*client)?;
 			let client_for_cidp = client.clone();
 
-<<<<<<< HEAD
-	let announce_block = {
-		let sync_service = sync_service.clone();
-		Arc::new(move |hash, data| sync_service.announce_block(hash, data))
-	};
-=======
 			let aura = sc_consensus_aura::start_aura::<
 				sp_consensus_aura::sr25519::AuthorityPair,
 				_,
@@ -1382,7 +1254,6 @@
 						.expect("Header lookup should succeed")
 						.expect("Header passed in as parent should be present in backend.");
 					let client_for_xcm = client_for_cidp.clone();
->>>>>>> aa6933df
 
 					async move {
 						let timestamp = sp_timestamp::InherentDataProvider::from_system_time();
@@ -1392,21 +1263,6 @@
 							slot_duration,
 						);
 
-<<<<<<< HEAD
-	if validator {
-		let parachain_consensus = build_consensus(
-			client.clone(),
-			block_import,
-			prometheus_registry.as_ref(),
-			telemetry.as_ref().map(|t| t.handle()),
-			&task_manager,
-			relay_chain_interface.clone(),
-			transaction_pool,
-			sync_service.clone(),
-			params.keystore_container.keystore(),
-			force_authoring,
-		)?;
-=======
 						let mocked_parachain = MockValidationDataInherentDataProvider {
 							current_para_block,
 							relay_offset: 1000,
@@ -1422,16 +1278,15 @@
 							raw_downward_messages: vec![],
 							raw_horizontal_messages: vec![],
 						};
->>>>>>> aa6933df
 
 						Ok((slot, timestamp, mocked_parachain))
 					}
 				},
 				force_authoring,
 				backoff_authoring_blocks,
-				keystore: keystore_container.sync_keystore(),
-				sync_oracle: network.clone(),
-				justification_sync_link: network.clone(),
+				keystore: keystore_container.keystore(),
+				sync_oracle: sync_service.clone(),
+				justification_sync_link: sync_service.clone(),
 				// We got around 500ms for proposing
 				block_proposal_slot_portion: SlotProportion::new(1f32 / 24f32),
 				// And a maximum of 750ms if slots are skipped
@@ -1440,22 +1295,6 @@
 				compatibility_mode: Default::default(),
 			})?;
 
-<<<<<<< HEAD
-		let params = StartCollatorParams {
-			para_id: id,
-			block_status: client.clone(),
-			announce_block,
-			client: client.clone(),
-			task_manager: &mut task_manager,
-			relay_chain_interface: relay_chain_interface.clone(),
-			spawner,
-			parachain_consensus,
-			import_queue: import_queue_service,
-			collator_key: collator_key.expect("Command line arguments do not allow this. qed"),
-			relay_chain_slot_duration,
-			recovery_handle: Box::new(overseer_handle),
-			sync_service,
-=======
 			// the AURA authoring task is considered essential, i.e. if it
 			// fails we take down the service with it.
 			task_manager.spawn_essential_handle().spawn_blocking(
@@ -1474,6 +1313,8 @@
 				trace_filter_max_count: evm_tracing_config.ethapi_trace_max_count,
 				enable_txpool: ethapi_cmd.contains(&EthApiCmd::TxPool),
 			};
+			let sync = sync_service.clone();
+			let pubsub_notification_sinks = pubsub_notification_sinks;
 
 			Box::new(move |deny_unsafe, subscription| {
 				let deps = rpc_evm::FullDeps {
@@ -1481,6 +1322,7 @@
 					pool: transaction_pool.clone(),
 					graph: transaction_pool.pool().clone(),
 					network: network.clone(),
+					sync: sync.clone(),
 					is_authority: role.is_authority(),
 					deny_unsafe,
 					frontier_backend: frontier_backend.clone(),
@@ -1493,9 +1335,14 @@
 					enable_evm_rpc: true,
 				};
 
-				rpc_evm::create_full(deps, subscription, rpc_config.clone()).map_err(Into::into)
+				crate::rpc::evm::create_full(
+					deps,
+					subscription,
+					pubsub_notification_sinks.clone(),
+					rpc_config.clone(),
+				)
+				.map_err(Into::into)
 			})
->>>>>>> aa6933df
 		};
 
 		sc_service::spawn_tasks(sc_service::SpawnTasksParams {
@@ -1503,24 +1350,15 @@
 			client,
 			transaction_pool,
 			task_manager: &mut task_manager,
-<<<<<<< HEAD
-			para_id: id,
-			relay_chain_interface,
-			relay_chain_slot_duration,
-			import_queue: import_queue_service,
-			recovery_handle: Box::new(overseer_handle),
-			sync_service,
-		};
-=======
 			config,
-			keystore: keystore_container.sync_keystore(),
+			keystore: keystore_container.keystore(),
 			backend,
 			network,
 			system_rpc_tx,
+			sync_service,
 			tx_handler_controller,
 			telemetry: None,
 		})?;
->>>>>>> aa6933df
 
 		start_network.start_network();
 
@@ -1530,10 +1368,16 @@
 	pub fn start_node_evm_impl<RuntimeApi, Executor>(
 		client: Arc<ParachainClient<RuntimeApi, Executor>>,
 		backend: Arc<ParachainBackend>,
-		frontier_backend: Arc<fc_db::Backend<Block>>,
+		frontier_backend: Arc<fc_db::kv::Backend<Block>>,
 		task_manager: &mut TaskManager,
 		config: &Configuration,
 		evm_tracing_config: crate::evm_tracing_types::EvmTracingConfig,
+		sync_service: Arc<SyncingService<Block>>,
+		pubsub_notification_sinks: Arc<
+			fc_mapping_sync::EthereumBlockNotificationSinks<
+				fc_mapping_sync::EthereumBlockNotification<Block>,
+			>,
+		>,
 	) -> (
 		FilterPool,
 		u64,
@@ -1570,17 +1414,6 @@
 		let fee_history_cache: FeeHistoryCache = Arc::new(std::sync::Mutex::new(BTreeMap::new()));
 		let overrides = fc_storage::overrides_handle(client.clone());
 
-		// TODO: Not for 0.9.39
-		// // Sinks for pubsub notifications.
-		// // Everytime a new subscription is created, a new mpsc channel is added to the sink pool.
-		// // The MappingSyncWorker sends through the channel on block import and the subscription
-		// emits a notification to the subscriber on receiving a message through this channel. //
-		// This way we avoid race conditions when using native substrate block import notification
-		// stream. let pubsub_notification_sinks: fc_mapping_sync::EthereumBlockNotificationSinks<
-		//     fc_mapping_sync::EthereumBlockNotification<Block>,
-		// > = Default::default();
-		// let pubsub_notification_sinks = Arc::new(pubsub_notification_sinks);
-
 		let ethapi_cmd = evm_tracing_config.ethapi.clone();
 		let tracing_requesters =
 			if ethapi_cmd.contains(&EthApiCmd::Debug) || ethapi_cmd.contains(&EthApiCmd::Trace) {
@@ -1604,7 +1437,7 @@
 		task_manager.spawn_essential_handle().spawn(
 			"frontier-mapping-sync-worker",
 			Some("frontier"),
-			fc_mapping_sync::MappingSyncWorker::new(
+			fc_mapping_sync::kv::MappingSyncWorker::new(
 				client.import_notification_stream(),
 				Duration::new(6, 0),
 				client.clone(),
@@ -1614,6 +1447,8 @@
 				3,
 				0,
 				fc_mapping_sync::SyncStrategy::Parachain,
+				sync_service,
+				pubsub_notification_sinks,
 			)
 			.for_each(|()| futures::future::ready(())),
 		);
