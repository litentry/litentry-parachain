[profile.release]
panic = 'unwind'

[workspace]
members = [
    'node',
    'pallets/bridge',
    'pallets/bridge-transfer',
    'pallets/drop3',
<<<<<<< HEAD
    'pallets/extrinsic-filter',
    'primitives',
    'runtime',
=======
    'pallets/parachain-staking',
>>>>>>> 55636e3c
]<|MERGE_RESOLUTION|>--- conflicted
+++ resolved
@@ -7,11 +7,8 @@
     'pallets/bridge',
     'pallets/bridge-transfer',
     'pallets/drop3',
-<<<<<<< HEAD
     'pallets/extrinsic-filter',
     'primitives',
     'runtime',
-=======
     'pallets/parachain-staking',
->>>>>>> 55636e3c
 ]