[profile.release]
panic = 'unwind'

[workspace]
members = [
    'node',
    'pallets/bridge',
    'pallets/bridge-transfer',
    'pallets/drop3',
    'pallets/extrinsic-filter',
    'primitives',
    'runtime/litentry',
    'runtime/litmus',
    'runtime/rococo',
<<<<<<< HEAD
=======
    'runtime/moonbase',
>>>>>>> 6c3f9ea7
]<|MERGE_RESOLUTION|>--- conflicted
+++ resolved
@@ -12,8 +12,5 @@
     'runtime/litentry',
     'runtime/litmus',
     'runtime/rococo',
-<<<<<<< HEAD
-=======
     'runtime/moonbase',
->>>>>>> 6c3f9ea7
 ]