--- conflicted
+++ resolved
@@ -9,12 +9,8 @@
     'pallets/drop3',
     'pallets/extrinsic-filter',
     'primitives',
-<<<<<<< HEAD
-    'runtime',
     'pallets/parachain-staking',
-=======
     'runtime/litentry',
     'runtime/litmus',
     'runtime/integration-tests',
->>>>>>> c96cd43b
 ]