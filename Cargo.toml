[workspace]
resolver = "2"
members = [
    'node',
    'pallets/account-fix',
    'pallets/assets-handler',
    'pallets/bitacross',
    'pallets/bitacrossmimic',
    'pallets/bridge',
    'pallets/bridge-transfer',
    'pallets/extrinsic-filter',
    'pallets/evm-address',
    'pallets/evm-assertions',
    'pallets/group',
    'pallets/identity-management',
    'pallets/parachain-staking',
    'pallets/score-staking',
    'pallets/teebag',
    'pallets/vc-management',
    'pallets/xcm-asset-manager',
    'precompiles/*',
    'primitives/core',
    'primitives/core/proc-macros',
    'primitives/core/macros',
    'primitives/hex',
    'runtime/litentry',
    'runtime/litmus',
    'runtime/rococo',
    'runtime/common',
    'worker-pallets/parentchain',
]

[profile.release]
opt-level = 3
panic = "unwind"

[profile.dev]
# https://internals.rust-lang.org/t/help-test-faster-incremental-debug-macos-builds-on-nightly/14016
split-debuginfo = 'unpacked'

[profile.dev.package.backtrace]
inherits = "release"

[profile.production]
codegen-units = 1
inherits = "release"
lto = "thin"
strip = "symbols"
incremental = false

[workspace.dependencies]
async-trait = { version = "0.1.81" }
assert_matches = { version = "1.3.0" }
blake2-rfc = { version = "0.2.18", default-features = false }
base58 = { version = "0.2", default-features = false }
base64 = { version = "0.13", default-features = false, features = ["alloc"] }
chrono = { version = "0.4", default-features = false, features = ["serde"] }
clap = { version = "4.3", features = ["derive"] }
der = { version = "0.6.0", default-features = false }
derive_more = { version = "0.99" }
env_logger = { version = "0.10.2" }
environmental = { version = "1.1.2", default-features = false }
evm = { version = "0.41.1", default-features = false }
impl-trait-for-tuples = { version = "0.2.2" }
log = { version = "0.4", default-features = false }
proc-macro2 = { version = "1" }
quote = { version = "1" }
syn = { version = "2" }
scale-info = { version = "2.11", default-features = false, features = ["derive"] }
parity-scale-codec = { version = "3.6", default-features = false, features = ["derive", "max-encoded-len"] }
paste = { version = "1.0.6" }
serde = { version = "1.0", default-features = false, features = ["derive", "alloc"] }
serde_json = { version = "1.0", default-features = false }
slices = { version = "0.2.0" }
hex = { version = "0.4", default-features = false }
hex-literal = { version = "0.4.1", default-features = false }
similar-asserts = { version = "1.5.0" }
sha3 = { version = "0.10", default-features = false }
futures = { version = "0.3.30", features = ["compat"] }
jsonrpsee = { version = "0.16.3", features = ["server"] }
tokio = { version = "1.38.1", features = ["macros", "sync"] }
strum = { version = "0.26", default-features = false }
strum_macros = { version = "0.26", default-features = false }
<<<<<<< HEAD
libsecp256k1 = { version = "0.7", default-features = false }
num_enum = { version = "0.7.2", default-features = false }
=======
num_enum = { version = "0.7.3", default-features = false }
>>>>>>> 0e991a2d
num-integer = { version = "0.1", default-features = false }
rustc-hex = { version = "2.0.1", default-features = false }
x509-cert = { version = "0.1.0", default-features = false, features = ["alloc"] }
ring = { version = "0.16.20", default-features = false, features = ["alloc"] }
webpki = { version = "=0.102.0-alpha.3", git = "https://github.com/rustls/webpki", rev = "da923ed", package = "rustls-webpki", default-features = false, features = ["alloc", "ring"] }

# cumulus client
cumulus-client-cli = { git = "https://github.com/paritytech/cumulus", branch = "polkadot-v0.9.42" }
cumulus-client-consensus-aura = { git = "https://github.com/paritytech/cumulus", branch = "polkadot-v0.9.42" }
cumulus-client-consensus-common = { git = "https://github.com/paritytech/cumulus", branch = "polkadot-v0.9.42" }
cumulus-client-network = { git = "https://github.com/paritytech/cumulus", branch = "polkadot-v0.9.42" }
cumulus-client-service = { git = "https://github.com/paritytech/cumulus", branch = "polkadot-v0.9.42" }
cumulus-relay-chain-inprocess-interface = { git = "https://github.com/paritytech/cumulus", branch = "polkadot-v0.9.42" }
cumulus-relay-chain-interface = { git = "https://github.com/paritytech/cumulus", branch = "polkadot-v0.9.42" }
cumulus-relay-chain-minimal-node = { git = "https://github.com/paritytech/cumulus", branch = "polkadot-v0.9.42" }

# evm-tracing
# Moonbeam Team did not export its corresponding code
# Astar team maintained one as pallets under Astar-frame repo
# Due to the confliction of usbtrate/polkadot source
# Litentry maintained Astar team repo for further usage
moonbeam-primitives-ext = { git = "https://github.com/litentry/astar-frame", branch = "polkadot-v0.9.42" }
moonbeam-rpc-debug = { git = "https://github.com/litentry/astar-frame", branch = "polkadot-v0.9.42" }
moonbeam-rpc-primitives-debug = { git = "https://github.com/litentry/astar-frame", branch = "polkadot-v0.9.42", default-features = false }
moonbeam-rpc-primitives-txpool = { git = "https://github.com/litentry/astar-frame", branch = "polkadot-v0.9.42", default-features = false }
moonbeam-rpc-trace = { git = "https://github.com/litentry/astar-frame", branch = "polkadot-v0.9.42" }
moonbeam-rpc-txpool = { git = "https://github.com/litentry/astar-frame", branch = "polkadot-v0.9.42" }
moonbeam-evm-tracer = { git = "https://github.com/litentry/astar-frame", branch = "polkadot-v0.9.42", default-features = false }

# polkadot client
polkadot-cli = { git = "https://github.com/paritytech/polkadot", branch = "release-v0.9.42" }
polkadot-service = { git = "https://github.com/paritytech/polkadot", branch = "release-v0.9.42" }

# frontier
fc-consensus = { git = "https://github.com/paritytech/frontier", branch = "polkadot-v0.9.42", default-features = false }
fc-db = { git = "https://github.com/paritytech/frontier", branch = "polkadot-v0.9.42", default-features = false }
fc-mapping-sync = { git = "https://github.com/paritytech/frontier", branch = "polkadot-v0.9.42", default-features = false }
fc-rpc = { git = "https://github.com/paritytech/frontier", branch = "polkadot-v0.9.42", default-features = false }
fc-rpc-core = { git = "https://github.com/paritytech/frontier", branch = "polkadot-v0.9.42", default-features = false }
fc-storage = { git = "https://github.com/paritytech/frontier", branch = "polkadot-v0.9.42", default-features = false }
fp-rpc = { git = "https://github.com/paritytech/frontier", branch = "polkadot-v0.9.42", default-features = false }
fp-evm = { git = "https://github.com/paritytech/frontier", branch = "polkadot-v0.9.42", default-features = false }
fp-self-contained = { git = "https://github.com/paritytech/frontier", branch = "polkadot-v0.9.42", default-features = false }
pallet-ethereum = { git = "https://github.com/paritytech/frontier", branch = "polkadot-v0.9.42", default-features = false, features = ["forbid-evm-reentrancy"] }
pallet-evm = { git = "https://github.com/paritytech/frontier", branch = "polkadot-v0.9.42", default-features = false, features = ["forbid-evm-reentrancy"] }
pallet-evm-precompile-blake2 = { git = "https://github.com/paritytech/frontier", branch = "polkadot-v0.9.42", default-features = false }
pallet-evm-precompile-bn128 = { git = "https://github.com/paritytech/frontier", branch = "polkadot-v0.9.42", default-features = false }
pallet-evm-precompile-dispatch = { git = "https://github.com/paritytech/frontier", branch = "polkadot-v0.9.42", default-features = false }
pallet-evm-precompile-ed25519 = { git = "https://github.com/paritytech/frontier", branch = "polkadot-v0.9.42", default-features = false }
pallet-evm-precompile-modexp = { git = "https://github.com/paritytech/frontier", branch = "polkadot-v0.9.42", default-features = false }
pallet-evm-precompile-sha3fips = { git = "https://github.com/paritytech/frontier", branch = "polkadot-v0.9.42", default-features = false }
pallet-evm-precompile-simple = { git = "https://github.com/paritytech/frontier", branch = "polkadot-v0.9.42", default-features = false }

# substrate client
sc-basic-authorship = { git = "https://github.com/paritytech/substrate", branch = "polkadot-v0.9.42" }
sc-chain-spec = { git = "https://github.com/paritytech/substrate", branch = "polkadot-v0.9.42" }
sc-cli = { git = "https://github.com/paritytech/substrate", branch = "polkadot-v0.9.42" }
sc-client-api = { git = "https://github.com/paritytech/substrate", branch = "polkadot-v0.9.42" }
sc-consensus = { git = "https://github.com/paritytech/substrate", branch = "polkadot-v0.9.42" }
sc-consensus-aura = { git = "https://github.com/paritytech/substrate", branch = "polkadot-v0.9.42" }
sc-executor = { git = "https://github.com/paritytech/substrate", branch = "polkadot-v0.9.42" }
sc-network = { git = "https://github.com/paritytech/substrate", branch = "polkadot-v0.9.42" }
sc-network-sync = { git = "https://github.com/paritytech/substrate", branch = "polkadot-v0.9.42" }
sc-rpc = { git = "https://github.com/paritytech/substrate", branch = "polkadot-v0.9.42" }
sc-service = { git = "https://github.com/paritytech/substrate", branch = "polkadot-v0.9.42" }
sc-sysinfo = { git = "https://github.com/paritytech/substrate", branch = "polkadot-v0.9.42" }
sc-telemetry = { git = "https://github.com/paritytech/substrate", branch = "polkadot-v0.9.42" }
sc-tracing = { git = "https://github.com/paritytech/substrate", branch = "polkadot-v0.9.42" }
sc-transaction-pool = { git = "https://github.com/paritytech/substrate", branch = "polkadot-v0.9.42" }

substrate-prometheus-endpoint = { git = "https://github.com/paritytech/substrate", branch = "polkadot-v0.9.42" }
substrate-frame-rpc-system = { git = "https://github.com/paritytech/substrate", branch = "polkadot-v0.9.42" }
pallet-transaction-payment-rpc = { git = "https://github.com/paritytech/substrate", branch = "polkadot-v0.9.42" }
sc-transaction-pool-api = { git = "https://github.com/paritytech/substrate", branch = "polkadot-v0.9.42" }
substrate-build-script-utils = { git = "https://github.com/paritytech/substrate", branch = "polkadot-v0.9.42" }

# wasm
sp-api = { git = "https://github.com/paritytech/substrate", branch = "polkadot-v0.9.42", default-features = false }
sp-arithmetic = { git = "https://github.com/paritytech/substrate", branch = "polkadot-v0.9.42", default-features = false }
sp-block-builder = { git = "https://github.com/paritytech/substrate", branch = "polkadot-v0.9.42", default-features = false }
sp-blockchain = { git = "https://github.com/paritytech/substrate", branch = "polkadot-v0.9.42", default-features = false }
sp-consensus-aura = { git = "https://github.com/paritytech/substrate", branch = "polkadot-v0.9.42", default-features = false }
sp-core = { git = "https://github.com/paritytech/substrate", branch = "polkadot-v0.9.42", default-features = false }
sp-core-hashing = { git = "https://github.com/paritytech/substrate", branch = "polkadot-v0.9.42", default-features = false }
sp-inherents = { git = "https://github.com/paritytech/substrate", branch = "polkadot-v0.9.42", default-features = false }
sp-io = { git = "https://github.com/paritytech/substrate", branch = "polkadot-v0.9.42", default-features = false }
sp-keystore = { git = "https://github.com/paritytech/substrate", branch = "polkadot-v0.9.42", default-features = false }
sp-keyring = { git = "https://github.com/paritytech/substrate", branch = "polkadot-v0.9.42", default-features = false }
sp-offchain = { git = "https://github.com/paritytech/substrate", branch = "polkadot-v0.9.42", default-features = false }
sp-runtime = { git = "https://github.com/paritytech/substrate", branch = "polkadot-v0.9.42", default-features = false }
sp-session = { git = "https://github.com/paritytech/substrate", branch = "polkadot-v0.9.42", default-features = false }
sp-std = { git = "https://github.com/paritytech/substrate", branch = "polkadot-v0.9.42", default-features = false }
sp-staking = { git = "https://github.com/paritytech/substrate", branch = "polkadot-v0.9.42", default-features = false }
sp-state-machine = { git = "https://github.com/paritytech/substrate", branch = "polkadot-v0.9.42", default-features = false }
sp-timestamp = { git = "https://github.com/paritytech/substrate", branch = "polkadot-v0.9.42", default-features = false }
sp-transaction-pool = { git = "https://github.com/paritytech/substrate", branch = "polkadot-v0.9.42", default-features = false }
sp-version = { git = "https://github.com/paritytech/substrate", branch = "polkadot-v0.9.42", default-features = false }
frame-executive = { git = "https://github.com/paritytech/substrate", branch = "polkadot-v0.9.42", default-features = false }
frame-support = { git = "https://github.com/paritytech/substrate", branch = "polkadot-v0.9.42", default-features = false }
frame-system = { git = "https://github.com/paritytech/substrate", branch = "polkadot-v0.9.42", default-features = false }
frame-system-rpc-runtime-api = { git = "https://github.com/paritytech/substrate", branch = "polkadot-v0.9.42", default-features = false }
frame-try-runtime = { git = "https://github.com/paritytech/substrate", branch = "polkadot-v0.9.42", default-features = false }
pallet-assets = { git = "https://github.com/paritytech/substrate", branch = "polkadot-v0.9.42", default-features = false }
pallet-aura = { git = "https://github.com/paritytech/substrate", branch = "polkadot-v0.9.42", default-features = false }
pallet-authorship = { git = "https://github.com/paritytech/substrate", branch = "polkadot-v0.9.42", default-features = false }
pallet-balances = { git = "https://github.com/paritytech/substrate", branch = "polkadot-v0.9.42", default-features = false }
pallet-bounties = { git = "https://github.com/paritytech/substrate", branch = "polkadot-v0.9.42", default-features = false }
pallet-collective = { git = "https://github.com/paritytech/substrate", branch = "polkadot-v0.9.42", default-features = false }
pallet-democracy = { git = "https://github.com/paritytech/substrate", branch = "polkadot-v0.9.42", default-features = false }
pallet-identity = { git = "https://github.com/paritytech/substrate", branch = "polkadot-v0.9.42", default-features = false }
pallet-membership = { git = "https://github.com/paritytech/substrate", branch = "polkadot-v0.9.42", default-features = false }
pallet-multisig = { git = "https://github.com/paritytech/substrate", branch = "polkadot-v0.9.42", default-features = false }
pallet-preimage = { git = "https://github.com/paritytech/substrate", branch = "polkadot-v0.9.42", default-features = false }
pallet-proxy = { git = "https://github.com/paritytech/substrate", branch = "polkadot-v0.9.42", default-features = false }
pallet-scheduler = { git = "https://github.com/paritytech/substrate", branch = "polkadot-v0.9.42", default-features = false }
pallet-transaction-payment = { git = "https://github.com/paritytech/substrate", branch = "polkadot-v0.9.42", default-features = false }
pallet-transaction-payment-rpc-runtime-api = { git = "https://github.com/paritytech/substrate", branch = "polkadot-v0.9.42", default-features = false }
pallet-treasury = { git = "https://github.com/paritytech/substrate", branch = "polkadot-v0.9.42", default-features = false }
pallet-vesting = { git = "https://github.com/paritytech/substrate", branch = "polkadot-v0.9.42", default-features = false }
pallet-utility = { git = "https://github.com/paritytech/substrate", branch = "polkadot-v0.9.42", default-features = false }
pallet-session = { git = "https://github.com/paritytech/substrate", branch = "polkadot-v0.9.42", default-features = false }
pallet-sudo = { git = "https://github.com/paritytech/substrate", branch = "polkadot-v0.9.42", default-features = false }
pallet-tips = { git = "https://github.com/paritytech/substrate", branch = "polkadot-v0.9.42", default-features = false }
pallet-timestamp = { git = "https://github.com/paritytech/substrate", branch = "polkadot-v0.9.42", default-features = false }
pallet-xcm = { git = "https://github.com/paritytech/polkadot", branch = "release-v0.9.42", default-features = false }
xcm = { git = "https://github.com/paritytech/polkadot", branch = "release-v0.9.42", default-features = false }
xcm-builder = { git = "https://github.com/paritytech/polkadot", branch = "release-v0.9.42", default-features = false }
xcm-executor = { git = "https://github.com/paritytech/polkadot", branch = "release-v0.9.42", default-features = false }
xcm-simulator = { git = "https://github.com/paritytech/polkadot", branch = "release-v0.9.42", default-features = false }

polkadot-parachain = { git = "https://github.com/paritytech/polkadot", branch = "release-v0.9.42", default-features = false }
polkadot-primitives = { git = "https://github.com/paritytech/polkadot", branch = "release-v0.9.42", default-features = false }
polkadot-runtime-parachains = { git = "https://github.com/paritytech/polkadot", branch = "release-v0.9.42", default-features = false }

cumulus-pallet-aura-ext = { git = "https://github.com/paritytech/cumulus", branch = "polkadot-v0.9.42", default-features = false }
cumulus-pallet-dmp-queue = { git = "https://github.com/paritytech/cumulus", branch = "polkadot-v0.9.42", default-features = false }
cumulus-pallet-parachain-system = { git = "https://github.com/paritytech/cumulus", branch = "polkadot-v0.9.42", default-features = false }
cumulus-pallet-xcm = { git = "https://github.com/paritytech/cumulus", branch = "polkadot-v0.9.42", default-features = false }
cumulus-pallet-xcmp-queue = { git = "https://github.com/paritytech/cumulus", branch = "polkadot-v0.9.42", default-features = false }
cumulus-primitives-core = { git = "https://github.com/paritytech/cumulus", branch = "polkadot-v0.9.42", default-features = false }
cumulus-primitives-timestamp = { git = "https://github.com/paritytech/cumulus", branch = "polkadot-v0.9.42", default-features = false }
cumulus-primitives-utility = { git = "https://github.com/paritytech/cumulus", branch = "polkadot-v0.9.42", default-features = false }
cumulus-primitives-parachain-inherent = { git = 'https://github.com/paritytech/cumulus', branch = "polkadot-v0.9.42", default-features = false }
pallet-collator-selection = { git = "https://github.com/paritytech/cumulus", branch = "polkadot-v0.9.42", default-features = false }
parachain-info = { git = "https://github.com/paritytech/cumulus", branch = "polkadot-v0.9.42", default-features = false }

substrate-fixed = { git = "https://github.com/encointer/substrate-fixed", default-features = false }
orml-traits = { git = "https://github.com/open-web3-stack/open-runtime-module-library", branch = "polkadot-v0.9.42", default-features = false }
orml-xtokens = { git = "https://github.com/open-web3-stack/open-runtime-module-library", branch = "polkadot-v0.9.42", default-features = false }

# benchmarking
frame-benchmarking = { git = "https://github.com/paritytech/substrate", branch = "polkadot-v0.9.42", default-features = false }
frame-system-benchmarking = { git = "https://github.com/paritytech/substrate", branch = "polkadot-v0.9.42", default-features = false }
frame-benchmarking-cli = { git = "https://github.com/paritytech/substrate", branch = "polkadot-v0.9.42" }
try-runtime-cli = { git = "https://github.com/paritytech/substrate", branch = "polkadot-v0.9.42" }
cumulus-pallet-session-benchmarking = { git = 'https://github.com/paritytech/cumulus', branch = "polkadot-v0.9.42", default-features = false }
substrate-wasm-builder = { git = "https://github.com/paritytech/substrate", branch = "polkadot-v0.9.42" }

# local
core-primitives = { path = "primitives/core", default-features = false }
litentry-macros = { path = "primitives/core/macros" }
litentry-proc-macros = { path = "primitives/core/proc-macros" }
litentry-hex-utils = { path = "primitives/hex", default-features = false }
runtime-common = { path = "runtime/common", default-features = false }
litentry-parachain-runtime = { path = "runtime/litentry", default-features = false }
litmus-parachain-runtime = { path = "runtime/litmus", default-features = false }
rococo-parachain-runtime = { path = "runtime/rococo", default-features = false }
pallet-account-fix = { path = "pallets/account-fix", default-features = false }
pallet-asset-manager = { path = "pallets/xcm-asset-manager", default-features = false }
pallet-assets-handler = { path = "pallets/assets-handler", default-features = false }
pallet-bitacross = { path = "pallets/bitacross", default-features = false }
pallet-bitacross-mimic = { path = "pallets/bitacrossmimic", default-features = false }
pallet-bridge = { path = "pallets/bridge", default-features = false }
pallet-bridge-transfer = { path = "pallets/bridge-transfer", default-features = false }
pallet-extrinsic-filter = { path = "pallets/extrinsic-filter", default-features = false }
pallet-group = { path = "pallets/group", default-features = false }
pallet-identity-management = { path = "pallets/identity-management", default-features = false }
pallet-parachain-staking = { path = "pallets/parachain-staking", default-features = false }
pallet-score-staking = { path = "pallets/score-staking", default-features = false }
pallet-teebag = { path = "pallets/teebag", default-features = false }
pallet-vc-management = { path = "pallets/vc-management", default-features = false }
pallet-evm-precompile-assets-erc20 = { path = "precompiles/assets-erc20", default-features = false }
pallet-evm-precompile-bridge-transfer = { path = "precompiles/bridge-transfer", default-features = false }
pallet-evm-precompile-parachain-staking = { path = "precompiles/parachain-staking", default-features = false }
pallet-evm-precompile-score-staking = { path = "precompiles/score-staking", default-features = false }
pallet-evm-assertions = { path = "pallets/evm-assertions", default-features = false }
# This is a temporary pallet copy from Astar with polkadot-0.9.43
# The official release of this pallet will be in frontier repo
precompile-utils = { git = "https://github.com/litentry/precompile-utils", branch = "main", default-features = false }

[patch.crates-io]
ring = { git = "https://github.com/betrusted-io/ring-xous", branch = "0.16.20-cleanup" }<|MERGE_RESOLUTION|>--- conflicted
+++ resolved
@@ -81,12 +81,8 @@
 tokio = { version = "1.38.1", features = ["macros", "sync"] }
 strum = { version = "0.26", default-features = false }
 strum_macros = { version = "0.26", default-features = false }
-<<<<<<< HEAD
 libsecp256k1 = { version = "0.7", default-features = false }
-num_enum = { version = "0.7.2", default-features = false }
-=======
 num_enum = { version = "0.7.3", default-features = false }
->>>>>>> 0e991a2d
 num-integer = { version = "0.1", default-features = false }
 rustc-hex = { version = "2.0.1", default-features = false }
 x509-cert = { version = "0.1.0", default-features = false, features = ["alloc"] }
