--- conflicted
+++ resolved
@@ -6,10 +6,6 @@
     "genesis_state_path": "/tmp/parachain_dev/genesis-state",
     "genesis_wasm_path": "/tmp/parachain_dev/genesis-wasm",
     "parachain_ws": "ws://127.0.0.1:9944",
-<<<<<<< HEAD
-    "relaynode_ws": "ws://127.0.0.1:9946",
-=======
     "relaychain_ws": "ws://127.0.0.1:9946",
->>>>>>> ead95ac2
     "bridge_path": "/tmp/parachain_dev/chainbridge"
 }