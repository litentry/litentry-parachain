import 'mocha';

import '@polkadot/api-augment';
import { Contract, ethers, Wallet } from 'ethers';
import { BN } from '@polkadot/util';
import fs from 'fs';
import { spawn } from 'child_process';
<<<<<<< HEAD
import {
    initApiPromise,
    loadConfig,
    ParachainConfig,
    signAndSend,
    sleep,
    sudoWrapper
} from './utils';
=======
import { initApiPromise, loadConfig, ParachainConfig, signAndSend, sleep, sudoWrapper } from './utils';
>>>>>>> 55150a1e
import { toWei } from 'web3-utils';

const path = require('path');
const BridgeContract = require('../bridge/contracts/Bridge.json');
const ERC20HandlerContract = require('../bridge/contracts/ERC20Handler.json');
const ERC721HandlerContract = require('../bridge/contracts/ERC721Handler.json');
const GenericHandlerContract = require('../bridge/contracts/GenericHandler.json');
const ERC20Contract = require('../bridge/contracts/MintableERC20.json');

class EthConfig {
    wallets!: { alice: Wallet; bob: Wallet; charlie: Wallet; dave: Wallet; eve: Wallet };
    bridge!: Contract;
    erc20Handler!: Contract;
    erc721Handler!: Contract;
    genericHandler!: Contract;
    erc20!: Contract;
}

function generateTestKeys(): { alice: string; bob: string; charlie: string; dave: string; eve: string } {
    const secp256k1PrivateKeyLength = 32;
    const names = ['alice', 'bob', 'charlie', 'dave', 'eve'];
    let keys = new Array<string>();
    for (const name of names) {
        const result = Buffer.alloc(secp256k1PrivateKeyLength);
        result.fill(name, secp256k1PrivateKeyLength - Buffer.from(name, 'utf8').length);
        keys.push(result.toString('hex'));
    }
    return { alice: keys[0], bob: keys[1], charlie: keys[2], dave: keys[3], eve: keys[4] };
}

async function deployBridgeContracts(wallet: Wallet) {
    const evmChainID = 0;
    const initialRelayers = new Array<String>();
    const threshold = 1;
    const fee = 0;
    const expiry = 100;
    const initialResourceIDs = new Array<String>();
    const initialContractAddresses = new Array<String>();
    const burnableContractAddresses = new Array<String>();
    const initialDepositFunctionSignatures = new Array<String>();
    const initialExecuteFunctionSignatures = new Array<String>();
    const tokenName = 'Litentry';
    const symbol = 'LIT';
    const initialSupply = 0;
    const owner = wallet.address;

    const BridgeFactory = new ethers.ContractFactory(BridgeContract.abi, BridgeContract.bytecode, wallet);
    const ERC20HandlerFactory = new ethers.ContractFactory(
        ERC20HandlerContract.abi,
        ERC20HandlerContract.bytecode,
        wallet
    );
    const ERC721HandlerFactory = new ethers.ContractFactory(
        ERC721HandlerContract.abi,
        ERC721HandlerContract.bytecode,
        wallet
    );
    const GenericHandlerFactory = new ethers.ContractFactory(
        GenericHandlerContract.abi,
        GenericHandlerContract.bytecode,
        wallet
    );
    const ERC20Factory = new ethers.ContractFactory(ERC20Contract.abi, ERC20Contract.bytecode, wallet);

    // deploy contracts
    const bridge = await BridgeFactory.deploy(evmChainID, initialRelayers, threshold, fee, expiry);
    const erc20Handler = await ERC20HandlerFactory.deploy(
        bridge.address,
        initialResourceIDs,
        initialContractAddresses,
        burnableContractAddresses
    );
    const erc721Handler = await ERC721HandlerFactory.deploy(
        bridge.address,
        initialResourceIDs,
        initialContractAddresses,
        burnableContractAddresses
    );
    const genericHandler = await GenericHandlerFactory.deploy(
        bridge.address,
        initialResourceIDs,
        initialContractAddresses,
        initialDepositFunctionSignatures,
        initialExecuteFunctionSignatures
    );
    const erc20 = await ERC20Factory.deploy(tokenName, symbol, initialSupply, owner);

    console.log('Bridge:         ', bridge.address);
    console.log('ERC20Handler:   ', erc20Handler.address);
    console.log('ERC721Handler:  ', erc721Handler.address);
    console.log('GenericHandler: ', genericHandler.address);
    console.log('ERC20:          ', erc20.address);

    await sleep(1);
    return { bridge, erc20Handler, erc721Handler, genericHandler, erc20 };
}

async function setupCrossChainTransfer(
    pConfig: ParachainConfig,
    eConfig: EthConfig,
    ethRelayers: [string],
    parachainRelayers: [string]
) {
    let opts = { gasLimit: 85000, gasPrice: 20000000000 };
    const parachainFee = new BN(10).pow(new BN(12)); // 1 unit
    const sourceChainID = 0; //ethereum
    const destChainID = parseInt(pConfig.api.consts.chainBridge.bridgeChainId.toString()); //parachain
    const depositNonce = await pConfig.api.query.chainBridge.votes.entries(sourceChainID);

    const destResourceId = pConfig.api.consts.bridgeTransfer.nativeTokenResourceId.toHex();
    await eConfig.erc20.mint(eConfig.wallets.alice.address, toWei('100000'));
    await eConfig.erc20.mint(eConfig.wallets.bob.address, toWei('100000'));
    await eConfig.erc20.mint(eConfig.wallets.charlie.address, toWei('100000'));
    await eConfig.erc20.mint(eConfig.wallets.dave.address, toWei('100000'));
    await eConfig.erc20.mint(eConfig.wallets.eve.address, toWei('100000'));
    await eConfig.erc20.mint(eConfig.erc20Handler.address, toWei('300'));
    await eConfig.bridge.adminSetResource(eConfig.erc20Handler.address, destResourceId, eConfig.erc20.address);
    await eConfig.bridge.adminSetDecimals(eConfig.erc20Handler.address, eConfig.erc20.address, 18, 12, opts);
    //  votes.entries equivalent to nonce
    await eConfig.bridge.adminSetDepositNonce(destChainID, depositNonce.length, opts);
    for (let i = 0; i < ethRelayers.length; i++) {
        await eConfig.bridge.adminAddRelayer(ethRelayers[i]);
    }
    const MINTER_ROLE = await eConfig.erc20.MINTER_ROLE();
    await eConfig.erc20.grantRole(MINTER_ROLE, eConfig.erc20Handler.address);

    // parachain setup
    let extrinsic = [];
    for (let i = 0; i < parachainRelayers.length; i++) {
        const isRelayer = await pConfig.api.query.chainBridge.relayers(parachainRelayers[i]);
        if (!isRelayer.toHuman()) {
            extrinsic.push(await sudoWrapper(pConfig.api, pConfig.api.tx.chainBridge.addRelayer(parachainRelayers[i])));
        }
    }

    // const filterMode = (await pConfig.api.query.extrinsicFilter.mode()).toHuman();
    // if ('Test' !== filterMode) {
    //     extrinsic.push(pConfig.api.tx.sudo.sudo(pConfig.api.tx.extrinsicFilter.setMode('Test')));
    // }

    const whitelist = await pConfig.api.query.chainBridge.chainNonces(sourceChainID);
    if (!whitelist.toHuman()) {
        extrinsic.push(await sudoWrapper(pConfig.api, pConfig.api.tx.chainBridge.whitelistChain(sourceChainID)));
    }

    const resource = await pConfig.api.query.chainBridge.resources(destResourceId);
    if (resource.toHuman() !== 'BridgeTransfer.transfer') {
        extrinsic.push(
<<<<<<< HEAD
            await sudoWrapper(pConfig.api, pConfig.api.tx.chainBridge.setResource(destResourceId, 'BridgeTransfer.transfer'))
=======
            await sudoWrapper(
                pConfig.api,
                pConfig.api.tx.chainBridge.setResource(destResourceId, 'BridgeTransfer.transfer')
            )
>>>>>>> 55150a1e
        );
    }

    const fee = await pConfig.api.query.chainBridge.bridgeFee(sourceChainID);
    if (!fee || fee.toString() !== parachainFee.toString()) {
        extrinsic.push(await sudoWrapper(pConfig.api, pConfig.api.tx.chainBridge.updateFee(0, parachainFee)));
    }

    if (extrinsic.length > 0) {
        const tx = pConfig.api.tx.utility.batch(extrinsic);
        await signAndSend(tx, pConfig.alice);
    }
}

function generateBridgeConfig(
    eConfig: EthConfig,
    ethRelayer: string,
    parachainRelayer: string,
    ethStartFrom: number,
    parachainStartFrom: number,
    parachainChainID: number,
    filename: string
) {
    // import sub key: chainbridge accounts import --sr25519 --privateKey //Alice
    // import eth key: chainbridge accounts import --ethereum ./scripts/geth/keystore/alice.json
    let config = {
        chains: [
            {
                name: 'eth',
                type: 'ethereum',
                id: '0',
                endpoint: 'ws://localhost:8546',
                from: ethRelayer,
                opts: {
                    bridge: eConfig.bridge.address,
                    erc20Handler: eConfig.erc20Handler.address,
                    erc721Handler: eConfig.erc721Handler.address,
                    genericHandler: eConfig.genericHandler.address,
                    gasLimit: '8000000',
                    startBlock: `${ethStartFrom}`,
                    maxGasPrice: '3000000000',
                    blockConfirmations: '2',
                },
            },
            {
                name: 'sub',
                type: 'substrate',
                id: parachainChainID.toString(),
                endpoint: 'ws://127.0.0.1:9944',
                from: parachainRelayer,
                opts: {
                    useExtendedCall: 'true',
                    startBlock: `${parachainStartFrom}`,
                },
            },
        ],
    };
    let data = JSON.stringify(config, null, 4);
    fs.writeFileSync(filename, data);
}

function emptyDir(directoryPath: string) {
    const files = fs.readdirSync(directoryPath);
    for (const file of files) {
        fs.unlinkSync(path.join(directoryPath, file));
    }
}

async function startChainBridge(
    ethConfig: EthConfig,
    parachainConfig: ParachainConfig,
    ethRelayer: string,
    parachainRelayer: string,
    bridgePath: string,
    config: string,
    log: string
) {
    require('dotenv').config();
    const dataDir = './bridge/data';
    if (!fs.existsSync(dataDir)) {
        fs.mkdirSync(dataDir, {recursive: true});
    }
    emptyDir(dataDir);
    const ethBlock = await ethConfig.wallets.bob.provider.getBlockNumber();
    const subBlock = await parachainConfig.api.rpc.chain.getHeader();
<<<<<<< HEAD
    const parachainChainID = parseInt(parachainConfig.api.consts.chainBridge.bridgeChainId.toString()) //parachain

    generateBridgeConfig(ethConfig, ethRelayer, parachainRelayer, ethBlock, subBlock.number.toNumber(), parachainChainID, config);
    const logging = fs.createWriteStream(log, {flags: 'w+'});
=======
    const parachainChainID = parseInt(parachainConfig.api.consts.chainBridge.bridgeChainId.toString()); //parachain

    generateBridgeConfig(
        ethConfig,
        ethRelayer,
        parachainRelayer,
        ethBlock,
        subBlock.number.toNumber(),
        parachainChainID,
        config
    );
    const logging = fs.createWriteStream(log, { flags: 'w+' });
>>>>>>> 55150a1e
    const lsProcess = spawn(
        // `${process.env.GOPATH}/bin/chainbridge`,
        bridgePath,
        ['--verbosity', 'trace', '--blockstore', dataDir, '--config', config, '--keystore', './bridge/keys'],
        {env: {STAGE: 'dev'}}
    );
    lsProcess.stdout.pipe(logging);
    lsProcess.stderr.pipe(logging);
    lsProcess.on('close', (code) => {
        logging.close();
        console.log(code);
    });
    await sleep(1);
}

export function createERCDepositData(tokenAmountOrID: string, lenRecipientAddress: number, recipientAddress: string) {
    const toHex = (covertThis: string | number, padding: number) => {
        return ethers.utils.hexZeroPad(ethers.utils.hexlify(covertThis), padding);
    };
    return (
        '0x' +
        ethers.utils.hexZeroPad(tokenAmountOrID, 32).substr(2) + // Token amount or ID to deposit (32 bytes)
        ethers.utils.hexZeroPad(ethers.utils.hexlify(lenRecipientAddress), 32).substr(2) + // len(recipientAddress)          (32 bytes)
        recipientAddress.substr(2)
    ); // recipientAddress               (?? bytes)
}

export function describeCrossChainTransfer(
    title: string,
    specFilename: string,
    cb: (context: { ethConfig: EthConfig; parachainConfig: ParachainConfig }) => void
) {
    describe(title, function () {
        this.timeout(6000000);

        let context: { ethConfig: EthConfig; parachainConfig: ParachainConfig } = {
            ethConfig: {} as EthConfig,
            parachainConfig: {} as ParachainConfig,
        };

        before('Deploying Bridge Contracts', async function () {
            const config = loadConfig();
            const parachainConfig = await initApiPromise(config);

            const provider = new ethers.providers.JsonRpcProvider(config.eth_endpoint);
            const wallets = {
                alice: new ethers.Wallet(generateTestKeys().alice, provider),
                bob: new ethers.Wallet(generateTestKeys().bob, provider),
                charlie: new ethers.Wallet(generateTestKeys().charlie, provider),
                dave: new ethers.Wallet(generateTestKeys().dave, provider),
                eve: new ethers.Wallet(generateTestKeys().eve, provider),
            };
            const {
                bridge,
                erc20Handler,
                erc721Handler,
                genericHandler,
                erc20
            } = await deployBridgeContracts(
                wallets.alice
            );

            const ethConfig: EthConfig = {
                bridge,
                erc20,
                erc20Handler,
                erc721Handler,
                genericHandler,
                wallets,
            };

            await setupCrossChainTransfer(
                parachainConfig,
                ethConfig,
                [ethConfig.wallets.bob.address],
                [parachainConfig.bob.address]
            );

            context.ethConfig = ethConfig;
            context.parachainConfig = parachainConfig;

            await startChainBridge(
                ethConfig,
                parachainConfig,
                ethConfig.wallets.bob.address,
                parachainConfig.bob.address,
                config.bridge_path,
                './bridge/bob.json',
                '/tmp/parachain_dev/bob.log'
            );
            await sleep(5);
        });

        after(async function () {
        });

        cb(context);
    });
}<|MERGE_RESOLUTION|>--- conflicted
+++ resolved
@@ -5,18 +5,7 @@
 import { BN } from '@polkadot/util';
 import fs from 'fs';
 import { spawn } from 'child_process';
-<<<<<<< HEAD
-import {
-    initApiPromise,
-    loadConfig,
-    ParachainConfig,
-    signAndSend,
-    sleep,
-    sudoWrapper
-} from './utils';
-=======
 import { initApiPromise, loadConfig, ParachainConfig, signAndSend, sleep, sudoWrapper } from './utils';
->>>>>>> 55150a1e
 import { toWei } from 'web3-utils';
 
 const path = require('path');
@@ -165,14 +154,10 @@
     const resource = await pConfig.api.query.chainBridge.resources(destResourceId);
     if (resource.toHuman() !== 'BridgeTransfer.transfer') {
         extrinsic.push(
-<<<<<<< HEAD
-            await sudoWrapper(pConfig.api, pConfig.api.tx.chainBridge.setResource(destResourceId, 'BridgeTransfer.transfer'))
-=======
             await sudoWrapper(
                 pConfig.api,
                 pConfig.api.tx.chainBridge.setResource(destResourceId, 'BridgeTransfer.transfer')
             )
->>>>>>> 55150a1e
         );
     }
 
@@ -258,12 +243,6 @@
     emptyDir(dataDir);
     const ethBlock = await ethConfig.wallets.bob.provider.getBlockNumber();
     const subBlock = await parachainConfig.api.rpc.chain.getHeader();
-<<<<<<< HEAD
-    const parachainChainID = parseInt(parachainConfig.api.consts.chainBridge.bridgeChainId.toString()) //parachain
-
-    generateBridgeConfig(ethConfig, ethRelayer, parachainRelayer, ethBlock, subBlock.number.toNumber(), parachainChainID, config);
-    const logging = fs.createWriteStream(log, {flags: 'w+'});
-=======
     const parachainChainID = parseInt(parachainConfig.api.consts.chainBridge.bridgeChainId.toString()); //parachain
 
     generateBridgeConfig(
@@ -276,7 +255,6 @@
         config
     );
     const logging = fs.createWriteStream(log, { flags: 'w+' });
->>>>>>> 55150a1e
     const lsProcess = spawn(
         // `${process.env.GOPATH}/bin/chainbridge`,
         bridgePath,
