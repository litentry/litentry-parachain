--- conflicted
+++ resolved
@@ -23,11 +23,7 @@
 
 # local
 itp-sgx-crypto = { path = "../../../core-primitives/sgx/crypto", default-features = false }
-<<<<<<< HEAD
-itp-types = { path = "../../../core-primitives/types", default-features = false }
-=======
 litentry-primitives = { path = "../../../litentry/primitives", default-features = false }
->>>>>>> 39267791
 
 [dev-dependencies]
 rand = { version = "0.8.5" }
@@ -39,26 +35,14 @@
 std = [
     "musig2",
     "log/std",
-<<<<<<< HEAD
-    "itp-types/std",
-    "bc-enclave-registry/std",
-    "itp-rpc/std",
-=======
     "litentry-primitives/std",
->>>>>>> 39267791
     "itp-sgx-crypto/std",
     "rand",
 ]
 sgx = [
     "sgx_tstd",
     "musig2_sgx",
-<<<<<<< HEAD
-    "itc-direct-rpc-client/sgx",
-    "bc-enclave-registry/sgx",
-    "itp-rpc/sgx",
-=======
     "litentry-primitives/sgx",
->>>>>>> 39267791
     "itp-sgx-crypto/sgx",
     "sgx_rand",
 ]