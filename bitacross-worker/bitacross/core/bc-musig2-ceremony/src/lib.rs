// Copyright 2020-2024 Trust Computing GmbH.
// This file is part of Litentry.
//
// Litentry is free software: you can redistribute it and/or modify
// it under the terms of the GNU General Public License as published by
// the Free Software Foundation, either version 3 of the License, or
// (at your option) any later version.
//
// Litentry is distributed in the hope that it will be useful,
// but WITHOUT ANY WARRANTY; without even the implied warranty of
// MERCHANTABILITY or FITNESS FOR A PARTICULAR PURPOSE.  See the
// GNU General Public License for more details.
//
// You should have received a copy of the GNU General Public License
// along with Litentry.  If not, see <https://www.gnu.org/licenses/>.

#![cfg_attr(not(feature = "std"), no_std)]

extern crate alloc;
extern crate core;
#[cfg(all(not(feature = "std"), feature = "sgx"))]
extern crate sgx_tstd as std;

#[cfg(all(not(feature = "std"), feature = "sgx"))]
use musig2_sgx as musig2;
use std::{format, string::String, sync::Arc};

#[cfg(all(feature = "std", feature = "sgx"))]
compile_error!("feature \"std\" and feature \"sgx\" cannot be enabled at the same time");

#[cfg(feature = "std")]
use std::sync::RwLock;

#[cfg(feature = "sgx")]
use std::sync::SgxRwLock as RwLock;

use crate::CeremonyEvent::CeremonyEnded;
use codec::{Decode, Encode};
use itp_sgx_crypto::{key_repository::AccessKey, schnorr::Pair as SchnorrPair};
use k256::SecretKey;
pub use k256::{elliptic_curve::sec1::FromEncodedPoint, PublicKey};
use litentry_primitives::RequestAesKey;
<<<<<<< HEAD
use log::{error, info};
use musig2::{
	secp::Point, verify_single, BinaryEncoding, CompactSignature, KeyAggContext, LiftedSignature,
	SecNonceSpices,
};
=======
use log::{debug, error, info, trace};
use musig2::secp::Scalar;
>>>>>>> 467cfbc2
pub use musig2::{PartialSignature, PubNonce};
use std::{
	collections::HashMap,
	fmt::Display,
	time::{SystemTime, UNIX_EPOCH},
	vec::Vec,
};

pub type CeremonyId = SignBitcoinPayload;
pub type SignaturePayload = Vec<u8>;
pub type Signers = Vec<SignerId>;
pub type CeremonyRegistry<AK> = HashMap<CeremonyId, (Arc<RwLock<MuSig2Ceremony<AK>>>, u64)>;
pub type CeremonyCommandTmp = HashMap<CeremonyId, (Arc<RwLock<Vec<CeremonyCommand>>>, u64)>;
// enclave public key is used as signer identifier
pub type SignerId = [u8; 32];
pub type SignersWithKeys = Vec<(SignerId, PublicKey)>;

#[derive(Debug, Eq, PartialEq, Encode)]
pub enum CeremonyError {
	CeremonyInitError(CeremonyErrorReason),
	NonceReceivingError(CeremonyErrorReason),
	PartialSignatureReceivingError(CeremonyErrorReason),
}

#[derive(Debug, Eq, PartialEq, Encode)]
pub enum CeremonyErrorReason {
	InvalidSigner,
	SignerNotFound,
	ContributionError,
	IncorrectRound,
	RoundFinalizationError,
	Timeout,
}

// events come from outside and are consumed by ceremony in tick fn
#[derive(Debug, PartialEq, Eq, Clone)]
pub enum CeremonyCommand {
	Init,
	SaveNonce(SignerId, PubNonce),
	SavePartialSignature(SignerId, PartialSignature),
}

impl Display for CeremonyCommand {
	fn fmt(&self, f: &mut core::fmt::Formatter<'_>) -> core::fmt::Result {
		match self {
			CeremonyCommand::Init => write!(f, "Init"),
			CeremonyCommand::SaveNonce(_, _) => write!(f, "SaveNonce"),
			CeremonyCommand::SavePartialSignature(_, _) => write!(f, "SavePartialSignature"),
		}
	}
}

// commands are created by ceremony and executed by runner
#[derive(Debug, Eq, PartialEq)]
pub enum CeremonyEvent {
	FirstRoundStarted(Signers, CeremonyId, PubNonce),
	SecondRoundStarted(Signers, CeremonyId, PartialSignature),
	CeremonyEnded([u8; 64], RequestAesKey),
	CeremonyError(Signers, CeremonyError, RequestAesKey),
}

impl Display for CeremonyEvent {
	fn fmt(&self, f: &mut core::fmt::Formatter<'_>) -> core::fmt::Result {
		match self {
			CeremonyEvent::FirstRoundStarted(_, _, _) => write!(f, "FirstRoundStarted"),
			CeremonyEvent::SecondRoundStarted(_, _, _) => write!(f, "SecondRoundStarted"),
			CeremonyEvent::CeremonyEnded(_, _) => write!(f, "CeremonyEnded"),
			CeremonyEvent::CeremonyError(_, _, _) => write!(f, "CeremonyError"),
		}
	}
}

#[derive(Encode, Decode, Clone, Debug, PartialEq, Eq, Hash)]
pub enum SignBitcoinPayload {
	Derived(SignaturePayload),
	TaprootUnspendable(SignaturePayload),
	TaprootSpendable(SignaturePayload, [u8; 32]),
	WithTweaks(SignaturePayload, Vec<([u8; 32], bool)>),
}

pub fn generate_aggregated_public_key(mut public_keys: Vec<PublicKey>) -> PublicKey {
	public_keys.sort();
	KeyAggContext::new(public_keys).unwrap().aggregated_pubkey()
}

pub struct MuSig2CeremonyData<AK: AccessKey<KeyType = SchnorrPair>> {
	payload: SignBitcoinPayload,
	// P-713: move to layer above, ceremony should be communication agnostic
	aes_key: RequestAesKey,
	me: SignerId,
	signers: SignersWithKeys,
	signing_key_access: Arc<AK>,
	agg_key: PublicKey,
}

pub struct MuSig2CeremonyState {
	first_round: Option<musig2::FirstRound>,
	second_round: Option<musig2::SecondRound<SignaturePayload>>,
}

pub struct MuSig2Ceremony<AK: AccessKey<KeyType = SchnorrPair>> {
	ceremony_data: MuSig2CeremonyData<AK>,
	ceremony_state: MuSig2CeremonyState,
}

impl<AK: AccessKey<KeyType = SchnorrPair>> MuSig2Ceremony<AK> {
	// Creates new ceremony
	pub fn new(
		me: SignerId,
		aes_key: RequestAesKey,
		mut signers: SignersWithKeys,
		payload: SignBitcoinPayload,
		signing_key_access: Arc<AK>,
	) -> Result<Self, String> {
<<<<<<< HEAD
		info!("Creating new ceremony with peers: {:?}", signers);
=======
		info!("Creating new ceremony {:?} and events {:?}", payload, commands);
>>>>>>> 467cfbc2
		if signers.len() < 3 {
			return Err(format!("Not enough signers, minimum: {:?}, actual {:?}", 3, signers.len()))
		}

		signers.sort_by_key(|k| k.1);
		// we are always the first key in the vector
		let my_index = signers.iter().position(|r| r.0 == me).ok_or("Could not determine index")?;
		let all_keys = signers.iter().map(|p| p.1).collect::<Vec<PublicKey>>();
		let key_context = match &payload {
			SignBitcoinPayload::TaprootSpendable(_, root_hash) =>
				KeyAggContext::new(all_keys.iter().map(|p| Point::from(*p)))
					.map_err(|e| format!("Key context creation error: {:?}", e))?
					.with_taproot_tweak(root_hash)
					.map_err(|e| format!("Key context creation error: {:?}", e))?,
			SignBitcoinPayload::TaprootUnspendable(_) =>
				KeyAggContext::new(all_keys.iter().map(|p| Point::from(*p)))
					.map_err(|e| format!("Key context creation error: {:?}", e))?
					.with_unspendable_taproot_tweak()
					.map_err(|e| format!("Key context creation error: {:?}", e))?,
			SignBitcoinPayload::Derived(_) =>
				KeyAggContext::new(all_keys.iter().map(|p| Point::from(*p)))
					.map_err(|e| format!("Key context creation error: {:?}", e))?,
			SignBitcoinPayload::WithTweaks(_, tweaks) => {
				let mut prepared_tweaks = vec![];
				for (tweak_bytes, is_x_only) in tweaks.iter() {
					let scalar: Scalar = tweak_bytes.try_into().map_err(|e| {
						format!("Key context creation error, could not parse scalar: {:?}", e)
					})?;
					prepared_tweaks.push((scalar, *is_x_only));
				}
				KeyAggContext::new(all_keys.iter().map(|p| Point::from(*p)))
					.map_err(|e| format!("Key context creation error: {:?}", e))?
					.with_tweaks(prepared_tweaks)
					.map_err(|e| format!("Key context creation error: {:?}", e))?
			},
		};

		info!(
			"Ceremony aggregated public key: {:?}",
			key_context.aggregated_pubkey::<PublicKey>().to_sec1_bytes().to_vec()
		);
		let agg_key = key_context.aggregated_pubkey::<PublicKey>();
		let nonce_seed = random_seed();
		let first_round =
			musig2::FirstRound::new(key_context, nonce_seed, my_index, SecNonceSpices::new())
				.map_err(|e| format!("First round creation error: {:?}", e))?;

		Ok(Self {
			ceremony_data: MuSig2CeremonyData {
				payload,
				aes_key,
				me,
				signers,
				signing_key_access,
				agg_key,
			},
			ceremony_state: MuSig2CeremonyState {
				first_round: Some(first_round),
				second_round: None,
			},
		})
	}

	pub fn process_command(&mut self, command: CeremonyCommand) -> Option<CeremonyEvent> {
		let event_ret = match command {
			CeremonyCommand::Init => self
				.ceremony_state
				.first_round
				.as_ref()
				.map(|f| {
					Some(CeremonyEvent::FirstRoundStarted(
						self.ceremony_data
							.signers
							.iter()
							.filter(|e| e.0 != self.ceremony_data.me)
							.map(|s| s.0)
							.collect(),
						self.ceremony_data.payload.clone(),
						f.our_public_nonce(),
					))
				})
				.ok_or(CeremonyError::CeremonyInitError(CeremonyErrorReason::IncorrectRound)),
			CeremonyCommand::SaveNonce(signer, nonce) => self.receive_nonce(signer, nonce),
			CeremonyCommand::SavePartialSignature(signer, partial_signature) =>
				self.receive_partial_sign(signer, partial_signature),
		};

		match event_ret {
			Ok(event) => event,
			Err(e) => Some(CeremonyEvent::CeremonyError(
				self.ceremony_data
					.signers
					.iter()
					.filter(|e| e.0 != self.ceremony_data.me)
					.map(|s| s.0)
					.collect(),
				e,
				self.ceremony_data.aes_key,
			)),
		}
	}

	// Saves signer's nonce
	fn receive_nonce(
		&mut self,
		signer: SignerId,
		nonce: PubNonce,
	) -> Result<Option<CeremonyEvent>, CeremonyError> {
		info!("Saving nonce from signer: {:?}", signer);
		let peer_index = self
			.ceremony_data
			.signers
			.iter()
			.position(|p| p.0 == signer)
			.ok_or(CeremonyError::NonceReceivingError(CeremonyErrorReason::SignerNotFound))?;

		if let Some(ref mut r) = self.ceremony_state.first_round {
			r.receive_nonce(peer_index, nonce).map_err(|e| {
				error!("Nonce receiving error: {:?}", e);
				CeremonyError::NonceReceivingError(CeremonyErrorReason::ContributionError)
			})?;
			if r.is_complete() {
				let secret_key = SecretKey::from_slice(
					&self
						.ceremony_data
						.signing_key_access
						.retrieve_key()
						.map_err(|e| {
							error!("Nonce receiving error: {:?}", e);
							CeremonyError::NonceReceivingError(
								CeremonyErrorReason::RoundFinalizationError,
							)
						})?
						.private_bytes(),
				)
				.map_err(|e| {
					error!("Nonce receiving error: {:?}", e);
					CeremonyError::NonceReceivingError(CeremonyErrorReason::RoundFinalizationError)
				})?;
				self.start_second_round(secret_key).map(|e| Some(e))
			} else {
				Ok(None)
			}
		} else {
			Err(CeremonyError::NonceReceivingError(CeremonyErrorReason::IncorrectRound))
		}
	}

	// Starts the second round
	fn start_second_round(
		&mut self,
		private_key: SecretKey,
	) -> Result<CeremonyEvent, CeremonyError> {
		let first_round = self
			.ceremony_state
			.first_round
			.take()
			.ok_or(CeremonyError::NonceReceivingError(CeremonyErrorReason::IncorrectRound))?;

		let message = match &self.ceremony_data.payload {
			SignBitcoinPayload::TaprootSpendable(message, _) => message.clone(),
			SignBitcoinPayload::Derived(message) => message.clone(),
			SignBitcoinPayload::TaprootUnspendable(message) => message.clone(),
			SignBitcoinPayload::WithTweaks(message, _) => message.clone(),
		};
		let second_round = first_round.finalize(private_key, message).map_err(|e| {
			error!("Could not start second round: {:?}", e);
			CeremonyError::NonceReceivingError(CeremonyErrorReason::RoundFinalizationError)
		})?;

		let partial_signature: PartialSignature = second_round.our_signature();

		self.ceremony_state.second_round = Some(second_round);

		Ok(CeremonyEvent::SecondRoundStarted(
			self.ceremony_data
				.signers
				.iter()
				.filter(|e| e.0 != self.ceremony_data.me)
				.map(|s| s.0)
				.collect(),
			self.get_id_ref().clone(),
			partial_signature,
		))
	}

	// Saves signer's partial signature
	fn receive_partial_sign(
		&mut self,
		signer: SignerId,
		partial_signature: impl Into<PartialSignature>,
	) -> Result<Option<CeremonyEvent>, CeremonyError> {
		info!("Saving partial signature from signer: {:?}", signer);
		let peer_index = self.ceremony_data.signers.iter().position(|p| p.0 == signer).ok_or(
			CeremonyError::PartialSignatureReceivingError(CeremonyErrorReason::SignerNotFound),
		)?;

		if let Some(ref mut r) = self.ceremony_state.second_round {
			r.receive_signature(peer_index, partial_signature).map_err(|e| {
				error!("Signature receiving error: {:?}", e);
				CeremonyError::PartialSignatureReceivingError(
					CeremonyErrorReason::ContributionError,
				)
			})?;
			if r.is_complete() {
				if let Some(r) = self.ceremony_state.second_round.take() {
					let signature: CompactSignature = r
						.finalize::<LiftedSignature>()
						.map_err(|e| {
							error!("Could not finish second round: {:?}", e);
							CeremonyError::PartialSignatureReceivingError(
								CeremonyErrorReason::RoundFinalizationError,
							)
						})?
						.compact();

					info!("Ceremony {:?} has ended", self.get_id_ref());
					info!("Aggregated public key {:?}", self.ceremony_data.agg_key.to_sec1_bytes());
					info!("Signature {:?}", signature.to_bytes());

					let message = match &self.ceremony_data.payload {
						SignBitcoinPayload::Derived(p) => p,
						SignBitcoinPayload::TaprootUnspendable(p) => p,
						SignBitcoinPayload::TaprootSpendable(p, _) => p,
						SignBitcoinPayload::WithTweaks(p, _) => p,
					};

					info!("Message {:?}", message);

					info!("Verification result: ");
					match verify_single(self.ceremony_data.agg_key, signature, message) {
						Ok(_) => info!("OK!"),
						Err(_) => info!("NOK!"),
					};
					Ok(Some(CeremonyEnded(signature.to_bytes(), self.ceremony_data.aes_key)))
				} else {
					Err(CeremonyError::PartialSignatureReceivingError(
						CeremonyErrorReason::IncorrectRound,
					))
				}
			} else {
				Ok(None)
			}
		} else {
			Err(CeremonyError::PartialSignatureReceivingError(CeremonyErrorReason::IncorrectRound))
		}
	}

	pub fn get_id_ref(&self) -> &CeremonyId {
		&self.ceremony_data.payload
	}

	pub fn get_aes_key(&self) -> &RequestAesKey {
		&self.ceremony_data.aes_key
	}

	pub fn is_first_round(&self) -> bool {
		self.ceremony_state.first_round.is_some()
	}
}

pub fn get_current_timestamp() -> u64 {
	SystemTime::now().duration_since(UNIX_EPOCH).unwrap().as_secs()
}

#[cfg(feature = "std")]
fn random_seed() -> [u8; 32] {
	use rand::{thread_rng, RngCore};

	let mut seed = [0u8; 32];
	let mut rand = thread_rng();
	rand.fill_bytes(&mut seed);
	seed
}

#[cfg(feature = "sgx")]
fn random_seed() -> [u8; 32] {
	use sgx_rand::{Rng, StdRng};
	let mut seed = [0u8; 32];
	let mut rand = StdRng::new().unwrap();
	rand.fill_bytes(&mut seed);
	seed
}

<<<<<<< HEAD
// #[cfg(test)]
// pub mod test {
// 	use crate::{
// 		generate_aggregated_public_key, CeremonyCommand, CeremonyError, CeremonyErrorReason,
// 		CeremonyEvent, MuSig2Ceremony, SignBitcoinPayload, SignaturePayload, SignerId,
// 		SignersWithKeys,
// 	};
// 	use alloc::sync::Arc;
// 	use itp_sgx_crypto::{key_repository::AccessKey, schnorr::Pair as SchnorrPair};
// 	use k256::{
// 		elliptic_curve::PublicKey,
// 		schnorr::{signature::Keypair, SigningKey},
// 		sha2::digest::Mac,
// 	};
// 	use litentry_primitives::RequestAesKey;
// 	use musig2::{secp::MaybeScalar, verify_single, PubNonce, SecNonce};
// 	use signature::Verifier;

// 	pub const MY_SIGNER_ID: SignerId = [0u8; 32];

// 	fn my_priv_key() -> SigningKey {
// 		SigningKey::from_bytes(&[
// 			252, 240, 35, 85, 243, 83, 129, 54, 7, 155, 24, 114, 254, 0, 134, 251, 207, 83, 177, 9,
// 			92, 118, 222, 5, 202, 239, 188, 215, 132, 113, 127, 94,
// 		])
// 		.unwrap()
// 	}

// 	fn signer1_priv_key() -> SigningKey {
// 		SigningKey::from_bytes(&[
// 			42, 82, 57, 169, 208, 130, 125, 141, 62, 185, 167, 41, 142, 217, 252, 135, 158, 128,
// 			44, 129, 222, 71, 55, 86, 230, 183, 54, 111, 152, 83, 85, 155,
// 		])
// 		.unwrap()
// 	}

// 	pub const SIGNER_1_ID: SignerId = [1u8; 32];
// 	pub const SIGNER_1_SEC_NONCE: [u8; 64] = [
// 		57, 232, 181, 133, 43, 97, 251, 79, 229, 110, 26, 121, 197, 2, 249, 237, 222, 207, 129,
// 		232, 8, 227, 120, 202, 127, 61, 209, 41, 92, 54, 8, 91, 80, 31, 9, 126, 14, 137, 126, 143,
// 		98, 223, 254, 134, 9, 190, 5, 157, 133, 254, 18, 119, 117, 25, 65, 179, 35, 130, 156, 109,
// 		233, 51, 18, 32,
// 	];

// 	pub const SIGNER_2_ID: SignerId = [2u8; 32];

// 	fn signer2_priv_key() -> SigningKey {
// 		SigningKey::from_bytes(&[
// 			117, 130, 176, 36, 185, 53, 187, 61, 123, 86, 24, 38, 174, 143, 129, 73, 245, 210, 127,
// 			148, 115, 136, 32, 98, 62, 47, 26, 196, 57, 211, 171, 185,
// 		])
// 		.unwrap()
// 	}

// 	pub const SIGNER_2_SEC_NONCE: [u8; 64] = [
// 		78, 229, 109, 189, 246, 169, 247, 85, 184, 199, 144, 135, 45, 60, 71, 109, 214, 121, 165,
// 		206, 185, 246, 120, 52, 228, 49, 155, 9, 160, 129, 171, 252, 69, 160, 122, 66, 151, 147,
// 		141, 118, 226, 189, 100, 94, 74, 163, 158, 245, 111, 99, 108, 202, 224, 110, 71, 106, 178,
// 		255, 89, 34, 16, 10, 195, 107,
// 	];

// 	fn signers_with_keys() -> SignersWithKeys {
// 		vec![
// 			(MY_SIGNER_ID, PublicKey::from(my_priv_key().verifying_key())),
// 			(SIGNER_1_ID, PublicKey::from(signer1_priv_key().verifying_key())),
// 			(SIGNER_2_ID, PublicKey::from(signer2_priv_key().verifying_key())),
// 		]
// 	}

// 	fn save_signer1_nonce_cmd() -> CeremonyCommand {
// 		CeremonyCommand::SaveNonce(
// 			SIGNER_1_ID,
// 			SecNonce::from_bytes(&SIGNER_1_SEC_NONCE).unwrap().public_nonce(),
// 		)
// 	}

// 	fn save_signer2_nonce_cmd() -> CeremonyCommand {
// 		CeremonyCommand::SaveNonce(
// 			SIGNER_2_ID,
// 			SecNonce::from_bytes(&SIGNER_2_SEC_NONCE).unwrap().public_nonce(),
// 		)
// 	}

// 	fn save_signer1_partial_sign_cmd() -> CeremonyCommand {
// 		CeremonyCommand::SavePartialSignature(SIGNER_1_ID, MaybeScalar::Zero)
// 	}

// 	fn unknown_signer_nonce_cmd() -> CeremonyCommand {
// 		CeremonyCommand::SaveNonce(
// 			[10u8; 32],
// 			SecNonce::from_bytes(&SIGNER_2_SEC_NONCE).unwrap().public_nonce(),
// 		)
// 	}

// 	pub const SAMPLE_REQUEST_AES_KEY: RequestAesKey = [0u8; 32];
// 	pub const SAMPLE_SIGNATURE_PAYLOAD: [u8; 32] = [0u8; 32];

// 	struct MockedSigningKeyAccess {
// 		signing_key: SigningKey,
// 	}

// 	impl AccessKey for MockedSigningKeyAccess {
// 		type KeyType = SchnorrPair;

// 		fn retrieve_key(&self) -> itp_sgx_crypto::Result<Self::KeyType> {
// 			Ok(SchnorrPair::new(self.signing_key.clone()))
// 		}
// 	}

// 	#[test]
// 	fn it_should_create_ceremony_without_pending_commands() {
// 		// given
// 		let signing_key_access = MockedSigningKeyAccess { signing_key: my_priv_key() };

// 		// when
// 		let result = MuSig2Ceremony::new(
// 			MY_SIGNER_ID,
// 			SAMPLE_REQUEST_AES_KEY.clone(),
// 			signers_with_keys(),
// 			SignBitcoinPayload::Derived(SAMPLE_SIGNATURE_PAYLOAD.to_vec()),
// 			Arc::new(signing_key_access),
// 		);

// 		// then
// 		assert!(result.is_ok())
// 	}

// 	#[test]
// 	fn it_should_prevent_from_creating_ceremony_without_sufficient_signers() {
// 		// given
// 		let signing_key_access = MockedSigningKeyAccess { signing_key: my_priv_key() };

// 		// when
// 		let result = MuSig2Ceremony::new(
// 			MY_SIGNER_ID,
// 			SAMPLE_REQUEST_AES_KEY.clone(),
// 			signers_with_keys()[0..1].to_vec(),
// 			SignBitcoinPayload::Derived(SAMPLE_SIGNATURE_PAYLOAD.to_vec()),
// 			Arc::new(signing_key_access),
// 		);

// 		// then
// 		assert!(result.is_err());
// 	}

// 	#[test]
// 	fn newly_created_ceremony_without_commands_should_produce_first_round_started_event_after_tick()
// 	{
// 		// given
// 		let signing_key_access = MockedSigningKeyAccess { signing_key: my_priv_key() };
// 		let ceremony_id = SignBitcoinPayload::Derived(SAMPLE_SIGNATURE_PAYLOAD.to_vec());
// 		let mut ceremony = MuSig2Ceremony::new(
// 			MY_SIGNER_ID,
// 			SAMPLE_REQUEST_AES_KEY.clone(),
// 			signers_with_keys(),
// 			ceremony_id.clone(),
// 			vec![],
// 			Arc::new(signing_key_access),
// 			10,
// 		)
// 		.unwrap();

// 		// when
// 		let events = ceremony.tick();

// 		assert!(
// 			matches!(events.get(0), Some(CeremonyEvent::FirstRoundStarted(ref signers, ref ev_ceremony_id, ref _pub_nonce)) if *signers == vec![SIGNER_1_ID, SIGNER_2_ID] && *ev_ceremony_id == ceremony_id)
// 		);
// 		assert_eq!(events.len(), 1)
// 	}

// 	#[test]
// 	fn newly_created_ceremony_with_not_all_nonce_commands_should_produce_only_first_round_started_event_after_tick(
// 	) {
// 		// given
// 		let signing_key_access = MockedSigningKeyAccess { signing_key: my_priv_key() };
// 		let ceremony_id = SignBitcoinPayload::Derived(SAMPLE_SIGNATURE_PAYLOAD.to_vec());
// 		let mut ceremony = MuSig2Ceremony::new(
// 			MY_SIGNER_ID,
// 			SAMPLE_REQUEST_AES_KEY.clone(),
// 			signers_with_keys(),
// 			ceremony_id.clone(),
// 			vec![save_signer1_nonce_cmd()],
// 			Arc::new(signing_key_access),
// 			10,
// 		)
// 		.unwrap();

// 		// when
// 		let events = ceremony.tick();

// 		assert!(
// 			matches!(events.get(0), Some(CeremonyEvent::FirstRoundStarted(ref signers, ref ev_ceremony_id, ref _pub_nonce)) if *signers == vec![SIGNER_1_ID, SIGNER_2_ID] && *ev_ceremony_id == ceremony_id)
// 		);
// 		assert_eq!(events.len(), 1)
// 	}

// 	#[test]
// 	fn newly_created_ceremony_with_all_nonce_commands_should_produce_first_and_second_round_started_events_after_tick(
// 	) {
// 		// given
// 		let signing_key_access = MockedSigningKeyAccess { signing_key: my_priv_key() };
// 		let ceremony_id = SignBitcoinPayload::Derived(SAMPLE_SIGNATURE_PAYLOAD.to_vec());
// 		let mut ceremony = MuSig2Ceremony::new(
// 			MY_SIGNER_ID,
// 			SAMPLE_REQUEST_AES_KEY.clone(),
// 			signers_with_keys(),
// 			ceremony_id.clone(),
// 			vec![
// 				save_signer1_partial_sign_cmd(),
// 				save_signer1_nonce_cmd(),
// 				save_signer2_nonce_cmd(),
// 			],
// 			Arc::new(signing_key_access),
// 			10,
// 		)
// 		.unwrap();

// 		// when
// 		let events = ceremony.tick();

// 		assert!(
// 			matches!(events.get(0), Some(CeremonyEvent::FirstRoundStarted(ref signers, ref ev_ceremony_id, ref _pub_nonce)) if *signers == vec![SIGNER_1_ID, SIGNER_2_ID] && *ev_ceremony_id == ceremony_id)
// 		);
// 		assert!(
// 			matches!(events.get(1), Some(CeremonyEvent::SecondRoundStarted(ref signers, ref ev_ceremony_id, ref _partial_signature)) if *signers == vec![SIGNER_1_ID, SIGNER_2_ID] && *ev_ceremony_id == ceremony_id)
// 		);
// 		assert_eq!(events.len(), 2)
// 	}

// 	#[test]
// 	fn newly_created_ceremony_with_unknown_signer_command_should_produce_first_round_started_event_and_error_event_after_tick(
// 	) {
// 		// given
// 		let signing_key_access = MockedSigningKeyAccess { signing_key: my_priv_key() };
// 		let ceremony_id = SignBitcoinPayload::Derived(SAMPLE_SIGNATURE_PAYLOAD.to_vec());
// 		let mut ceremony = MuSig2Ceremony::new(
// 			MY_SIGNER_ID,
// 			SAMPLE_REQUEST_AES_KEY.clone(),
// 			signers_with_keys(),
// 			ceremony_id.clone(),
// 			vec![unknown_signer_nonce_cmd()],
// 			Arc::new(signing_key_access),
// 			10,
// 		)
// 		.unwrap();

// 		// when
// 		let events = ceremony.tick();

// 		assert!(
// 			matches!(events.get(0), Some(CeremonyEvent::FirstRoundStarted(ref signers, ref ev_ceremony_id, ref _pub_nonce)) if *signers == vec![SIGNER_1_ID, SIGNER_2_ID] && *ev_ceremony_id == ceremony_id)
// 		);
// 		assert!(matches!(
// 			events.get(1),
// 			Some(CeremonyEvent::CeremonyError(
// 				_,
// 				CeremonyError::NonceReceivingError(CeremonyErrorReason::SignerNotFound),
// 				_
// 			))
// 		));
// 		assert_eq!(events.len(), 2)
// 	}
// }

// #[cfg(feature = "sgx-test")]
// pub mod sgx_tests {
// 	use super::*;
// 	use crate::{
// 		generate_aggregated_public_key, CeremonyEvent, MuSig2Ceremony, SignBitcoinPayload,
// 	};
// 	use alloc::sync::Arc;
// 	use k256::schnorr::SigningKey;
// 	use musig2::verify_single;

// 	pub const MY_SIGNER_ID: SignerId = [0u8; 32];
// 	pub const SIGNER_1_ID: SignerId = [1u8; 32];
// 	pub const SIGNER_2_ID: SignerId = [2u8; 32];
// 	pub const SAMPLE_REQUEST_AES_KEY: RequestAesKey = [0u8; 32];
// 	pub const SAMPLE_SIGNATURE_PAYLOAD: [u8; 32] = [0u8; 32];

// 	struct MockedSigningKeyAccess {
// 		pub signing_key: SigningKey,
// 	}

// 	impl AccessKey for MockedSigningKeyAccess {
// 		type KeyType = SchnorrPair;

// 		fn retrieve_key(&self) -> itp_sgx_crypto::Result<Self::KeyType> {
// 			Ok(SchnorrPair::new(self.signing_key.clone()))
// 		}
// 	}

// 	pub fn test_full_flow_with_3_ceremonies() {
// 		// given
// 		let ceremony_id = SignBitcoinPayload::Derived(SAMPLE_SIGNATURE_PAYLOAD.to_vec());
// 		//my signer
// 		let my_signer_key_access = MockedSigningKeyAccess { signing_key: my_priv_key() };
// 		let mut my_ceremony = MuSig2Ceremony::new(
// 			MY_SIGNER_ID,
// 			SAMPLE_REQUEST_AES_KEY.clone(),
// 			signers_with_keys(),
// 			ceremony_id.clone(),
// 			vec![],
// 			Arc::new(my_signer_key_access),
// 			10,
// 		)
// 		.unwrap();
// 		// signer 1
// 		let signer1_key_access = MockedSigningKeyAccess { signing_key: signer1_priv_key() };
// 		let mut signer1_ceremony = MuSig2Ceremony::new(
// 			SIGNER_1_ID,
// 			SAMPLE_REQUEST_AES_KEY.clone(),
// 			signers_with_keys(),
// 			ceremony_id.clone(),
// 			vec![],
// 			Arc::new(signer1_key_access),
// 			10,
// 		)
// 		.unwrap();
// 		// signer 2
// 		let signer2_key_access = MockedSigningKeyAccess { signing_key: signer2_priv_key() };
// 		let mut signer2_ceremony = MuSig2Ceremony::new(
// 			SIGNER_2_ID,
// 			SAMPLE_REQUEST_AES_KEY.clone(),
// 			signers_with_keys(),
// 			ceremony_id.clone(),
// 			vec![],
// 			Arc::new(signer2_key_access),
// 			10,
// 		)
// 		.unwrap();

// 		// when

// 		// first tick (performs first round in this case)
// 		let mut my_ceremony_events = my_ceremony.tick();
// 		let mut signer1_ceremony_events = signer1_ceremony.tick();
// 		let mut signer2_ceremony_events = signer2_ceremony.tick();

// 		let my_ceremony_first_round_started_ev = my_ceremony_events.get(0).unwrap();
// 		let signer1_ceremony_first_round_started_ev = signer1_ceremony_events.get(0).unwrap();
// 		let signer2_ceremony_first_round_started_ev = signer2_ceremony_events.get(0).unwrap();

// 		match my_ceremony_first_round_started_ev {
// 			CeremonyEvent::FirstRoundStarted(_, _, nonce) => {
// 				signer1_ceremony.receive_nonce(MY_SIGNER_ID, nonce.clone()).unwrap();
// 				signer2_ceremony.receive_nonce(MY_SIGNER_ID, nonce.clone()).unwrap();
// 			},
// 			_ => {},
// 		}

// 		match signer1_ceremony_first_round_started_ev {
// 			CeremonyEvent::FirstRoundStarted(_, _, nonce) => {
// 				my_ceremony.receive_nonce(SIGNER_1_ID, nonce.clone()).unwrap();
// 				signer2_ceremony.receive_nonce(SIGNER_1_ID, nonce.clone()).unwrap();
// 			},
// 			_ => {},
// 		}

// 		match signer2_ceremony_first_round_started_ev {
// 			CeremonyEvent::FirstRoundStarted(_, _, nonce) => {
// 				my_ceremony.receive_nonce(SIGNER_2_ID, nonce.clone()).unwrap();
// 				signer1_ceremony.receive_nonce(SIGNER_2_ID, nonce.clone()).unwrap();
// 			},
// 			_ => {},
// 		}

// 		// second tick (performs second round in this case)
// 		my_ceremony_events = my_ceremony.tick();
// 		signer1_ceremony_events = signer1_ceremony.tick();
// 		signer2_ceremony_events = signer2_ceremony.tick();

// 		let my_ceremony_second_round_started_ev = my_ceremony_events.get(0).unwrap();
// 		let signer1_ceremony_second_round_started_ev = signer1_ceremony_events.get(0).unwrap();
// 		let signer2_ceremony_second_round_started_ev = signer2_ceremony_events.get(0).unwrap();

// 		match my_ceremony_second_round_started_ev {
// 			CeremonyEvent::SecondRoundStarted(_, _, partial_sign) => {
// 				signer1_ceremony
// 					.receive_partial_sign(MY_SIGNER_ID, partial_sign.clone())
// 					.unwrap();
// 				signer2_ceremony
// 					.receive_partial_sign(MY_SIGNER_ID, partial_sign.clone())
// 					.unwrap();
// 			},
// 			_ => {},
// 		}

// 		match signer1_ceremony_second_round_started_ev {
// 			CeremonyEvent::SecondRoundStarted(_, _, partial_sign) => {
// 				my_ceremony.receive_partial_sign(SIGNER_1_ID, partial_sign.clone()).unwrap();
// 				signer2_ceremony
// 					.receive_partial_sign(SIGNER_1_ID, partial_sign.clone())
// 					.unwrap();
// 			},
// 			_ => {},
// 		}

// 		match signer2_ceremony_second_round_started_ev {
// 			CeremonyEvent::SecondRoundStarted(_, _, partial_sign) => {
// 				my_ceremony.receive_partial_sign(SIGNER_2_ID, partial_sign.clone()).unwrap();
// 				signer1_ceremony
// 					.receive_partial_sign(SIGNER_2_ID, partial_sign.clone())
// 					.unwrap();
// 			},
// 			_ => {},
// 		}

// 		// third tick (finalizes ceremony and produces final signature in this case)
// 		my_ceremony_events = my_ceremony.tick();
// 		signer1_ceremony_events = signer1_ceremony.tick();
// 		signer2_ceremony_events = signer2_ceremony.tick();

// 		let my_ceremony_ceremony_ended_ev = my_ceremony_events.get(0).unwrap();
// 		let signer1_ceremony_ceremony_ended_ev = signer1_ceremony_events.get(0).unwrap();
// 		let signer2_ceremony_ceremony_ended_ev = signer2_ceremony_events.get(0).unwrap();

// 		let my_ceremony_final_signature = match my_ceremony_ceremony_ended_ev {
// 			CeremonyEvent::CeremonyEnded(signature, _) => signature.clone(),
// 			_ => {
// 				panic!("Ceremony should be ended")
// 			},
// 		};

// 		let signer1_ceremony_final_signature = match signer1_ceremony_ceremony_ended_ev {
// 			CeremonyEvent::CeremonyEnded(signature, _) => signature.clone(),
// 			_ => {
// 				panic!("Ceremony should be ended")
// 			},
// 		};

// 		let signer2_ceremony_final_signature = match signer2_ceremony_ceremony_ended_ev {
// 			CeremonyEvent::CeremonyEnded(signature, _) => signature.clone(),
// 			_ => {
// 				panic!("Ceremony should be ended")
// 			},
// 		};

// 		assert_eq!(my_ceremony_final_signature, signer1_ceremony_final_signature);
// 		assert_eq!(my_ceremony_final_signature, signer2_ceremony_final_signature);

// 		// let signature =
// 		// 	k256::schnorr::Signature::try_from(signer1_ceremony_final_signature.as_slice())
// 		// 		.unwrap();
// 		let agg_key =
// 			generate_aggregated_public_key(signers_with_keys().iter().map(|sk| sk.1).collect());
// 		// let ver_key = k256::schnorr::VerifyingKey::try_from(agg_key).unwrap();

// 		// this pass
// 		verify_single(agg_key, signer1_ceremony_final_signature, SAMPLE_SIGNATURE_PAYLOAD).unwrap();

// 		// this not pass
// 		// ver_key.verify(&SAMPLE_SIGNATURE_PAYLOAD, &signature).unwrap()
// 	}

// 	fn signers_with_keys() -> SignersWithKeys {
// 		vec![
// 			(MY_SIGNER_ID, k256::elliptic_curve::PublicKey::from(my_priv_key().verifying_key())),
// 			(
// 				SIGNER_1_ID,
// 				k256::elliptic_curve::PublicKey::from(signer1_priv_key().verifying_key()),
// 			),
// 			(
// 				SIGNER_2_ID,
// 				k256::elliptic_curve::PublicKey::from(signer2_priv_key().verifying_key()),
// 			),
// 		]
// 	}

// 	fn my_priv_key() -> SigningKey {
// 		SigningKey::from_bytes(&[
// 			252, 240, 35, 85, 243, 83, 129, 54, 7, 155, 24, 114, 254, 0, 134, 251, 207, 83, 177, 9,
// 			92, 118, 222, 5, 202, 239, 188, 215, 132, 113, 127, 94,
// 		])
// 		.unwrap()
// 	}

// 	fn signer1_priv_key() -> SigningKey {
// 		SigningKey::from_bytes(&[
// 			42, 82, 57, 169, 208, 130, 125, 141, 62, 185, 167, 41, 142, 217, 252, 135, 158, 128,
// 			44, 129, 222, 71, 55, 86, 230, 183, 54, 111, 152, 83, 85, 155,
// 		])
// 		.unwrap()
// 	}

// 	fn signer2_priv_key() -> SigningKey {
// 		SigningKey::from_bytes(&[
// 			117, 130, 176, 36, 185, 53, 187, 61, 123, 86, 24, 38, 174, 143, 129, 73, 245, 210, 127,
// 			148, 115, 136, 32, 98, 62, 47, 26, 196, 57, 211, 171, 185,
// 		])
// 		.unwrap()
// 	}
// }
=======
#[cfg(test)]
pub mod test {
	use crate::{
		CeremonyCommand, CeremonyError, CeremonyEvent, MuSig2Ceremony, NonceReceivingErrorReason,
		SignBitcoinPayload, SignerId, SignersWithKeys,
	};
	use alloc::sync::Arc;
	use itp_sgx_crypto::{key_repository::AccessKey, schnorr::Pair as SchnorrPair};
	use k256::{
		elliptic_curve::PublicKey,
		schnorr::{signature::Keypair, SigningKey},
		sha2::digest::Mac,
	};
	use litentry_primitives::RequestAesKey;
	use musig2::{secp::MaybeScalar, SecNonce};

	pub const MY_SIGNER_ID: SignerId = [0u8; 32];

	fn my_priv_key() -> SigningKey {
		SigningKey::from_bytes(&[
			252, 240, 35, 85, 243, 83, 129, 54, 7, 155, 24, 114, 254, 0, 134, 251, 207, 83, 177, 9,
			92, 118, 222, 5, 202, 239, 188, 215, 132, 113, 127, 94,
		])
		.unwrap()
	}

	fn signer1_priv_key() -> SigningKey {
		SigningKey::from_bytes(&[
			42, 82, 57, 169, 208, 130, 125, 141, 62, 185, 167, 41, 142, 217, 252, 135, 158, 128,
			44, 129, 222, 71, 55, 86, 230, 183, 54, 111, 152, 83, 85, 155,
		])
		.unwrap()
	}

	pub const SIGNER_1_ID: SignerId = [1u8; 32];
	pub const SIGNER_1_SEC_NONCE: [u8; 64] = [
		57, 232, 181, 133, 43, 97, 251, 79, 229, 110, 26, 121, 197, 2, 249, 237, 222, 207, 129,
		232, 8, 227, 120, 202, 127, 61, 209, 41, 92, 54, 8, 91, 80, 31, 9, 126, 14, 137, 126, 143,
		98, 223, 254, 134, 9, 190, 5, 157, 133, 254, 18, 119, 117, 25, 65, 179, 35, 130, 156, 109,
		233, 51, 18, 32,
	];

	pub const SIGNER_2_ID: SignerId = [2u8; 32];

	fn signer2_priv_key() -> SigningKey {
		SigningKey::from_bytes(&[
			117, 130, 176, 36, 185, 53, 187, 61, 123, 86, 24, 38, 174, 143, 129, 73, 245, 210, 127,
			148, 115, 136, 32, 98, 62, 47, 26, 196, 57, 211, 171, 185,
		])
		.unwrap()
	}

	pub const SIGNER_2_SEC_NONCE: [u8; 64] = [
		78, 229, 109, 189, 246, 169, 247, 85, 184, 199, 144, 135, 45, 60, 71, 109, 214, 121, 165,
		206, 185, 246, 120, 52, 228, 49, 155, 9, 160, 129, 171, 252, 69, 160, 122, 66, 151, 147,
		141, 118, 226, 189, 100, 94, 74, 163, 158, 245, 111, 99, 108, 202, 224, 110, 71, 106, 178,
		255, 89, 34, 16, 10, 195, 107,
	];

	fn signers_with_keys() -> SignersWithKeys {
		vec![
			(MY_SIGNER_ID, PublicKey::from(my_priv_key().verifying_key())),
			(SIGNER_1_ID, PublicKey::from(signer1_priv_key().verifying_key())),
			(SIGNER_2_ID, PublicKey::from(signer2_priv_key().verifying_key())),
		]
	}

	fn save_signer1_nonce_cmd() -> CeremonyCommand {
		CeremonyCommand::SaveNonce(
			SIGNER_1_ID,
			SecNonce::from_bytes(&SIGNER_1_SEC_NONCE).unwrap().public_nonce(),
		)
	}

	fn save_signer2_nonce_cmd() -> CeremonyCommand {
		CeremonyCommand::SaveNonce(
			SIGNER_2_ID,
			SecNonce::from_bytes(&SIGNER_2_SEC_NONCE).unwrap().public_nonce(),
		)
	}

	fn save_signer1_partial_sign_cmd() -> CeremonyCommand {
		CeremonyCommand::SavePartialSignature(SIGNER_1_ID, MaybeScalar::Zero)
	}

	fn unknown_signer_nonce_cmd() -> CeremonyCommand {
		CeremonyCommand::SaveNonce(
			[10u8; 32],
			SecNonce::from_bytes(&SIGNER_2_SEC_NONCE).unwrap().public_nonce(),
		)
	}

	pub const SAMPLE_REQUEST_AES_KEY: RequestAesKey = [0u8; 32];
	pub const SAMPLE_SIGNATURE_PAYLOAD: [u8; 32] = [0u8; 32];

	struct MockedSigningKeyAccess {
		signing_key: SigningKey,
	}

	impl AccessKey for MockedSigningKeyAccess {
		type KeyType = SchnorrPair;

		fn retrieve_key(&self) -> itp_sgx_crypto::Result<Self::KeyType> {
			Ok(SchnorrPair::new(self.signing_key.clone()))
		}
	}

	#[test]
	fn it_should_create_ceremony_without_pending_commands() {
		// given
		let signing_key_access = MockedSigningKeyAccess { signing_key: my_priv_key() };

		// when
		let result = MuSig2Ceremony::new(
			MY_SIGNER_ID,
			SAMPLE_REQUEST_AES_KEY.clone(),
			signers_with_keys(),
			SignBitcoinPayload::Derived(SAMPLE_SIGNATURE_PAYLOAD.to_vec()),
			vec![],
			Arc::new(signing_key_access),
			10,
		);

		// then
		assert!(result.is_ok())
	}

	#[test]
	fn it_should_prevent_from_creating_ceremony_without_sufficient_signers() {
		// given
		let signing_key_access = MockedSigningKeyAccess { signing_key: my_priv_key() };

		// when
		let result = MuSig2Ceremony::new(
			MY_SIGNER_ID,
			SAMPLE_REQUEST_AES_KEY.clone(),
			signers_with_keys()[0..1].to_vec(),
			SignBitcoinPayload::Derived(SAMPLE_SIGNATURE_PAYLOAD.to_vec()),
			vec![],
			Arc::new(signing_key_access),
			10,
		);

		// then
		assert!(result.is_err());
	}

	#[test]
	fn it_should_timeout_after_certain_ticks() {
		// given
		let signing_key_access = MockedSigningKeyAccess { signing_key: my_priv_key() };

		let ceremony_id = SignBitcoinPayload::Derived(SAMPLE_SIGNATURE_PAYLOAD.to_vec());
		let mut ceremony = MuSig2Ceremony::new(
			MY_SIGNER_ID,
			SAMPLE_REQUEST_AES_KEY.clone(),
			signers_with_keys(),
			ceremony_id.clone(),
			vec![],
			Arc::new(signing_key_access),
			10,
		)
		.unwrap();

		// when
		(0..9).for_each(|_| {
			ceremony.tick();
		});
		let events = ceremony.tick();

		// then
		assert!(matches!(events.get(0), Some(CeremonyEvent::CeremonyTimedOut(_, _))));
		assert_eq!(events.len(), 1)
	}

	#[test]
	fn newly_created_ceremony_without_commands_should_produce_first_round_started_event_after_tick()
	{
		// given
		let signing_key_access = MockedSigningKeyAccess { signing_key: my_priv_key() };
		let ceremony_id = SignBitcoinPayload::Derived(SAMPLE_SIGNATURE_PAYLOAD.to_vec());
		let mut ceremony = MuSig2Ceremony::new(
			MY_SIGNER_ID,
			SAMPLE_REQUEST_AES_KEY.clone(),
			signers_with_keys(),
			ceremony_id.clone(),
			vec![],
			Arc::new(signing_key_access),
			10,
		)
		.unwrap();

		// when
		let events = ceremony.tick();

		assert!(
			matches!(events.get(0), Some(CeremonyEvent::FirstRoundStarted(ref signers, ref ev_ceremony_id, ref _pub_nonce)) if *signers == vec![SIGNER_1_ID, SIGNER_2_ID] && *ev_ceremony_id == ceremony_id)
		);
		assert_eq!(events.len(), 1)
	}

	#[test]
	fn newly_created_ceremony_with_not_all_nonce_commands_should_produce_only_first_round_started_event_after_tick(
	) {
		// given
		let signing_key_access = MockedSigningKeyAccess { signing_key: my_priv_key() };
		let ceremony_id = SignBitcoinPayload::Derived(SAMPLE_SIGNATURE_PAYLOAD.to_vec());
		let mut ceremony = MuSig2Ceremony::new(
			MY_SIGNER_ID,
			SAMPLE_REQUEST_AES_KEY.clone(),
			signers_with_keys(),
			ceremony_id.clone(),
			vec![save_signer1_nonce_cmd()],
			Arc::new(signing_key_access),
			10,
		)
		.unwrap();

		// when
		let events = ceremony.tick();

		assert!(
			matches!(events.get(0), Some(CeremonyEvent::FirstRoundStarted(ref signers, ref ev_ceremony_id, ref _pub_nonce)) if *signers == vec![SIGNER_1_ID, SIGNER_2_ID] && *ev_ceremony_id == ceremony_id)
		);
		assert_eq!(events.len(), 1)
	}

	#[test]
	fn newly_created_ceremony_with_all_nonce_commands_should_produce_first_and_second_round_started_events_after_tick(
	) {
		// given
		let signing_key_access = MockedSigningKeyAccess { signing_key: my_priv_key() };
		let ceremony_id = SignBitcoinPayload::Derived(SAMPLE_SIGNATURE_PAYLOAD.to_vec());
		let mut ceremony = MuSig2Ceremony::new(
			MY_SIGNER_ID,
			SAMPLE_REQUEST_AES_KEY.clone(),
			signers_with_keys(),
			ceremony_id.clone(),
			vec![
				save_signer1_partial_sign_cmd(),
				save_signer1_nonce_cmd(),
				save_signer2_nonce_cmd(),
			],
			Arc::new(signing_key_access),
			10,
		)
		.unwrap();

		// when
		let events = ceremony.tick();

		assert!(
			matches!(events.get(0), Some(CeremonyEvent::FirstRoundStarted(ref signers, ref ev_ceremony_id, ref _pub_nonce)) if *signers == vec![SIGNER_1_ID, SIGNER_2_ID] && *ev_ceremony_id == ceremony_id)
		);
		assert!(
			matches!(events.get(1), Some(CeremonyEvent::SecondRoundStarted(ref signers, ref ev_ceremony_id, ref _partial_signature)) if *signers == vec![SIGNER_1_ID, SIGNER_2_ID] && *ev_ceremony_id == ceremony_id)
		);
		assert_eq!(events.len(), 2)
	}

	#[test]
	fn newly_created_ceremony_with_unknown_signer_command_should_produce_first_round_started_event_and_error_event_after_tick(
	) {
		// given
		let signing_key_access = MockedSigningKeyAccess { signing_key: my_priv_key() };
		let ceremony_id = SignBitcoinPayload::Derived(SAMPLE_SIGNATURE_PAYLOAD.to_vec());
		let mut ceremony = MuSig2Ceremony::new(
			MY_SIGNER_ID,
			SAMPLE_REQUEST_AES_KEY.clone(),
			signers_with_keys(),
			ceremony_id.clone(),
			vec![unknown_signer_nonce_cmd()],
			Arc::new(signing_key_access),
			10,
		)
		.unwrap();

		// when
		let events = ceremony.tick();

		assert!(
			matches!(events.get(0), Some(CeremonyEvent::FirstRoundStarted(ref signers, ref ev_ceremony_id, ref _pub_nonce)) if *signers == vec![SIGNER_1_ID, SIGNER_2_ID] && *ev_ceremony_id == ceremony_id)
		);
		assert!(matches!(
			events.get(1),
			Some(CeremonyEvent::CeremonyError(
				_,
				CeremonyError::NonceReceivingError(NonceReceivingErrorReason::SignerNotFound),
				_
			))
		));
		assert_eq!(events.len(), 2)
	}
}

#[cfg(feature = "sgx-test")]
pub mod sgx_tests {
	use super::*;
	use crate::{
		generate_aggregated_public_key, CeremonyEvent, MuSig2Ceremony, SignBitcoinPayload,
	};
	use alloc::sync::Arc;
	use k256::schnorr::SigningKey;
	use musig2::verify_single;

	pub const MY_SIGNER_ID: SignerId = [0u8; 32];
	pub const SIGNER_1_ID: SignerId = [1u8; 32];
	pub const SIGNER_2_ID: SignerId = [2u8; 32];
	pub const SAMPLE_REQUEST_AES_KEY: RequestAesKey = [0u8; 32];
	pub const SAMPLE_SIGNATURE_PAYLOAD: [u8; 32] = [0u8; 32];

	struct MockedSigningKeyAccess {
		pub signing_key: SigningKey,
	}

	impl AccessKey for MockedSigningKeyAccess {
		type KeyType = SchnorrPair;

		fn retrieve_key(&self) -> itp_sgx_crypto::Result<Self::KeyType> {
			Ok(SchnorrPair::new(self.signing_key.clone()))
		}
	}

	pub fn test_full_flow_with_3_ceremonies() {
		// given
		let ceremony_id = SignBitcoinPayload::Derived(SAMPLE_SIGNATURE_PAYLOAD.to_vec());
		//my signer
		let my_signer_key_access = MockedSigningKeyAccess { signing_key: my_priv_key() };
		let mut my_ceremony = MuSig2Ceremony::new(
			MY_SIGNER_ID,
			SAMPLE_REQUEST_AES_KEY.clone(),
			signers_with_keys(),
			ceremony_id.clone(),
			vec![],
			Arc::new(my_signer_key_access),
			10,
		)
		.unwrap();
		// signer 1
		let signer1_key_access = MockedSigningKeyAccess { signing_key: signer1_priv_key() };
		let mut signer1_ceremony = MuSig2Ceremony::new(
			SIGNER_1_ID,
			SAMPLE_REQUEST_AES_KEY.clone(),
			signers_with_keys(),
			ceremony_id.clone(),
			vec![],
			Arc::new(signer1_key_access),
			10,
		)
		.unwrap();
		// signer 2
		let signer2_key_access = MockedSigningKeyAccess { signing_key: signer2_priv_key() };
		let mut signer2_ceremony = MuSig2Ceremony::new(
			SIGNER_2_ID,
			SAMPLE_REQUEST_AES_KEY.clone(),
			signers_with_keys(),
			ceremony_id.clone(),
			vec![],
			Arc::new(signer2_key_access),
			10,
		)
		.unwrap();

		// when

		// first tick (performs first round in this case)
		let mut my_ceremony_events = my_ceremony.tick();
		let mut signer1_ceremony_events = signer1_ceremony.tick();
		let mut signer2_ceremony_events = signer2_ceremony.tick();

		let my_ceremony_first_round_started_ev = my_ceremony_events.get(0).unwrap();
		let signer1_ceremony_first_round_started_ev = signer1_ceremony_events.get(0).unwrap();
		let signer2_ceremony_first_round_started_ev = signer2_ceremony_events.get(0).unwrap();

		match my_ceremony_first_round_started_ev {
			CeremonyEvent::FirstRoundStarted(_, _, nonce) => {
				signer1_ceremony.receive_nonce(MY_SIGNER_ID, nonce.clone()).unwrap();
				signer2_ceremony.receive_nonce(MY_SIGNER_ID, nonce.clone()).unwrap();
			},
			_ => {},
		}

		match signer1_ceremony_first_round_started_ev {
			CeremonyEvent::FirstRoundStarted(_, _, nonce) => {
				my_ceremony.receive_nonce(SIGNER_1_ID, nonce.clone()).unwrap();
				signer2_ceremony.receive_nonce(SIGNER_1_ID, nonce.clone()).unwrap();
			},
			_ => {},
		}

		match signer2_ceremony_first_round_started_ev {
			CeremonyEvent::FirstRoundStarted(_, _, nonce) => {
				my_ceremony.receive_nonce(SIGNER_2_ID, nonce.clone()).unwrap();
				signer1_ceremony.receive_nonce(SIGNER_2_ID, nonce.clone()).unwrap();
			},
			_ => {},
		}

		// second tick (performs second round in this case)
		my_ceremony_events = my_ceremony.tick();
		signer1_ceremony_events = signer1_ceremony.tick();
		signer2_ceremony_events = signer2_ceremony.tick();

		let my_ceremony_second_round_started_ev = my_ceremony_events.get(0).unwrap();
		let signer1_ceremony_second_round_started_ev = signer1_ceremony_events.get(0).unwrap();
		let signer2_ceremony_second_round_started_ev = signer2_ceremony_events.get(0).unwrap();

		match my_ceremony_second_round_started_ev {
			CeremonyEvent::SecondRoundStarted(_, _, partial_sign) => {
				signer1_ceremony
					.receive_partial_sign(MY_SIGNER_ID, partial_sign.clone())
					.unwrap();
				signer2_ceremony
					.receive_partial_sign(MY_SIGNER_ID, partial_sign.clone())
					.unwrap();
			},
			_ => {},
		}

		match signer1_ceremony_second_round_started_ev {
			CeremonyEvent::SecondRoundStarted(_, _, partial_sign) => {
				my_ceremony.receive_partial_sign(SIGNER_1_ID, partial_sign.clone()).unwrap();
				signer2_ceremony
					.receive_partial_sign(SIGNER_1_ID, partial_sign.clone())
					.unwrap();
			},
			_ => {},
		}

		match signer2_ceremony_second_round_started_ev {
			CeremonyEvent::SecondRoundStarted(_, _, partial_sign) => {
				my_ceremony.receive_partial_sign(SIGNER_2_ID, partial_sign.clone()).unwrap();
				signer1_ceremony
					.receive_partial_sign(SIGNER_2_ID, partial_sign.clone())
					.unwrap();
			},
			_ => {},
		}

		// third tick (finalizes ceremony and produces final signature in this case)
		my_ceremony_events = my_ceremony.tick();
		signer1_ceremony_events = signer1_ceremony.tick();
		signer2_ceremony_events = signer2_ceremony.tick();

		let my_ceremony_ceremony_ended_ev = my_ceremony_events.get(0).unwrap();
		let signer1_ceremony_ceremony_ended_ev = signer1_ceremony_events.get(0).unwrap();
		let signer2_ceremony_ceremony_ended_ev = signer2_ceremony_events.get(0).unwrap();

		let my_ceremony_final_signature = match my_ceremony_ceremony_ended_ev {
			CeremonyEvent::CeremonyEnded(signature, _) => signature.clone(),
			_ => {
				panic!("Ceremony should be ended")
			},
		};

		let signer1_ceremony_final_signature = match signer1_ceremony_ceremony_ended_ev {
			CeremonyEvent::CeremonyEnded(signature, _) => signature.clone(),
			_ => {
				panic!("Ceremony should be ended")
			},
		};

		let signer2_ceremony_final_signature = match signer2_ceremony_ceremony_ended_ev {
			CeremonyEvent::CeremonyEnded(signature, _) => signature.clone(),
			_ => {
				panic!("Ceremony should be ended")
			},
		};

		assert_eq!(my_ceremony_final_signature, signer1_ceremony_final_signature);
		assert_eq!(my_ceremony_final_signature, signer2_ceremony_final_signature);

		// let signature =
		// 	k256::schnorr::Signature::try_from(signer1_ceremony_final_signature.as_slice())
		// 		.unwrap();
		let agg_key =
			generate_aggregated_public_key(signers_with_keys().iter().map(|sk| sk.1).collect());
		// let ver_key = k256::schnorr::VerifyingKey::try_from(agg_key).unwrap();

		// this pass
		verify_single(agg_key, signer1_ceremony_final_signature, SAMPLE_SIGNATURE_PAYLOAD).unwrap();

		// this not pass
		// ver_key.verify(&SAMPLE_SIGNATURE_PAYLOAD, &signature).unwrap()
	}

	fn signers_with_keys() -> SignersWithKeys {
		vec![
			(MY_SIGNER_ID, k256::elliptic_curve::PublicKey::from(my_priv_key().verifying_key())),
			(
				SIGNER_1_ID,
				k256::elliptic_curve::PublicKey::from(signer1_priv_key().verifying_key()),
			),
			(
				SIGNER_2_ID,
				k256::elliptic_curve::PublicKey::from(signer2_priv_key().verifying_key()),
			),
		]
	}

	fn my_priv_key() -> SigningKey {
		SigningKey::from_bytes(&[
			252, 240, 35, 85, 243, 83, 129, 54, 7, 155, 24, 114, 254, 0, 134, 251, 207, 83, 177, 9,
			92, 118, 222, 5, 202, 239, 188, 215, 132, 113, 127, 94,
		])
		.unwrap()
	}

	fn signer1_priv_key() -> SigningKey {
		SigningKey::from_bytes(&[
			42, 82, 57, 169, 208, 130, 125, 141, 62, 185, 167, 41, 142, 217, 252, 135, 158, 128,
			44, 129, 222, 71, 55, 86, 230, 183, 54, 111, 152, 83, 85, 155,
		])
		.unwrap()
	}

	fn signer2_priv_key() -> SigningKey {
		SigningKey::from_bytes(&[
			117, 130, 176, 36, 185, 53, 187, 61, 123, 86, 24, 38, 174, 143, 129, 73, 245, 210, 127,
			148, 115, 136, 32, 98, 62, 47, 26, 196, 57, 211, 171, 185,
		])
		.unwrap()
	}
}
>>>>>>> 467cfbc2
<|MERGE_RESOLUTION|>--- conflicted
+++ resolved
@@ -40,21 +40,18 @@
 use k256::SecretKey;
 pub use k256::{elliptic_curve::sec1::FromEncodedPoint, PublicKey};
 use litentry_primitives::RequestAesKey;
-<<<<<<< HEAD
-use log::{error, info};
+use log::*;
 use musig2::{
-	secp::Point, verify_single, BinaryEncoding, CompactSignature, KeyAggContext, LiftedSignature,
+	secp::{Point, Scalar},
+	verify_single, BinaryEncoding, CompactSignature, KeyAggContext, LiftedSignature,
 	SecNonceSpices,
 };
-=======
-use log::{debug, error, info, trace};
-use musig2::secp::Scalar;
->>>>>>> 467cfbc2
 pub use musig2::{PartialSignature, PubNonce};
 use std::{
 	collections::HashMap,
 	fmt::Display,
 	time::{SystemTime, UNIX_EPOCH},
+	vec,
 	vec::Vec,
 };
 
@@ -164,11 +161,7 @@
 		payload: SignBitcoinPayload,
 		signing_key_access: Arc<AK>,
 	) -> Result<Self, String> {
-<<<<<<< HEAD
-		info!("Creating new ceremony with peers: {:?}", signers);
-=======
-		info!("Creating new ceremony {:?} and events {:?}", payload, commands);
->>>>>>> 467cfbc2
+		info!("Creating new ceremony {:?}", payload);
 		if signers.len() < 3 {
 			return Err(format!("Not enough signers, minimum: {:?}, actual {:?}", 3, signers.len()))
 		}
@@ -385,7 +378,7 @@
 						})?
 						.compact();
 
-					info!("Ceremony {:?} has ended", self.get_id_ref());
+					info!("Ceremony {:?} `has ended`", self.get_id_ref());
 					info!("Aggregated public key {:?}", self.ceremony_data.agg_key.to_sec1_bytes());
 					info!("Signature {:?}", signature.to_bytes());
 
@@ -453,13 +446,11 @@
 	seed
 }
 
-<<<<<<< HEAD
 // #[cfg(test)]
 // pub mod test {
 // 	use crate::{
-// 		generate_aggregated_public_key, CeremonyCommand, CeremonyError, CeremonyErrorReason,
-// 		CeremonyEvent, MuSig2Ceremony, SignBitcoinPayload, SignaturePayload, SignerId,
-// 		SignersWithKeys,
+// 		CeremonyCommand, CeremonyError, CeremonyEvent, MuSig2Ceremony, NonceReceivingErrorReason,
+// 		SignBitcoinPayload, SignerId, SignersWithKeys,
 // 	};
 // 	use alloc::sync::Arc;
 // 	use itp_sgx_crypto::{key_repository::AccessKey, schnorr::Pair as SchnorrPair};
@@ -469,8 +460,7 @@
 // 		sha2::digest::Mac,
 // 	};
 // 	use litentry_primitives::RequestAesKey;
-// 	use musig2::{secp::MaybeScalar, verify_single, PubNonce, SecNonce};
-// 	use signature::Verifier;
+// 	use musig2::{secp::MaybeScalar, SecNonce};
 
 // 	pub const MY_SIGNER_ID: SignerId = [0u8; 32];
 
@@ -574,7 +564,9 @@
 // 			SAMPLE_REQUEST_AES_KEY.clone(),
 // 			signers_with_keys(),
 // 			SignBitcoinPayload::Derived(SAMPLE_SIGNATURE_PAYLOAD.to_vec()),
+// 			vec![],
 // 			Arc::new(signing_key_access),
+// 			10,
 // 		);
 
 // 		// then
@@ -592,11 +584,41 @@
 // 			SAMPLE_REQUEST_AES_KEY.clone(),
 // 			signers_with_keys()[0..1].to_vec(),
 // 			SignBitcoinPayload::Derived(SAMPLE_SIGNATURE_PAYLOAD.to_vec()),
+// 			vec![],
 // 			Arc::new(signing_key_access),
+// 			10,
 // 		);
 
 // 		// then
 // 		assert!(result.is_err());
+// 	}
+
+// 	#[test]
+// 	fn it_should_timeout_after_certain_ticks() {
+// 		// given
+// 		let signing_key_access = MockedSigningKeyAccess { signing_key: my_priv_key() };
+
+// 		let ceremony_id = SignBitcoinPayload::Derived(SAMPLE_SIGNATURE_PAYLOAD.to_vec());
+// 		let mut ceremony = MuSig2Ceremony::new(
+// 			MY_SIGNER_ID,
+// 			SAMPLE_REQUEST_AES_KEY.clone(),
+// 			signers_with_keys(),
+// 			ceremony_id.clone(),
+// 			vec![],
+// 			Arc::new(signing_key_access),
+// 			10,
+// 		)
+// 		.unwrap();
+
+// 		// when
+// 		(0..9).for_each(|_| {
+// 			ceremony.tick();
+// 		});
+// 		let events = ceremony.tick();
+
+// 		// then
+// 		assert!(matches!(events.get(0), Some(CeremonyEvent::CeremonyTimedOut(_, _))));
+// 		assert_eq!(events.len(), 1)
 // 	}
 
 // 	#[test]
@@ -711,7 +733,7 @@
 // 			events.get(1),
 // 			Some(CeremonyEvent::CeremonyError(
 // 				_,
-// 				CeremonyError::NonceReceivingError(CeremonyErrorReason::SignerNotFound),
+// 				CeremonyError::NonceReceivingError(NonceReceivingErrorReason::SignerNotFound),
 // 				_
 // 			))
 // 		));
@@ -947,530 +969,4 @@
 // 		])
 // 		.unwrap()
 // 	}
-// }
-=======
-#[cfg(test)]
-pub mod test {
-	use crate::{
-		CeremonyCommand, CeremonyError, CeremonyEvent, MuSig2Ceremony, NonceReceivingErrorReason,
-		SignBitcoinPayload, SignerId, SignersWithKeys,
-	};
-	use alloc::sync::Arc;
-	use itp_sgx_crypto::{key_repository::AccessKey, schnorr::Pair as SchnorrPair};
-	use k256::{
-		elliptic_curve::PublicKey,
-		schnorr::{signature::Keypair, SigningKey},
-		sha2::digest::Mac,
-	};
-	use litentry_primitives::RequestAesKey;
-	use musig2::{secp::MaybeScalar, SecNonce};
-
-	pub const MY_SIGNER_ID: SignerId = [0u8; 32];
-
-	fn my_priv_key() -> SigningKey {
-		SigningKey::from_bytes(&[
-			252, 240, 35, 85, 243, 83, 129, 54, 7, 155, 24, 114, 254, 0, 134, 251, 207, 83, 177, 9,
-			92, 118, 222, 5, 202, 239, 188, 215, 132, 113, 127, 94,
-		])
-		.unwrap()
-	}
-
-	fn signer1_priv_key() -> SigningKey {
-		SigningKey::from_bytes(&[
-			42, 82, 57, 169, 208, 130, 125, 141, 62, 185, 167, 41, 142, 217, 252, 135, 158, 128,
-			44, 129, 222, 71, 55, 86, 230, 183, 54, 111, 152, 83, 85, 155,
-		])
-		.unwrap()
-	}
-
-	pub const SIGNER_1_ID: SignerId = [1u8; 32];
-	pub const SIGNER_1_SEC_NONCE: [u8; 64] = [
-		57, 232, 181, 133, 43, 97, 251, 79, 229, 110, 26, 121, 197, 2, 249, 237, 222, 207, 129,
-		232, 8, 227, 120, 202, 127, 61, 209, 41, 92, 54, 8, 91, 80, 31, 9, 126, 14, 137, 126, 143,
-		98, 223, 254, 134, 9, 190, 5, 157, 133, 254, 18, 119, 117, 25, 65, 179, 35, 130, 156, 109,
-		233, 51, 18, 32,
-	];
-
-	pub const SIGNER_2_ID: SignerId = [2u8; 32];
-
-	fn signer2_priv_key() -> SigningKey {
-		SigningKey::from_bytes(&[
-			117, 130, 176, 36, 185, 53, 187, 61, 123, 86, 24, 38, 174, 143, 129, 73, 245, 210, 127,
-			148, 115, 136, 32, 98, 62, 47, 26, 196, 57, 211, 171, 185,
-		])
-		.unwrap()
-	}
-
-	pub const SIGNER_2_SEC_NONCE: [u8; 64] = [
-		78, 229, 109, 189, 246, 169, 247, 85, 184, 199, 144, 135, 45, 60, 71, 109, 214, 121, 165,
-		206, 185, 246, 120, 52, 228, 49, 155, 9, 160, 129, 171, 252, 69, 160, 122, 66, 151, 147,
-		141, 118, 226, 189, 100, 94, 74, 163, 158, 245, 111, 99, 108, 202, 224, 110, 71, 106, 178,
-		255, 89, 34, 16, 10, 195, 107,
-	];
-
-	fn signers_with_keys() -> SignersWithKeys {
-		vec![
-			(MY_SIGNER_ID, PublicKey::from(my_priv_key().verifying_key())),
-			(SIGNER_1_ID, PublicKey::from(signer1_priv_key().verifying_key())),
-			(SIGNER_2_ID, PublicKey::from(signer2_priv_key().verifying_key())),
-		]
-	}
-
-	fn save_signer1_nonce_cmd() -> CeremonyCommand {
-		CeremonyCommand::SaveNonce(
-			SIGNER_1_ID,
-			SecNonce::from_bytes(&SIGNER_1_SEC_NONCE).unwrap().public_nonce(),
-		)
-	}
-
-	fn save_signer2_nonce_cmd() -> CeremonyCommand {
-		CeremonyCommand::SaveNonce(
-			SIGNER_2_ID,
-			SecNonce::from_bytes(&SIGNER_2_SEC_NONCE).unwrap().public_nonce(),
-		)
-	}
-
-	fn save_signer1_partial_sign_cmd() -> CeremonyCommand {
-		CeremonyCommand::SavePartialSignature(SIGNER_1_ID, MaybeScalar::Zero)
-	}
-
-	fn unknown_signer_nonce_cmd() -> CeremonyCommand {
-		CeremonyCommand::SaveNonce(
-			[10u8; 32],
-			SecNonce::from_bytes(&SIGNER_2_SEC_NONCE).unwrap().public_nonce(),
-		)
-	}
-
-	pub const SAMPLE_REQUEST_AES_KEY: RequestAesKey = [0u8; 32];
-	pub const SAMPLE_SIGNATURE_PAYLOAD: [u8; 32] = [0u8; 32];
-
-	struct MockedSigningKeyAccess {
-		signing_key: SigningKey,
-	}
-
-	impl AccessKey for MockedSigningKeyAccess {
-		type KeyType = SchnorrPair;
-
-		fn retrieve_key(&self) -> itp_sgx_crypto::Result<Self::KeyType> {
-			Ok(SchnorrPair::new(self.signing_key.clone()))
-		}
-	}
-
-	#[test]
-	fn it_should_create_ceremony_without_pending_commands() {
-		// given
-		let signing_key_access = MockedSigningKeyAccess { signing_key: my_priv_key() };
-
-		// when
-		let result = MuSig2Ceremony::new(
-			MY_SIGNER_ID,
-			SAMPLE_REQUEST_AES_KEY.clone(),
-			signers_with_keys(),
-			SignBitcoinPayload::Derived(SAMPLE_SIGNATURE_PAYLOAD.to_vec()),
-			vec![],
-			Arc::new(signing_key_access),
-			10,
-		);
-
-		// then
-		assert!(result.is_ok())
-	}
-
-	#[test]
-	fn it_should_prevent_from_creating_ceremony_without_sufficient_signers() {
-		// given
-		let signing_key_access = MockedSigningKeyAccess { signing_key: my_priv_key() };
-
-		// when
-		let result = MuSig2Ceremony::new(
-			MY_SIGNER_ID,
-			SAMPLE_REQUEST_AES_KEY.clone(),
-			signers_with_keys()[0..1].to_vec(),
-			SignBitcoinPayload::Derived(SAMPLE_SIGNATURE_PAYLOAD.to_vec()),
-			vec![],
-			Arc::new(signing_key_access),
-			10,
-		);
-
-		// then
-		assert!(result.is_err());
-	}
-
-	#[test]
-	fn it_should_timeout_after_certain_ticks() {
-		// given
-		let signing_key_access = MockedSigningKeyAccess { signing_key: my_priv_key() };
-
-		let ceremony_id = SignBitcoinPayload::Derived(SAMPLE_SIGNATURE_PAYLOAD.to_vec());
-		let mut ceremony = MuSig2Ceremony::new(
-			MY_SIGNER_ID,
-			SAMPLE_REQUEST_AES_KEY.clone(),
-			signers_with_keys(),
-			ceremony_id.clone(),
-			vec![],
-			Arc::new(signing_key_access),
-			10,
-		)
-		.unwrap();
-
-		// when
-		(0..9).for_each(|_| {
-			ceremony.tick();
-		});
-		let events = ceremony.tick();
-
-		// then
-		assert!(matches!(events.get(0), Some(CeremonyEvent::CeremonyTimedOut(_, _))));
-		assert_eq!(events.len(), 1)
-	}
-
-	#[test]
-	fn newly_created_ceremony_without_commands_should_produce_first_round_started_event_after_tick()
-	{
-		// given
-		let signing_key_access = MockedSigningKeyAccess { signing_key: my_priv_key() };
-		let ceremony_id = SignBitcoinPayload::Derived(SAMPLE_SIGNATURE_PAYLOAD.to_vec());
-		let mut ceremony = MuSig2Ceremony::new(
-			MY_SIGNER_ID,
-			SAMPLE_REQUEST_AES_KEY.clone(),
-			signers_with_keys(),
-			ceremony_id.clone(),
-			vec![],
-			Arc::new(signing_key_access),
-			10,
-		)
-		.unwrap();
-
-		// when
-		let events = ceremony.tick();
-
-		assert!(
-			matches!(events.get(0), Some(CeremonyEvent::FirstRoundStarted(ref signers, ref ev_ceremony_id, ref _pub_nonce)) if *signers == vec![SIGNER_1_ID, SIGNER_2_ID] && *ev_ceremony_id == ceremony_id)
-		);
-		assert_eq!(events.len(), 1)
-	}
-
-	#[test]
-	fn newly_created_ceremony_with_not_all_nonce_commands_should_produce_only_first_round_started_event_after_tick(
-	) {
-		// given
-		let signing_key_access = MockedSigningKeyAccess { signing_key: my_priv_key() };
-		let ceremony_id = SignBitcoinPayload::Derived(SAMPLE_SIGNATURE_PAYLOAD.to_vec());
-		let mut ceremony = MuSig2Ceremony::new(
-			MY_SIGNER_ID,
-			SAMPLE_REQUEST_AES_KEY.clone(),
-			signers_with_keys(),
-			ceremony_id.clone(),
-			vec![save_signer1_nonce_cmd()],
-			Arc::new(signing_key_access),
-			10,
-		)
-		.unwrap();
-
-		// when
-		let events = ceremony.tick();
-
-		assert!(
-			matches!(events.get(0), Some(CeremonyEvent::FirstRoundStarted(ref signers, ref ev_ceremony_id, ref _pub_nonce)) if *signers == vec![SIGNER_1_ID, SIGNER_2_ID] && *ev_ceremony_id == ceremony_id)
-		);
-		assert_eq!(events.len(), 1)
-	}
-
-	#[test]
-	fn newly_created_ceremony_with_all_nonce_commands_should_produce_first_and_second_round_started_events_after_tick(
-	) {
-		// given
-		let signing_key_access = MockedSigningKeyAccess { signing_key: my_priv_key() };
-		let ceremony_id = SignBitcoinPayload::Derived(SAMPLE_SIGNATURE_PAYLOAD.to_vec());
-		let mut ceremony = MuSig2Ceremony::new(
-			MY_SIGNER_ID,
-			SAMPLE_REQUEST_AES_KEY.clone(),
-			signers_with_keys(),
-			ceremony_id.clone(),
-			vec![
-				save_signer1_partial_sign_cmd(),
-				save_signer1_nonce_cmd(),
-				save_signer2_nonce_cmd(),
-			],
-			Arc::new(signing_key_access),
-			10,
-		)
-		.unwrap();
-
-		// when
-		let events = ceremony.tick();
-
-		assert!(
-			matches!(events.get(0), Some(CeremonyEvent::FirstRoundStarted(ref signers, ref ev_ceremony_id, ref _pub_nonce)) if *signers == vec![SIGNER_1_ID, SIGNER_2_ID] && *ev_ceremony_id == ceremony_id)
-		);
-		assert!(
-			matches!(events.get(1), Some(CeremonyEvent::SecondRoundStarted(ref signers, ref ev_ceremony_id, ref _partial_signature)) if *signers == vec![SIGNER_1_ID, SIGNER_2_ID] && *ev_ceremony_id == ceremony_id)
-		);
-		assert_eq!(events.len(), 2)
-	}
-
-	#[test]
-	fn newly_created_ceremony_with_unknown_signer_command_should_produce_first_round_started_event_and_error_event_after_tick(
-	) {
-		// given
-		let signing_key_access = MockedSigningKeyAccess { signing_key: my_priv_key() };
-		let ceremony_id = SignBitcoinPayload::Derived(SAMPLE_SIGNATURE_PAYLOAD.to_vec());
-		let mut ceremony = MuSig2Ceremony::new(
-			MY_SIGNER_ID,
-			SAMPLE_REQUEST_AES_KEY.clone(),
-			signers_with_keys(),
-			ceremony_id.clone(),
-			vec![unknown_signer_nonce_cmd()],
-			Arc::new(signing_key_access),
-			10,
-		)
-		.unwrap();
-
-		// when
-		let events = ceremony.tick();
-
-		assert!(
-			matches!(events.get(0), Some(CeremonyEvent::FirstRoundStarted(ref signers, ref ev_ceremony_id, ref _pub_nonce)) if *signers == vec![SIGNER_1_ID, SIGNER_2_ID] && *ev_ceremony_id == ceremony_id)
-		);
-		assert!(matches!(
-			events.get(1),
-			Some(CeremonyEvent::CeremonyError(
-				_,
-				CeremonyError::NonceReceivingError(NonceReceivingErrorReason::SignerNotFound),
-				_
-			))
-		));
-		assert_eq!(events.len(), 2)
-	}
-}
-
-#[cfg(feature = "sgx-test")]
-pub mod sgx_tests {
-	use super::*;
-	use crate::{
-		generate_aggregated_public_key, CeremonyEvent, MuSig2Ceremony, SignBitcoinPayload,
-	};
-	use alloc::sync::Arc;
-	use k256::schnorr::SigningKey;
-	use musig2::verify_single;
-
-	pub const MY_SIGNER_ID: SignerId = [0u8; 32];
-	pub const SIGNER_1_ID: SignerId = [1u8; 32];
-	pub const SIGNER_2_ID: SignerId = [2u8; 32];
-	pub const SAMPLE_REQUEST_AES_KEY: RequestAesKey = [0u8; 32];
-	pub const SAMPLE_SIGNATURE_PAYLOAD: [u8; 32] = [0u8; 32];
-
-	struct MockedSigningKeyAccess {
-		pub signing_key: SigningKey,
-	}
-
-	impl AccessKey for MockedSigningKeyAccess {
-		type KeyType = SchnorrPair;
-
-		fn retrieve_key(&self) -> itp_sgx_crypto::Result<Self::KeyType> {
-			Ok(SchnorrPair::new(self.signing_key.clone()))
-		}
-	}
-
-	pub fn test_full_flow_with_3_ceremonies() {
-		// given
-		let ceremony_id = SignBitcoinPayload::Derived(SAMPLE_SIGNATURE_PAYLOAD.to_vec());
-		//my signer
-		let my_signer_key_access = MockedSigningKeyAccess { signing_key: my_priv_key() };
-		let mut my_ceremony = MuSig2Ceremony::new(
-			MY_SIGNER_ID,
-			SAMPLE_REQUEST_AES_KEY.clone(),
-			signers_with_keys(),
-			ceremony_id.clone(),
-			vec![],
-			Arc::new(my_signer_key_access),
-			10,
-		)
-		.unwrap();
-		// signer 1
-		let signer1_key_access = MockedSigningKeyAccess { signing_key: signer1_priv_key() };
-		let mut signer1_ceremony = MuSig2Ceremony::new(
-			SIGNER_1_ID,
-			SAMPLE_REQUEST_AES_KEY.clone(),
-			signers_with_keys(),
-			ceremony_id.clone(),
-			vec![],
-			Arc::new(signer1_key_access),
-			10,
-		)
-		.unwrap();
-		// signer 2
-		let signer2_key_access = MockedSigningKeyAccess { signing_key: signer2_priv_key() };
-		let mut signer2_ceremony = MuSig2Ceremony::new(
-			SIGNER_2_ID,
-			SAMPLE_REQUEST_AES_KEY.clone(),
-			signers_with_keys(),
-			ceremony_id.clone(),
-			vec![],
-			Arc::new(signer2_key_access),
-			10,
-		)
-		.unwrap();
-
-		// when
-
-		// first tick (performs first round in this case)
-		let mut my_ceremony_events = my_ceremony.tick();
-		let mut signer1_ceremony_events = signer1_ceremony.tick();
-		let mut signer2_ceremony_events = signer2_ceremony.tick();
-
-		let my_ceremony_first_round_started_ev = my_ceremony_events.get(0).unwrap();
-		let signer1_ceremony_first_round_started_ev = signer1_ceremony_events.get(0).unwrap();
-		let signer2_ceremony_first_round_started_ev = signer2_ceremony_events.get(0).unwrap();
-
-		match my_ceremony_first_round_started_ev {
-			CeremonyEvent::FirstRoundStarted(_, _, nonce) => {
-				signer1_ceremony.receive_nonce(MY_SIGNER_ID, nonce.clone()).unwrap();
-				signer2_ceremony.receive_nonce(MY_SIGNER_ID, nonce.clone()).unwrap();
-			},
-			_ => {},
-		}
-
-		match signer1_ceremony_first_round_started_ev {
-			CeremonyEvent::FirstRoundStarted(_, _, nonce) => {
-				my_ceremony.receive_nonce(SIGNER_1_ID, nonce.clone()).unwrap();
-				signer2_ceremony.receive_nonce(SIGNER_1_ID, nonce.clone()).unwrap();
-			},
-			_ => {},
-		}
-
-		match signer2_ceremony_first_round_started_ev {
-			CeremonyEvent::FirstRoundStarted(_, _, nonce) => {
-				my_ceremony.receive_nonce(SIGNER_2_ID, nonce.clone()).unwrap();
-				signer1_ceremony.receive_nonce(SIGNER_2_ID, nonce.clone()).unwrap();
-			},
-			_ => {},
-		}
-
-		// second tick (performs second round in this case)
-		my_ceremony_events = my_ceremony.tick();
-		signer1_ceremony_events = signer1_ceremony.tick();
-		signer2_ceremony_events = signer2_ceremony.tick();
-
-		let my_ceremony_second_round_started_ev = my_ceremony_events.get(0).unwrap();
-		let signer1_ceremony_second_round_started_ev = signer1_ceremony_events.get(0).unwrap();
-		let signer2_ceremony_second_round_started_ev = signer2_ceremony_events.get(0).unwrap();
-
-		match my_ceremony_second_round_started_ev {
-			CeremonyEvent::SecondRoundStarted(_, _, partial_sign) => {
-				signer1_ceremony
-					.receive_partial_sign(MY_SIGNER_ID, partial_sign.clone())
-					.unwrap();
-				signer2_ceremony
-					.receive_partial_sign(MY_SIGNER_ID, partial_sign.clone())
-					.unwrap();
-			},
-			_ => {},
-		}
-
-		match signer1_ceremony_second_round_started_ev {
-			CeremonyEvent::SecondRoundStarted(_, _, partial_sign) => {
-				my_ceremony.receive_partial_sign(SIGNER_1_ID, partial_sign.clone()).unwrap();
-				signer2_ceremony
-					.receive_partial_sign(SIGNER_1_ID, partial_sign.clone())
-					.unwrap();
-			},
-			_ => {},
-		}
-
-		match signer2_ceremony_second_round_started_ev {
-			CeremonyEvent::SecondRoundStarted(_, _, partial_sign) => {
-				my_ceremony.receive_partial_sign(SIGNER_2_ID, partial_sign.clone()).unwrap();
-				signer1_ceremony
-					.receive_partial_sign(SIGNER_2_ID, partial_sign.clone())
-					.unwrap();
-			},
-			_ => {},
-		}
-
-		// third tick (finalizes ceremony and produces final signature in this case)
-		my_ceremony_events = my_ceremony.tick();
-		signer1_ceremony_events = signer1_ceremony.tick();
-		signer2_ceremony_events = signer2_ceremony.tick();
-
-		let my_ceremony_ceremony_ended_ev = my_ceremony_events.get(0).unwrap();
-		let signer1_ceremony_ceremony_ended_ev = signer1_ceremony_events.get(0).unwrap();
-		let signer2_ceremony_ceremony_ended_ev = signer2_ceremony_events.get(0).unwrap();
-
-		let my_ceremony_final_signature = match my_ceremony_ceremony_ended_ev {
-			CeremonyEvent::CeremonyEnded(signature, _) => signature.clone(),
-			_ => {
-				panic!("Ceremony should be ended")
-			},
-		};
-
-		let signer1_ceremony_final_signature = match signer1_ceremony_ceremony_ended_ev {
-			CeremonyEvent::CeremonyEnded(signature, _) => signature.clone(),
-			_ => {
-				panic!("Ceremony should be ended")
-			},
-		};
-
-		let signer2_ceremony_final_signature = match signer2_ceremony_ceremony_ended_ev {
-			CeremonyEvent::CeremonyEnded(signature, _) => signature.clone(),
-			_ => {
-				panic!("Ceremony should be ended")
-			},
-		};
-
-		assert_eq!(my_ceremony_final_signature, signer1_ceremony_final_signature);
-		assert_eq!(my_ceremony_final_signature, signer2_ceremony_final_signature);
-
-		// let signature =
-		// 	k256::schnorr::Signature::try_from(signer1_ceremony_final_signature.as_slice())
-		// 		.unwrap();
-		let agg_key =
-			generate_aggregated_public_key(signers_with_keys().iter().map(|sk| sk.1).collect());
-		// let ver_key = k256::schnorr::VerifyingKey::try_from(agg_key).unwrap();
-
-		// this pass
-		verify_single(agg_key, signer1_ceremony_final_signature, SAMPLE_SIGNATURE_PAYLOAD).unwrap();
-
-		// this not pass
-		// ver_key.verify(&SAMPLE_SIGNATURE_PAYLOAD, &signature).unwrap()
-	}
-
-	fn signers_with_keys() -> SignersWithKeys {
-		vec![
-			(MY_SIGNER_ID, k256::elliptic_curve::PublicKey::from(my_priv_key().verifying_key())),
-			(
-				SIGNER_1_ID,
-				k256::elliptic_curve::PublicKey::from(signer1_priv_key().verifying_key()),
-			),
-			(
-				SIGNER_2_ID,
-				k256::elliptic_curve::PublicKey::from(signer2_priv_key().verifying_key()),
-			),
-		]
-	}
-
-	fn my_priv_key() -> SigningKey {
-		SigningKey::from_bytes(&[
-			252, 240, 35, 85, 243, 83, 129, 54, 7, 155, 24, 114, 254, 0, 134, 251, 207, 83, 177, 9,
-			92, 118, 222, 5, 202, 239, 188, 215, 132, 113, 127, 94,
-		])
-		.unwrap()
-	}
-
-	fn signer1_priv_key() -> SigningKey {
-		SigningKey::from_bytes(&[
-			42, 82, 57, 169, 208, 130, 125, 141, 62, 185, 167, 41, 142, 217, 252, 135, 158, 128,
-			44, 129, 222, 71, 55, 86, 230, 183, 54, 111, 152, 83, 85, 155,
-		])
-		.unwrap()
-	}
-
-	fn signer2_priv_key() -> SigningKey {
-		SigningKey::from_bytes(&[
-			117, 130, 176, 36, 185, 53, 187, 61, 123, 86, 24, 38, 174, 143, 129, 73, 245, 210, 127,
-			148, 115, 136, 32, 98, 62, 47, 26, 196, 57, 211, 171, 185,
-		])
-		.unwrap()
-	}
-}
->>>>>>> 467cfbc2
+// }