// Copyright 2020-2024 Trust Computing GmbH.
// This file is part of Litentry.
//
// Litentry is free software: you can redistribute it and/or modify
// it under the terms of the GNU General Public License as published by
// the Free Software Foundation, either version 3 of the License, or
// (at your option) any later version.
//
// Litentry is distributed in the hope that it will be useful,
// but WITHOUT ANY WARRANTY; without even the implied warranty of
// MERCHANTABILITY or FITNESS FOR A PARTICULAR PURPOSE.  See the
// GNU General Public License for more details.
//
// You should have received a copy of the GNU General Public License
// along with Litentry.  If not, see <https://www.gnu.org/licenses/>.

#![cfg_attr(not(feature = "std"), no_std)]

extern crate alloc;
extern crate core;
#[cfg(all(not(feature = "std"), feature = "sgx"))]
extern crate sgx_tstd as std;

#[cfg(all(not(feature = "std"), feature = "sgx"))]
use musig2_sgx as musig2;
use std::{format, string::String, sync::Arc};

#[cfg(all(feature = "std", feature = "sgx"))]
compile_error!("feature \"std\" and feature \"sgx\" cannot be enabled at the same time");

#[cfg(feature = "std")]
use std::sync::RwLock;

#[cfg(feature = "sgx")]
use std::sync::SgxRwLock as RwLock;

use crate::CeremonyEvent::CeremonyEnded;
use codec::{Decode, Encode};
use itp_sgx_crypto::{key_repository::AccessKey, schnorr::Pair as SchnorrPair};
use k256::SecretKey;
pub use k256::{elliptic_curve::sec1::FromEncodedPoint, PublicKey};
use litentry_primitives::RequestAesKey;
use log::*;
use musig2::{
	secp::{Point, Scalar},
	verify_single, BinaryEncoding, CompactSignature, KeyAggContext, LiftedSignature,
	SecNonceSpices,
};
pub use musig2::{PartialSignature, PubNonce};
use std::{
	collections::HashMap,
	fmt::Display,
	time::{SystemTime, UNIX_EPOCH},
	vec,
	vec::Vec,
};

pub type CeremonyId = SignBitcoinPayload;
pub type SignaturePayload = Vec<u8>;
pub type Signers = Vec<SignerId>;
pub type CeremonyRegistry<AK> = HashMap<CeremonyId, (Arc<RwLock<MuSig2Ceremony<AK>>>, u64)>;
pub type CeremonyCommandTmp = HashMap<CeremonyId, (Arc<RwLock<Vec<CeremonyCommand>>>, u64)>;
// enclave public key is used as signer identifier
pub type SignerId = [u8; 32];
pub type SignersWithKeys = Vec<(SignerId, PublicKey)>;

#[derive(Debug, Eq, PartialEq, Encode)]
pub enum CeremonyError {
	CeremonyInitError(CeremonyErrorReason),
	NonceReceivingError(CeremonyErrorReason),
	PartialSignatureReceivingError(CeremonyErrorReason),
}

#[derive(Debug, Eq, PartialEq, Encode)]
pub enum CeremonyErrorReason {
	SignerNotFound,
	ContributionError,
	IncorrectRound,
	RoundFinalizationError,
}

// events come from outside and are consumed by ceremony in tick fn
#[derive(Debug, PartialEq, Eq, Clone)]
pub enum CeremonyCommand {
	Init,
	SaveNonce(SignerId, PubNonce),
	SavePartialSignature(SignerId, PartialSignature),
}

impl Display for CeremonyCommand {
	fn fmt(&self, f: &mut core::fmt::Formatter<'_>) -> core::fmt::Result {
		match self {
			CeremonyCommand::Init => write!(f, "Init"),
			CeremonyCommand::SaveNonce(_, _) => write!(f, "SaveNonce"),
			CeremonyCommand::SavePartialSignature(_, _) => write!(f, "SavePartialSignature"),
		}
	}
}

// commands are created by ceremony and executed by runner
#[derive(Debug, Eq, PartialEq)]
pub enum CeremonyEvent {
	FirstRoundStarted(Signers, CeremonyId, PubNonce),
	SecondRoundStarted(Signers, CeremonyId, PartialSignature),
<<<<<<< HEAD
	CeremonyEnded([u8; 64], RequestAesKey),
	CeremonyError(Signers, CeremonyError, RequestAesKey),
}

impl Display for CeremonyEvent {
	fn fmt(&self, f: &mut core::fmt::Formatter<'_>) -> core::fmt::Result {
		match self {
			CeremonyEvent::FirstRoundStarted(_, _, _) => write!(f, "FirstRoundStarted"),
			CeremonyEvent::SecondRoundStarted(_, _, _) => write!(f, "SecondRoundStarted"),
			CeremonyEvent::CeremonyEnded(_, _) => write!(f, "CeremonyEnded"),
			CeremonyEvent::CeremonyError(_, _, _) => write!(f, "CeremonyError"),
		}
	}
=======
	CeremonyError(Signers, CeremonyError, RequestAesKey),
	CeremonyEnded([u8; 64], RequestAesKey, bool, bool),
	CeremonyTimedOut(Signers, RequestAesKey),
>>>>>>> fba506c1
}

#[derive(Encode, Decode, Clone, Debug, PartialEq, Eq, Hash)]
pub enum SignBitcoinPayload {
	Derived(SignaturePayload),
	TaprootUnspendable(SignaturePayload),
	TaprootSpendable(SignaturePayload, [u8; 32]),
	WithTweaks(SignaturePayload, Vec<([u8; 32], bool)>),
}

pub fn generate_aggregated_public_key(mut public_keys: Vec<PublicKey>) -> PublicKey {
	public_keys.sort();
	KeyAggContext::new(public_keys).unwrap().aggregated_pubkey()
}

pub struct MuSig2CeremonyData<AK: AccessKey<KeyType = SchnorrPair>> {
	payload: SignBitcoinPayload,
	// P-713: move to layer above, ceremony should be communication agnostic
	aes_key: RequestAesKey,
	me: SignerId,
	signers: SignersWithKeys,
	signing_key_access: Arc<AK>,
	agg_key: PublicKey,
}

pub struct MuSig2CeremonyState {
	first_round: Option<musig2::FirstRound>,
	second_round: Option<musig2::SecondRound<SignaturePayload>>,
<<<<<<< HEAD
}

pub struct MuSig2Ceremony<AK: AccessKey<KeyType = SchnorrPair>> {
	ceremony_data: MuSig2CeremonyData<AK>,
	ceremony_state: MuSig2CeremonyState,
}

impl<AK: AccessKey<KeyType = SchnorrPair>> MuSig2Ceremony<AK> {
	// Creates new ceremony
=======
	ticks_left: u32,
	agg_key: Option<PublicKey>,
	// indicates whether it's check run - signature verification result is returned instead of signature
	check_run: bool,
}

impl<AK: AccessKey<KeyType = SchnorrPair>> MuSig2Ceremony<AK> {
	// Creates new ceremony and starts first round
	#[allow(clippy::too_many_arguments)]
>>>>>>> fba506c1
	pub fn new(
		me: SignerId,
		aes_key: RequestAesKey,
		mut signers: SignersWithKeys,
		payload: SignBitcoinPayload,
		signing_key_access: Arc<AK>,
<<<<<<< HEAD
=======
		ttl: u32,
		check_run: bool,
>>>>>>> fba506c1
	) -> Result<Self, String> {
		info!("Creating new ceremony {:?}", payload);
		if signers.len() < 3 {
			return Err(format!("Not enough signers, minimum: {:?}, actual {:?}", 3, signers.len()))
		}

		signers.sort_by_key(|k| k.1);
		// we are always the first key in the vector
		let my_index = signers.iter().position(|r| r.0 == me).ok_or("Could not determine index")?;
		let all_keys = signers.iter().map(|p| p.1).collect::<Vec<PublicKey>>();
		let key_context = match &payload {
			SignBitcoinPayload::TaprootSpendable(_, root_hash) =>
				KeyAggContext::new(all_keys.iter().map(|p| Point::from(*p)))
					.map_err(|e| format!("Key context creation error: {:?}", e))?
					.with_taproot_tweak(root_hash)
					.map_err(|e| format!("Key context creation error: {:?}", e))?,
			SignBitcoinPayload::TaprootUnspendable(_) =>
				KeyAggContext::new(all_keys.iter().map(|p| Point::from(*p)))
					.map_err(|e| format!("Key context creation error: {:?}", e))?
					.with_unspendable_taproot_tweak()
					.map_err(|e| format!("Key context creation error: {:?}", e))?,
			SignBitcoinPayload::Derived(_) =>
				KeyAggContext::new(all_keys.iter().map(|p| Point::from(*p)))
					.map_err(|e| format!("Key context creation error: {:?}", e))?,
			SignBitcoinPayload::WithTweaks(_, tweaks) => {
				let mut prepared_tweaks = vec![];
				for (tweak_bytes, is_x_only) in tweaks.iter() {
					let scalar: Scalar = tweak_bytes.try_into().map_err(|e| {
						format!("Key context creation error, could not parse scalar: {:?}", e)
					})?;
					prepared_tweaks.push((scalar, *is_x_only));
				}
				KeyAggContext::new(all_keys.iter().map(|p| Point::from(*p)))
					.map_err(|e| format!("Key context creation error: {:?}", e))?
					.with_tweaks(prepared_tweaks)
					.map_err(|e| format!("Key context creation error: {:?}", e))?
			},
		};

		info!(
			"Ceremony aggregated public key: {:?}",
			key_context.aggregated_pubkey::<PublicKey>().to_sec1_bytes().to_vec()
		);
		let agg_key = key_context.aggregated_pubkey::<PublicKey>();
		let nonce_seed = random_seed();
		let first_round =
			musig2::FirstRound::new(key_context, nonce_seed, my_index, SecNonceSpices::new())
				.map_err(|e| format!("First round creation error: {:?}", e))?;

		Ok(Self {
<<<<<<< HEAD
			ceremony_data: MuSig2CeremonyData {
				payload,
				aes_key,
				me,
				signers,
				signing_key_access,
				agg_key,
			},
			ceremony_state: MuSig2CeremonyState {
				first_round: Some(first_round),
				second_round: None,
			},
=======
			payload,
			aes_key,
			me,
			signers,
			commands,
			events,
			signing_key_access,
			first_round: Some(first_round),
			second_round: None,
			ticks_left: ttl,
			agg_key: Some(agg_key_copy),
			check_run,
>>>>>>> fba506c1
		})
	}

	pub fn process_command(&mut self, command: CeremonyCommand) -> Option<CeremonyEvent> {
		let event_ret = match command {
			CeremonyCommand::Init => self
				.ceremony_state
				.first_round
				.as_ref()
				.map(|f| {
					Some(CeremonyEvent::FirstRoundStarted(
						self.ceremony_data
							.signers
							.iter()
							.filter(|e| e.0 != self.ceremony_data.me)
							.map(|s| s.0)
							.collect(),
						self.ceremony_data.payload.clone(),
						f.our_public_nonce(),
					))
				})
				.ok_or(CeremonyError::CeremonyInitError(CeremonyErrorReason::IncorrectRound)),
			CeremonyCommand::SaveNonce(signer, nonce) => self.receive_nonce(signer, nonce),
			CeremonyCommand::SavePartialSignature(signer, partial_signature) =>
				self.receive_partial_sign(signer, partial_signature),
		};

		match event_ret {
			Ok(event) => event,
			Err(e) => Some(CeremonyEvent::CeremonyError(
				self.ceremony_data
					.signers
					.iter()
					.filter(|e| e.0 != self.ceremony_data.me)
					.map(|s| s.0)
					.collect(),
				e,
				self.ceremony_data.aes_key,
			)),
		}
	}

	// Saves signer's nonce
	fn receive_nonce(
		&mut self,
		signer: SignerId,
		nonce: PubNonce,
	) -> Result<Option<CeremonyEvent>, CeremonyError> {
		info!("Saving nonce from signer: {:?}", signer);
		let peer_index = self
			.ceremony_data
			.signers
			.iter()
			.position(|p| p.0 == signer)
			.ok_or(CeremonyError::NonceReceivingError(CeremonyErrorReason::SignerNotFound))?;

		if let Some(ref mut r) = self.ceremony_state.first_round {
			r.receive_nonce(peer_index, nonce).map_err(|e| {
				error!("Nonce receiving error: {:?}", e);
				CeremonyError::NonceReceivingError(CeremonyErrorReason::ContributionError)
			})?;
			if r.is_complete() {
				let secret_key = SecretKey::from_slice(
					&self
						.ceremony_data
						.signing_key_access
						.retrieve_key()
						.map_err(|e| {
							error!("Nonce receiving error: {:?}", e);
							CeremonyError::NonceReceivingError(
								CeremonyErrorReason::RoundFinalizationError,
							)
						})?
						.private_bytes(),
				)
				.map_err(|e| {
					error!("Nonce receiving error: {:?}", e);
					CeremonyError::NonceReceivingError(CeremonyErrorReason::RoundFinalizationError)
				})?;
				self.start_second_round(secret_key).map(|e| Some(e))
			} else {
				Ok(None)
			}
		} else {
			Err(CeremonyError::NonceReceivingError(CeremonyErrorReason::IncorrectRound))
		}
	}

	// Starts the second round
	fn start_second_round(
		&mut self,
		private_key: SecretKey,
	) -> Result<CeremonyEvent, CeremonyError> {
		let first_round = self
			.ceremony_state
			.first_round
			.take()
			.ok_or(CeremonyError::NonceReceivingError(CeremonyErrorReason::IncorrectRound))?;

		let message = match &self.ceremony_data.payload {
			SignBitcoinPayload::TaprootSpendable(message, _) => message.clone(),
			SignBitcoinPayload::Derived(message) => message.clone(),
			SignBitcoinPayload::TaprootUnspendable(message) => message.clone(),
			SignBitcoinPayload::WithTweaks(message, _) => message.clone(),
		};
		let second_round = first_round.finalize(private_key, message).map_err(|e| {
			error!("Could not start second round: {:?}", e);
			CeremonyError::NonceReceivingError(CeremonyErrorReason::RoundFinalizationError)
		})?;

		let partial_signature: PartialSignature = second_round.our_signature();

		self.ceremony_state.second_round = Some(second_round);

		Ok(CeremonyEvent::SecondRoundStarted(
			self.ceremony_data
				.signers
				.iter()
				.filter(|e| e.0 != self.ceremony_data.me)
				.map(|s| s.0)
				.collect(),
			self.get_id_ref().clone(),
			partial_signature,
		))
	}

	// Saves signer's partial signature
	fn receive_partial_sign(
		&mut self,
		signer: SignerId,
		partial_signature: impl Into<PartialSignature>,
	) -> Result<Option<CeremonyEvent>, CeremonyError> {
		info!("Saving partial signature from signer: {:?}", signer);
		let peer_index = self.ceremony_data.signers.iter().position(|p| p.0 == signer).ok_or(
			CeremonyError::PartialSignatureReceivingError(CeremonyErrorReason::SignerNotFound),
		)?;

		if let Some(ref mut r) = self.ceremony_state.second_round {
			r.receive_signature(peer_index, partial_signature).map_err(|e| {
				error!("Signature receiving error: {:?}", e);
				CeremonyError::PartialSignatureReceivingError(
					CeremonyErrorReason::ContributionError,
				)
			})?;
			if r.is_complete() {
				if let Some(r) = self.ceremony_state.second_round.take() {
					let signature: CompactSignature = r
						.finalize::<LiftedSignature>()
						.map_err(|e| {
							error!("Could not finish second round: {:?}", e);
							CeremonyError::PartialSignatureReceivingError(
								CeremonyErrorReason::RoundFinalizationError,
							)
						})?
						.compact();

					info!("Ceremony {:?} `has ended`", self.get_id_ref());
					info!("Aggregated public key {:?}", self.ceremony_data.agg_key.to_sec1_bytes());
					info!("Signature {:?}", signature.to_bytes());

					let message = match &self.ceremony_data.payload {
						SignBitcoinPayload::Derived(p) => p,
						SignBitcoinPayload::TaprootUnspendable(p) => p,
						SignBitcoinPayload::TaprootSpendable(p, _) => p,
						SignBitcoinPayload::WithTweaks(p, _) => p,
					};
<<<<<<< HEAD

					info!("Message {:?}", message);

					info!("Verification result: ");
					match verify_single(self.ceremony_data.agg_key, signature, message) {
						Ok(_) => info!("OK!"),
						Err(_) => info!("NOK!"),
					};
					Ok(Some(CeremonyEnded(signature.to_bytes(), self.ceremony_data.aes_key)))
				} else {
					Err(CeremonyError::PartialSignatureReceivingError(
						CeremonyErrorReason::IncorrectRound,
					))
=======
					let result = verify_single(self.agg_key.unwrap(), signature, message).is_ok();
					self.events.push(CeremonyEnded(
						signature.to_bytes(),
						self.aes_key,
						self.check_run,
						result,
					));
>>>>>>> fba506c1
				}
			} else {
				Ok(None)
			}
		} else {
			Err(CeremonyError::PartialSignatureReceivingError(CeremonyErrorReason::IncorrectRound))
		}
	}

	pub fn get_id_ref(&self) -> &CeremonyId {
		&self.ceremony_data.payload
	}

	pub fn get_aes_key(&self) -> &RequestAesKey {
		&self.ceremony_data.aes_key
	}

	pub fn is_first_round(&self) -> bool {
		self.ceremony_state.first_round.is_some()
	}
}

pub fn get_current_timestamp() -> u64 {
	SystemTime::now().duration_since(UNIX_EPOCH).unwrap().as_secs()
}

#[cfg(feature = "std")]
fn random_seed() -> [u8; 32] {
	use rand::{thread_rng, RngCore};

	let mut seed = [0u8; 32];
	let mut rand = thread_rng();
	rand.fill_bytes(&mut seed);
	seed
}

#[cfg(feature = "sgx")]
fn random_seed() -> [u8; 32] {
	use sgx_rand::{Rng, StdRng};
	let mut seed = [0u8; 32];
	let mut rand = StdRng::new().unwrap();
	rand.fill_bytes(&mut seed);
	seed
}

#[cfg(test)]
pub mod test {
	use crate::{
		CeremonyCommand, CeremonyError, CeremonyErrorReason, CeremonyEvent, MuSig2Ceremony,
		SignBitcoinPayload, SignerId, SignersWithKeys,
	};
	use alloc::sync::Arc;
	use itp_sgx_crypto::{key_repository::AccessKey, schnorr::Pair as SchnorrPair};
	use k256::{elliptic_curve::PublicKey, schnorr::SigningKey};
	use litentry_primitives::RequestAesKey;
	use musig2::SecNonce;

	pub const MY_SIGNER_ID: SignerId = [0u8; 32];

	fn my_priv_key() -> SigningKey {
		SigningKey::from_bytes(&[
			252, 240, 35, 85, 243, 83, 129, 54, 7, 155, 24, 114, 254, 0, 134, 251, 207, 83, 177, 9,
			92, 118, 222, 5, 202, 239, 188, 215, 132, 113, 127, 94,
		])
		.unwrap()
	}

	fn signer1_priv_key() -> SigningKey {
		SigningKey::from_bytes(&[
			42, 82, 57, 169, 208, 130, 125, 141, 62, 185, 167, 41, 142, 217, 252, 135, 158, 128,
			44, 129, 222, 71, 55, 86, 230, 183, 54, 111, 152, 83, 85, 155,
		])
		.unwrap()
	}

	pub const SIGNER_1_ID: SignerId = [1u8; 32];
	pub const SIGNER_1_SEC_NONCE: [u8; 64] = [
		57, 232, 181, 133, 43, 97, 251, 79, 229, 110, 26, 121, 197, 2, 249, 237, 222, 207, 129,
		232, 8, 227, 120, 202, 127, 61, 209, 41, 92, 54, 8, 91, 80, 31, 9, 126, 14, 137, 126, 143,
		98, 223, 254, 134, 9, 190, 5, 157, 133, 254, 18, 119, 117, 25, 65, 179, 35, 130, 156, 109,
		233, 51, 18, 32,
	];

	pub const SIGNER_2_ID: SignerId = [2u8; 32];

	fn signer2_priv_key() -> SigningKey {
		SigningKey::from_bytes(&[
			117, 130, 176, 36, 185, 53, 187, 61, 123, 86, 24, 38, 174, 143, 129, 73, 245, 210, 127,
			148, 115, 136, 32, 98, 62, 47, 26, 196, 57, 211, 171, 185,
		])
		.unwrap()
	}

	pub const SIGNER_2_SEC_NONCE: [u8; 64] = [
		78, 229, 109, 189, 246, 169, 247, 85, 184, 199, 144, 135, 45, 60, 71, 109, 214, 121, 165,
		206, 185, 246, 120, 52, 228, 49, 155, 9, 160, 129, 171, 252, 69, 160, 122, 66, 151, 147,
		141, 118, 226, 189, 100, 94, 74, 163, 158, 245, 111, 99, 108, 202, 224, 110, 71, 106, 178,
		255, 89, 34, 16, 10, 195, 107,
	];

	fn signers_with_keys() -> SignersWithKeys {
		vec![
			(MY_SIGNER_ID, PublicKey::from(my_priv_key().verifying_key())),
			(SIGNER_1_ID, PublicKey::from(signer1_priv_key().verifying_key())),
			(SIGNER_2_ID, PublicKey::from(signer2_priv_key().verifying_key())),
		]
	}

	fn save_signer1_nonce_cmd() -> CeremonyCommand {
		CeremonyCommand::SaveNonce(
			SIGNER_1_ID,
			SecNonce::from_bytes(&SIGNER_1_SEC_NONCE).unwrap().public_nonce(),
		)
	}

	fn save_signer2_nonce_cmd() -> CeremonyCommand {
		CeremonyCommand::SaveNonce(
			SIGNER_2_ID,
			SecNonce::from_bytes(&SIGNER_2_SEC_NONCE).unwrap().public_nonce(),
		)
	}

	fn unknown_signer_nonce_cmd() -> CeremonyCommand {
		CeremonyCommand::SaveNonce(
			[10u8; 32],
			SecNonce::from_bytes(&SIGNER_2_SEC_NONCE).unwrap().public_nonce(),
		)
	}

	pub const SAMPLE_REQUEST_AES_KEY: RequestAesKey = [0u8; 32];
	pub const SAMPLE_SIGNATURE_PAYLOAD: [u8; 32] = [0u8; 32];

	struct MockedSigningKeyAccess {
		signing_key: SigningKey,
	}

	impl AccessKey for MockedSigningKeyAccess {
		type KeyType = SchnorrPair;

		fn retrieve_key(&self) -> itp_sgx_crypto::Result<Self::KeyType> {
			Ok(SchnorrPair::new(self.signing_key.clone()))
		}
	}

	#[test]
	fn it_should_create_ceremony_in_firstround() {
		// given
		let signing_key_access = MockedSigningKeyAccess { signing_key: my_priv_key() };

		// when
		let result = MuSig2Ceremony::new(
			MY_SIGNER_ID,
			SAMPLE_REQUEST_AES_KEY.clone(),
			signers_with_keys(),
			SignBitcoinPayload::Derived(SAMPLE_SIGNATURE_PAYLOAD.to_vec()),
			Arc::new(signing_key_access),
<<<<<<< HEAD
=======
			10,
			false,
>>>>>>> fba506c1
		);

		// then
		assert!(result.is_ok());
		assert!(result.unwrap().is_first_round())
	}

	#[test]
	fn it_should_prevent_from_creating_ceremony_without_sufficient_signers() {
		// given
		let signing_key_access = MockedSigningKeyAccess { signing_key: my_priv_key() };

		// when
		let result = MuSig2Ceremony::new(
			MY_SIGNER_ID,
			SAMPLE_REQUEST_AES_KEY.clone(),
			signers_with_keys()[0..1].to_vec(),
			SignBitcoinPayload::Derived(SAMPLE_SIGNATURE_PAYLOAD.to_vec()),
			Arc::new(signing_key_access),
<<<<<<< HEAD
=======
			10,
			false,
>>>>>>> fba506c1
		);

		// then
		assert!(result.is_err());
	}

	#[test]
	fn it_should_produce_error_due_to_nonce_from_unknown_signer() {
		// given
		let signing_key_access = MockedSigningKeyAccess { signing_key: my_priv_key() };
		let mut ceremony = MuSig2Ceremony::new(
			MY_SIGNER_ID,
			SAMPLE_REQUEST_AES_KEY.clone(),
			signers_with_keys(),
<<<<<<< HEAD
			SignBitcoinPayload::Derived(SAMPLE_SIGNATURE_PAYLOAD.to_vec()),
			Arc::new(signing_key_access),
=======
			ceremony_id.clone(),
			vec![],
			Arc::new(signing_key_access),
			10,
			false,
		)
		.unwrap();

		// when
		(0..9).for_each(|_| {
			ceremony.tick();
		});
		let events = ceremony.tick();

		// then
		assert!(matches!(events.get(0), Some(CeremonyEvent::CeremonyTimedOut(_, _))));
		assert_eq!(events.len(), 1)
	}

	#[test]
	fn newly_created_ceremony_without_commands_should_produce_first_round_started_event_after_tick()
	{
		// given
		let signing_key_access = MockedSigningKeyAccess { signing_key: my_priv_key() };
		let ceremony_id = SignBitcoinPayload::Derived(SAMPLE_SIGNATURE_PAYLOAD.to_vec());
		let mut ceremony = MuSig2Ceremony::new(
			MY_SIGNER_ID,
			SAMPLE_REQUEST_AES_KEY.clone(),
			signers_with_keys(),
			ceremony_id.clone(),
			vec![],
			Arc::new(signing_key_access),
			10,
			false,
>>>>>>> fba506c1
		)
		.unwrap();

		let event = ceremony.process_command(CeremonyCommand::Init);
		assert!(ceremony.ceremony_state.first_round.is_some());
		assert!(ceremony.ceremony_state.second_round.is_none());
		assert!(event.is_some());
		assert_eq!(
			event.unwrap(),
			CeremonyEvent::FirstRoundStarted(
				vec![SIGNER_1_ID, SIGNER_2_ID],
				SignBitcoinPayload::Derived(SAMPLE_SIGNATURE_PAYLOAD.to_vec()),
				ceremony.ceremony_state.first_round.as_ref().unwrap().our_public_nonce(),
			)
		);
<<<<<<< HEAD
=======
		assert_eq!(events.len(), 1)
	}

	#[test]
	fn newly_created_ceremony_with_not_all_nonce_commands_should_produce_only_first_round_started_event_after_tick(
	) {
		// given
		let signing_key_access = MockedSigningKeyAccess { signing_key: my_priv_key() };
		let ceremony_id = SignBitcoinPayload::Derived(SAMPLE_SIGNATURE_PAYLOAD.to_vec());
		let mut ceremony = MuSig2Ceremony::new(
			MY_SIGNER_ID,
			SAMPLE_REQUEST_AES_KEY.clone(),
			signers_with_keys(),
			ceremony_id.clone(),
			vec![save_signer1_nonce_cmd()],
			Arc::new(signing_key_access),
			10,
			false,
		)
		.unwrap();
>>>>>>> fba506c1

		let event = ceremony.process_command(unknown_signer_nonce_cmd());
		assert!(ceremony.ceremony_state.first_round.is_some());
		assert!(ceremony.ceremony_state.second_round.is_none());
		assert!(event.is_some());
		assert!(matches!(
			event.unwrap(),
			CeremonyEvent::CeremonyError(
				_,
				CeremonyError::NonceReceivingError(CeremonyErrorReason::SignerNotFound),
				_,
			)
		));
	}

	#[test]
	fn it_should_complete_successfully() {
		// given
		let signing_key_access = MockedSigningKeyAccess { signing_key: my_priv_key() };
		let mut ceremony = MuSig2Ceremony::new(
			MY_SIGNER_ID,
			SAMPLE_REQUEST_AES_KEY.clone(),
			signers_with_keys(),
			SignBitcoinPayload::Derived(SAMPLE_SIGNATURE_PAYLOAD.to_vec()),
			Arc::new(signing_key_access),
<<<<<<< HEAD
=======
			10,
			false,
>>>>>>> fba506c1
		)
		.unwrap();

		let event = ceremony.process_command(CeremonyCommand::Init);
		assert!(ceremony.ceremony_state.first_round.is_some());
		assert!(ceremony.ceremony_state.second_round.is_none());
		assert!(event.is_some());
		assert_eq!(
			event.unwrap(),
			CeremonyEvent::FirstRoundStarted(
				vec![SIGNER_1_ID, SIGNER_2_ID],
				SignBitcoinPayload::Derived(SAMPLE_SIGNATURE_PAYLOAD.to_vec()),
				ceremony.ceremony_state.first_round.as_ref().unwrap().our_public_nonce(),
			)
		);
<<<<<<< HEAD
=======
		assert_eq!(events.len(), 2)
	}

	#[test]
	fn newly_created_ceremony_with_unknown_signer_command_should_produce_first_round_started_event_and_error_event_after_tick(
	) {
		// given
		let signing_key_access = MockedSigningKeyAccess { signing_key: my_priv_key() };
		let ceremony_id = SignBitcoinPayload::Derived(SAMPLE_SIGNATURE_PAYLOAD.to_vec());
		let mut ceremony = MuSig2Ceremony::new(
			MY_SIGNER_ID,
			SAMPLE_REQUEST_AES_KEY.clone(),
			signers_with_keys(),
			ceremony_id.clone(),
			vec![unknown_signer_nonce_cmd()],
			Arc::new(signing_key_access),
			10,
			false,
		)
		.unwrap();

		// when
		let events = ceremony.tick();
>>>>>>> fba506c1

		let event = ceremony.process_command(save_signer1_nonce_cmd());
		assert!(ceremony.ceremony_state.first_round.is_some());
		assert!(ceremony.ceremony_state.second_round.is_none());
		assert!(event.is_none());

		let event = ceremony.process_command(save_signer2_nonce_cmd());
		assert!(ceremony.ceremony_state.first_round.is_none());
		assert!(ceremony.ceremony_state.second_round.is_some());
		assert!(event.is_some());
		assert_eq!(
			event.unwrap(),
			CeremonyEvent::SecondRoundStarted(
				vec![SIGNER_1_ID, SIGNER_2_ID],
				SignBitcoinPayload::Derived(SAMPLE_SIGNATURE_PAYLOAD.to_vec()),
				ceremony.ceremony_state.second_round.as_ref().unwrap().our_signature(),
			)
		);
<<<<<<< HEAD
=======
		assert!(matches!(
			events.get(1),
			Some(CeremonyEvent::CeremonyError(
				_,
				CeremonyError::NonceReceivingError(NonceReceivingErrorReason::SignerNotFound),
				_
			))
		));
		assert_eq!(events.len(), 2)
	}
}

#[cfg(feature = "sgx-test")]
pub mod sgx_tests {
	use super::*;
	use crate::{
		generate_aggregated_public_key, CeremonyEvent, MuSig2Ceremony, SignBitcoinPayload,
	};
	use alloc::sync::Arc;
	use k256::schnorr::SigningKey;
	use musig2::verify_single;

	pub const MY_SIGNER_ID: SignerId = [0u8; 32];
	pub const SIGNER_1_ID: SignerId = [1u8; 32];
	pub const SIGNER_2_ID: SignerId = [2u8; 32];
	pub const SAMPLE_REQUEST_AES_KEY: RequestAesKey = [0u8; 32];
	pub const SAMPLE_SIGNATURE_PAYLOAD: [u8; 32] = [0u8; 32];

	struct MockedSigningKeyAccess {
		pub signing_key: SigningKey,
	}

	impl AccessKey for MockedSigningKeyAccess {
		type KeyType = SchnorrPair;

		fn retrieve_key(&self) -> itp_sgx_crypto::Result<Self::KeyType> {
			Ok(SchnorrPair::new(self.signing_key.clone()))
		}
	}

	pub fn test_full_flow_with_3_ceremonies() {
		// given
		let ceremony_id = SignBitcoinPayload::Derived(SAMPLE_SIGNATURE_PAYLOAD.to_vec());
		//my signer
		let my_signer_key_access = MockedSigningKeyAccess { signing_key: my_priv_key() };
		let mut my_ceremony = MuSig2Ceremony::new(
			MY_SIGNER_ID,
			SAMPLE_REQUEST_AES_KEY.clone(),
			signers_with_keys(),
			ceremony_id.clone(),
			vec![],
			Arc::new(my_signer_key_access),
			10,
			false,
		)
		.unwrap();
		// signer 1
		let signer1_key_access = MockedSigningKeyAccess { signing_key: signer1_priv_key() };
		let mut signer1_ceremony = MuSig2Ceremony::new(
			SIGNER_1_ID,
			SAMPLE_REQUEST_AES_KEY.clone(),
			signers_with_keys(),
			ceremony_id.clone(),
			vec![],
			Arc::new(signer1_key_access),
			10,
			false,
		)
		.unwrap();
		// signer 2
		let signer2_key_access = MockedSigningKeyAccess { signing_key: signer2_priv_key() };
		let mut signer2_ceremony = MuSig2Ceremony::new(
			SIGNER_2_ID,
			SAMPLE_REQUEST_AES_KEY.clone(),
			signers_with_keys(),
			ceremony_id.clone(),
			vec![],
			Arc::new(signer2_key_access),
			10,
			false,
		)
		.unwrap();

		// when

		// first tick (performs first round in this case)
		let mut my_ceremony_events = my_ceremony.tick();
		let mut signer1_ceremony_events = signer1_ceremony.tick();
		let mut signer2_ceremony_events = signer2_ceremony.tick();

		let my_ceremony_first_round_started_ev = my_ceremony_events.get(0).unwrap();
		let signer1_ceremony_first_round_started_ev = signer1_ceremony_events.get(0).unwrap();
		let signer2_ceremony_first_round_started_ev = signer2_ceremony_events.get(0).unwrap();

		match my_ceremony_first_round_started_ev {
			CeremonyEvent::FirstRoundStarted(_, _, nonce) => {
				signer1_ceremony.receive_nonce(MY_SIGNER_ID, nonce.clone()).unwrap();
				signer2_ceremony.receive_nonce(MY_SIGNER_ID, nonce.clone()).unwrap();
			},
			_ => {},
		}

		match signer1_ceremony_first_round_started_ev {
			CeremonyEvent::FirstRoundStarted(_, _, nonce) => {
				my_ceremony.receive_nonce(SIGNER_1_ID, nonce.clone()).unwrap();
				signer2_ceremony.receive_nonce(SIGNER_1_ID, nonce.clone()).unwrap();
			},
			_ => {},
		}

		match signer2_ceremony_first_round_started_ev {
			CeremonyEvent::FirstRoundStarted(_, _, nonce) => {
				my_ceremony.receive_nonce(SIGNER_2_ID, nonce.clone()).unwrap();
				signer1_ceremony.receive_nonce(SIGNER_2_ID, nonce.clone()).unwrap();
			},
			_ => {},
		}

		// second tick (performs second round in this case)
		my_ceremony_events = my_ceremony.tick();
		signer1_ceremony_events = signer1_ceremony.tick();
		signer2_ceremony_events = signer2_ceremony.tick();

		let my_ceremony_second_round_started_ev = my_ceremony_events.get(0).unwrap();
		let signer1_ceremony_second_round_started_ev = signer1_ceremony_events.get(0).unwrap();
		let signer2_ceremony_second_round_started_ev = signer2_ceremony_events.get(0).unwrap();

		match my_ceremony_second_round_started_ev {
			CeremonyEvent::SecondRoundStarted(_, _, partial_sign) => {
				signer1_ceremony
					.receive_partial_sign(MY_SIGNER_ID, partial_sign.clone())
					.unwrap();
				signer2_ceremony
					.receive_partial_sign(MY_SIGNER_ID, partial_sign.clone())
					.unwrap();
			},
			_ => {},
		}

		match signer1_ceremony_second_round_started_ev {
			CeremonyEvent::SecondRoundStarted(_, _, partial_sign) => {
				my_ceremony.receive_partial_sign(SIGNER_1_ID, partial_sign.clone()).unwrap();
				signer2_ceremony
					.receive_partial_sign(SIGNER_1_ID, partial_sign.clone())
					.unwrap();
			},
			_ => {},
		}

		match signer2_ceremony_second_round_started_ev {
			CeremonyEvent::SecondRoundStarted(_, _, partial_sign) => {
				my_ceremony.receive_partial_sign(SIGNER_2_ID, partial_sign.clone()).unwrap();
				signer1_ceremony
					.receive_partial_sign(SIGNER_2_ID, partial_sign.clone())
					.unwrap();
			},
			_ => {},
		}

		// third tick (finalizes ceremony and produces final signature in this case)
		my_ceremony_events = my_ceremony.tick();
		signer1_ceremony_events = signer1_ceremony.tick();
		signer2_ceremony_events = signer2_ceremony.tick();

		let my_ceremony_ceremony_ended_ev = my_ceremony_events.get(0).unwrap();
		let signer1_ceremony_ceremony_ended_ev = signer1_ceremony_events.get(0).unwrap();
		let signer2_ceremony_ceremony_ended_ev = signer2_ceremony_events.get(0).unwrap();

		let my_ceremony_final_signature = match my_ceremony_ceremony_ended_ev {
			CeremonyEvent::CeremonyEnded(signature, _, _, _) => signature.clone(),
			_ => {
				panic!("Ceremony should be ended")
			},
		};

		let signer1_ceremony_final_signature = match signer1_ceremony_ceremony_ended_ev {
			CeremonyEvent::CeremonyEnded(signature, _, _, _) => signature.clone(),
			_ => {
				panic!("Ceremony should be ended")
			},
		};

		let signer2_ceremony_final_signature = match signer2_ceremony_ceremony_ended_ev {
			CeremonyEvent::CeremonyEnded(signature, _, _, _) => signature.clone(),
			_ => {
				panic!("Ceremony should be ended")
			},
		};

		assert_eq!(my_ceremony_final_signature, signer1_ceremony_final_signature);
		assert_eq!(my_ceremony_final_signature, signer2_ceremony_final_signature);

		// let signature =
		// 	k256::schnorr::Signature::try_from(signer1_ceremony_final_signature.as_slice())
		// 		.unwrap();
		let agg_key =
			generate_aggregated_public_key(signers_with_keys().iter().map(|sk| sk.1).collect());
		// let ver_key = k256::schnorr::VerifyingKey::try_from(agg_key).unwrap();

		// this pass
		verify_single(agg_key, signer1_ceremony_final_signature, SAMPLE_SIGNATURE_PAYLOAD).unwrap();

		// this not pass
		// ver_key.verify(&SAMPLE_SIGNATURE_PAYLOAD, &signature).unwrap()
	}

	fn signers_with_keys() -> SignersWithKeys {
		vec![
			(MY_SIGNER_ID, k256::elliptic_curve::PublicKey::from(my_priv_key().verifying_key())),
			(
				SIGNER_1_ID,
				k256::elliptic_curve::PublicKey::from(signer1_priv_key().verifying_key()),
			),
			(
				SIGNER_2_ID,
				k256::elliptic_curve::PublicKey::from(signer2_priv_key().verifying_key()),
			),
		]
	}

	fn my_priv_key() -> SigningKey {
		SigningKey::from_bytes(&[
			252, 240, 35, 85, 243, 83, 129, 54, 7, 155, 24, 114, 254, 0, 134, 251, 207, 83, 177, 9,
			92, 118, 222, 5, 202, 239, 188, 215, 132, 113, 127, 94,
		])
		.unwrap()
	}

	fn signer1_priv_key() -> SigningKey {
		SigningKey::from_bytes(&[
			42, 82, 57, 169, 208, 130, 125, 141, 62, 185, 167, 41, 142, 217, 252, 135, 158, 128,
			44, 129, 222, 71, 55, 86, 230, 183, 54, 111, 152, 83, 85, 155,
		])
		.unwrap()
	}

	fn signer2_priv_key() -> SigningKey {
		SigningKey::from_bytes(&[
			117, 130, 176, 36, 185, 53, 187, 61, 123, 86, 24, 38, 174, 143, 129, 73, 245, 210, 127,
			148, 115, 136, 32, 98, 62, 47, 26, 196, 57, 211, 171, 185,
		])
		.unwrap()
>>>>>>> fba506c1
	}
}<|MERGE_RESOLUTION|>--- conflicted
+++ resolved
@@ -102,8 +102,7 @@
 pub enum CeremonyEvent {
 	FirstRoundStarted(Signers, CeremonyId, PubNonce),
 	SecondRoundStarted(Signers, CeremonyId, PartialSignature),
-<<<<<<< HEAD
-	CeremonyEnded([u8; 64], RequestAesKey),
+	CeremonyEnded([u8; 64], RequestAesKey, bool, bool),
 	CeremonyError(Signers, CeremonyError, RequestAesKey),
 }
 
@@ -112,15 +111,10 @@
 		match self {
 			CeremonyEvent::FirstRoundStarted(_, _, _) => write!(f, "FirstRoundStarted"),
 			CeremonyEvent::SecondRoundStarted(_, _, _) => write!(f, "SecondRoundStarted"),
-			CeremonyEvent::CeremonyEnded(_, _) => write!(f, "CeremonyEnded"),
+			CeremonyEvent::CeremonyEnded(_, _, _, _) => write!(f, "CeremonyEnded"),
 			CeremonyEvent::CeremonyError(_, _, _) => write!(f, "CeremonyError"),
 		}
 	}
-=======
-	CeremonyError(Signers, CeremonyError, RequestAesKey),
-	CeremonyEnded([u8; 64], RequestAesKey, bool, bool),
-	CeremonyTimedOut(Signers, RequestAesKey),
->>>>>>> fba506c1
 }
 
 #[derive(Encode, Decode, Clone, Debug, PartialEq, Eq, Hash)]
@@ -144,12 +138,12 @@
 	signers: SignersWithKeys,
 	signing_key_access: Arc<AK>,
 	agg_key: PublicKey,
+	check_run: bool,
 }
 
 pub struct MuSig2CeremonyState {
 	first_round: Option<musig2::FirstRound>,
 	second_round: Option<musig2::SecondRound<SignaturePayload>>,
-<<<<<<< HEAD
 }
 
 pub struct MuSig2Ceremony<AK: AccessKey<KeyType = SchnorrPair>> {
@@ -159,28 +153,13 @@
 
 impl<AK: AccessKey<KeyType = SchnorrPair>> MuSig2Ceremony<AK> {
 	// Creates new ceremony
-=======
-	ticks_left: u32,
-	agg_key: Option<PublicKey>,
-	// indicates whether it's check run - signature verification result is returned instead of signature
-	check_run: bool,
-}
-
-impl<AK: AccessKey<KeyType = SchnorrPair>> MuSig2Ceremony<AK> {
-	// Creates new ceremony and starts first round
-	#[allow(clippy::too_many_arguments)]
->>>>>>> fba506c1
 	pub fn new(
 		me: SignerId,
 		aes_key: RequestAesKey,
 		mut signers: SignersWithKeys,
 		payload: SignBitcoinPayload,
 		signing_key_access: Arc<AK>,
-<<<<<<< HEAD
-=======
-		ttl: u32,
 		check_run: bool,
->>>>>>> fba506c1
 	) -> Result<Self, String> {
 		info!("Creating new ceremony {:?}", payload);
 		if signers.len() < 3 {
@@ -231,7 +210,6 @@
 				.map_err(|e| format!("First round creation error: {:?}", e))?;
 
 		Ok(Self {
-<<<<<<< HEAD
 			ceremony_data: MuSig2CeremonyData {
 				payload,
 				aes_key,
@@ -239,25 +217,12 @@
 				signers,
 				signing_key_access,
 				agg_key,
+				check_run,
 			},
 			ceremony_state: MuSig2CeremonyState {
 				first_round: Some(first_round),
 				second_round: None,
 			},
-=======
-			payload,
-			aes_key,
-			me,
-			signers,
-			commands,
-			events,
-			signing_key_access,
-			first_round: Some(first_round),
-			second_round: None,
-			ticks_left: ttl,
-			agg_key: Some(agg_key_copy),
-			check_run,
->>>>>>> fba506c1
 		})
 	}
 
@@ -424,29 +389,19 @@
 						SignBitcoinPayload::TaprootSpendable(p, _) => p,
 						SignBitcoinPayload::WithTweaks(p, _) => p,
 					};
-<<<<<<< HEAD
-
-					info!("Message {:?}", message);
-
-					info!("Verification result: ");
-					match verify_single(self.ceremony_data.agg_key, signature, message) {
-						Ok(_) => info!("OK!"),
-						Err(_) => info!("NOK!"),
-					};
-					Ok(Some(CeremonyEnded(signature.to_bytes(), self.ceremony_data.aes_key)))
+
+					let result =
+						verify_single(self.ceremony_data.agg_key, signature, message).is_ok();
+					Ok(Some(CeremonyEnded(
+						signature.to_bytes(),
+						self.ceremony_data.aes_key,
+						self.ceremony_data.check_run,
+						result,
+					)))
 				} else {
 					Err(CeremonyError::PartialSignatureReceivingError(
 						CeremonyErrorReason::IncorrectRound,
 					))
-=======
-					let result = verify_single(self.agg_key.unwrap(), signature, message).is_ok();
-					self.events.push(CeremonyEnded(
-						signature.to_bytes(),
-						self.aes_key,
-						self.check_run,
-						result,
-					));
->>>>>>> fba506c1
 				}
 			} else {
 				Ok(None)
@@ -603,11 +558,7 @@
 			signers_with_keys(),
 			SignBitcoinPayload::Derived(SAMPLE_SIGNATURE_PAYLOAD.to_vec()),
 			Arc::new(signing_key_access),
-<<<<<<< HEAD
-=======
-			10,
 			false,
->>>>>>> fba506c1
 		);
 
 		// then
@@ -627,11 +578,7 @@
 			signers_with_keys()[0..1].to_vec(),
 			SignBitcoinPayload::Derived(SAMPLE_SIGNATURE_PAYLOAD.to_vec()),
 			Arc::new(signing_key_access),
-<<<<<<< HEAD
-=======
-			10,
 			false,
->>>>>>> fba506c1
 		);
 
 		// then
@@ -646,45 +593,9 @@
 			MY_SIGNER_ID,
 			SAMPLE_REQUEST_AES_KEY.clone(),
 			signers_with_keys(),
-<<<<<<< HEAD
 			SignBitcoinPayload::Derived(SAMPLE_SIGNATURE_PAYLOAD.to_vec()),
 			Arc::new(signing_key_access),
-=======
-			ceremony_id.clone(),
-			vec![],
-			Arc::new(signing_key_access),
-			10,
 			false,
-		)
-		.unwrap();
-
-		// when
-		(0..9).for_each(|_| {
-			ceremony.tick();
-		});
-		let events = ceremony.tick();
-
-		// then
-		assert!(matches!(events.get(0), Some(CeremonyEvent::CeremonyTimedOut(_, _))));
-		assert_eq!(events.len(), 1)
-	}
-
-	#[test]
-	fn newly_created_ceremony_without_commands_should_produce_first_round_started_event_after_tick()
-	{
-		// given
-		let signing_key_access = MockedSigningKeyAccess { signing_key: my_priv_key() };
-		let ceremony_id = SignBitcoinPayload::Derived(SAMPLE_SIGNATURE_PAYLOAD.to_vec());
-		let mut ceremony = MuSig2Ceremony::new(
-			MY_SIGNER_ID,
-			SAMPLE_REQUEST_AES_KEY.clone(),
-			signers_with_keys(),
-			ceremony_id.clone(),
-			vec![],
-			Arc::new(signing_key_access),
-			10,
-			false,
->>>>>>> fba506c1
 		)
 		.unwrap();
 
@@ -700,29 +611,6 @@
 				ceremony.ceremony_state.first_round.as_ref().unwrap().our_public_nonce(),
 			)
 		);
-<<<<<<< HEAD
-=======
-		assert_eq!(events.len(), 1)
-	}
-
-	#[test]
-	fn newly_created_ceremony_with_not_all_nonce_commands_should_produce_only_first_round_started_event_after_tick(
-	) {
-		// given
-		let signing_key_access = MockedSigningKeyAccess { signing_key: my_priv_key() };
-		let ceremony_id = SignBitcoinPayload::Derived(SAMPLE_SIGNATURE_PAYLOAD.to_vec());
-		let mut ceremony = MuSig2Ceremony::new(
-			MY_SIGNER_ID,
-			SAMPLE_REQUEST_AES_KEY.clone(),
-			signers_with_keys(),
-			ceremony_id.clone(),
-			vec![save_signer1_nonce_cmd()],
-			Arc::new(signing_key_access),
-			10,
-			false,
-		)
-		.unwrap();
->>>>>>> fba506c1
 
 		let event = ceremony.process_command(unknown_signer_nonce_cmd());
 		assert!(ceremony.ceremony_state.first_round.is_some());
@@ -748,11 +636,7 @@
 			signers_with_keys(),
 			SignBitcoinPayload::Derived(SAMPLE_SIGNATURE_PAYLOAD.to_vec()),
 			Arc::new(signing_key_access),
-<<<<<<< HEAD
-=======
-			10,
 			false,
->>>>>>> fba506c1
 		)
 		.unwrap();
 
@@ -768,32 +652,6 @@
 				ceremony.ceremony_state.first_round.as_ref().unwrap().our_public_nonce(),
 			)
 		);
-<<<<<<< HEAD
-=======
-		assert_eq!(events.len(), 2)
-	}
-
-	#[test]
-	fn newly_created_ceremony_with_unknown_signer_command_should_produce_first_round_started_event_and_error_event_after_tick(
-	) {
-		// given
-		let signing_key_access = MockedSigningKeyAccess { signing_key: my_priv_key() };
-		let ceremony_id = SignBitcoinPayload::Derived(SAMPLE_SIGNATURE_PAYLOAD.to_vec());
-		let mut ceremony = MuSig2Ceremony::new(
-			MY_SIGNER_ID,
-			SAMPLE_REQUEST_AES_KEY.clone(),
-			signers_with_keys(),
-			ceremony_id.clone(),
-			vec![unknown_signer_nonce_cmd()],
-			Arc::new(signing_key_access),
-			10,
-			false,
-		)
-		.unwrap();
-
-		// when
-		let events = ceremony.tick();
->>>>>>> fba506c1
 
 		let event = ceremony.process_command(save_signer1_nonce_cmd());
 		assert!(ceremony.ceremony_state.first_round.is_some());
@@ -812,250 +670,5 @@
 				ceremony.ceremony_state.second_round.as_ref().unwrap().our_signature(),
 			)
 		);
-<<<<<<< HEAD
-=======
-		assert!(matches!(
-			events.get(1),
-			Some(CeremonyEvent::CeremonyError(
-				_,
-				CeremonyError::NonceReceivingError(NonceReceivingErrorReason::SignerNotFound),
-				_
-			))
-		));
-		assert_eq!(events.len(), 2)
-	}
-}
-
-#[cfg(feature = "sgx-test")]
-pub mod sgx_tests {
-	use super::*;
-	use crate::{
-		generate_aggregated_public_key, CeremonyEvent, MuSig2Ceremony, SignBitcoinPayload,
-	};
-	use alloc::sync::Arc;
-	use k256::schnorr::SigningKey;
-	use musig2::verify_single;
-
-	pub const MY_SIGNER_ID: SignerId = [0u8; 32];
-	pub const SIGNER_1_ID: SignerId = [1u8; 32];
-	pub const SIGNER_2_ID: SignerId = [2u8; 32];
-	pub const SAMPLE_REQUEST_AES_KEY: RequestAesKey = [0u8; 32];
-	pub const SAMPLE_SIGNATURE_PAYLOAD: [u8; 32] = [0u8; 32];
-
-	struct MockedSigningKeyAccess {
-		pub signing_key: SigningKey,
-	}
-
-	impl AccessKey for MockedSigningKeyAccess {
-		type KeyType = SchnorrPair;
-
-		fn retrieve_key(&self) -> itp_sgx_crypto::Result<Self::KeyType> {
-			Ok(SchnorrPair::new(self.signing_key.clone()))
-		}
-	}
-
-	pub fn test_full_flow_with_3_ceremonies() {
-		// given
-		let ceremony_id = SignBitcoinPayload::Derived(SAMPLE_SIGNATURE_PAYLOAD.to_vec());
-		//my signer
-		let my_signer_key_access = MockedSigningKeyAccess { signing_key: my_priv_key() };
-		let mut my_ceremony = MuSig2Ceremony::new(
-			MY_SIGNER_ID,
-			SAMPLE_REQUEST_AES_KEY.clone(),
-			signers_with_keys(),
-			ceremony_id.clone(),
-			vec![],
-			Arc::new(my_signer_key_access),
-			10,
-			false,
-		)
-		.unwrap();
-		// signer 1
-		let signer1_key_access = MockedSigningKeyAccess { signing_key: signer1_priv_key() };
-		let mut signer1_ceremony = MuSig2Ceremony::new(
-			SIGNER_1_ID,
-			SAMPLE_REQUEST_AES_KEY.clone(),
-			signers_with_keys(),
-			ceremony_id.clone(),
-			vec![],
-			Arc::new(signer1_key_access),
-			10,
-			false,
-		)
-		.unwrap();
-		// signer 2
-		let signer2_key_access = MockedSigningKeyAccess { signing_key: signer2_priv_key() };
-		let mut signer2_ceremony = MuSig2Ceremony::new(
-			SIGNER_2_ID,
-			SAMPLE_REQUEST_AES_KEY.clone(),
-			signers_with_keys(),
-			ceremony_id.clone(),
-			vec![],
-			Arc::new(signer2_key_access),
-			10,
-			false,
-		)
-		.unwrap();
-
-		// when
-
-		// first tick (performs first round in this case)
-		let mut my_ceremony_events = my_ceremony.tick();
-		let mut signer1_ceremony_events = signer1_ceremony.tick();
-		let mut signer2_ceremony_events = signer2_ceremony.tick();
-
-		let my_ceremony_first_round_started_ev = my_ceremony_events.get(0).unwrap();
-		let signer1_ceremony_first_round_started_ev = signer1_ceremony_events.get(0).unwrap();
-		let signer2_ceremony_first_round_started_ev = signer2_ceremony_events.get(0).unwrap();
-
-		match my_ceremony_first_round_started_ev {
-			CeremonyEvent::FirstRoundStarted(_, _, nonce) => {
-				signer1_ceremony.receive_nonce(MY_SIGNER_ID, nonce.clone()).unwrap();
-				signer2_ceremony.receive_nonce(MY_SIGNER_ID, nonce.clone()).unwrap();
-			},
-			_ => {},
-		}
-
-		match signer1_ceremony_first_round_started_ev {
-			CeremonyEvent::FirstRoundStarted(_, _, nonce) => {
-				my_ceremony.receive_nonce(SIGNER_1_ID, nonce.clone()).unwrap();
-				signer2_ceremony.receive_nonce(SIGNER_1_ID, nonce.clone()).unwrap();
-			},
-			_ => {},
-		}
-
-		match signer2_ceremony_first_round_started_ev {
-			CeremonyEvent::FirstRoundStarted(_, _, nonce) => {
-				my_ceremony.receive_nonce(SIGNER_2_ID, nonce.clone()).unwrap();
-				signer1_ceremony.receive_nonce(SIGNER_2_ID, nonce.clone()).unwrap();
-			},
-			_ => {},
-		}
-
-		// second tick (performs second round in this case)
-		my_ceremony_events = my_ceremony.tick();
-		signer1_ceremony_events = signer1_ceremony.tick();
-		signer2_ceremony_events = signer2_ceremony.tick();
-
-		let my_ceremony_second_round_started_ev = my_ceremony_events.get(0).unwrap();
-		let signer1_ceremony_second_round_started_ev = signer1_ceremony_events.get(0).unwrap();
-		let signer2_ceremony_second_round_started_ev = signer2_ceremony_events.get(0).unwrap();
-
-		match my_ceremony_second_round_started_ev {
-			CeremonyEvent::SecondRoundStarted(_, _, partial_sign) => {
-				signer1_ceremony
-					.receive_partial_sign(MY_SIGNER_ID, partial_sign.clone())
-					.unwrap();
-				signer2_ceremony
-					.receive_partial_sign(MY_SIGNER_ID, partial_sign.clone())
-					.unwrap();
-			},
-			_ => {},
-		}
-
-		match signer1_ceremony_second_round_started_ev {
-			CeremonyEvent::SecondRoundStarted(_, _, partial_sign) => {
-				my_ceremony.receive_partial_sign(SIGNER_1_ID, partial_sign.clone()).unwrap();
-				signer2_ceremony
-					.receive_partial_sign(SIGNER_1_ID, partial_sign.clone())
-					.unwrap();
-			},
-			_ => {},
-		}
-
-		match signer2_ceremony_second_round_started_ev {
-			CeremonyEvent::SecondRoundStarted(_, _, partial_sign) => {
-				my_ceremony.receive_partial_sign(SIGNER_2_ID, partial_sign.clone()).unwrap();
-				signer1_ceremony
-					.receive_partial_sign(SIGNER_2_ID, partial_sign.clone())
-					.unwrap();
-			},
-			_ => {},
-		}
-
-		// third tick (finalizes ceremony and produces final signature in this case)
-		my_ceremony_events = my_ceremony.tick();
-		signer1_ceremony_events = signer1_ceremony.tick();
-		signer2_ceremony_events = signer2_ceremony.tick();
-
-		let my_ceremony_ceremony_ended_ev = my_ceremony_events.get(0).unwrap();
-		let signer1_ceremony_ceremony_ended_ev = signer1_ceremony_events.get(0).unwrap();
-		let signer2_ceremony_ceremony_ended_ev = signer2_ceremony_events.get(0).unwrap();
-
-		let my_ceremony_final_signature = match my_ceremony_ceremony_ended_ev {
-			CeremonyEvent::CeremonyEnded(signature, _, _, _) => signature.clone(),
-			_ => {
-				panic!("Ceremony should be ended")
-			},
-		};
-
-		let signer1_ceremony_final_signature = match signer1_ceremony_ceremony_ended_ev {
-			CeremonyEvent::CeremonyEnded(signature, _, _, _) => signature.clone(),
-			_ => {
-				panic!("Ceremony should be ended")
-			},
-		};
-
-		let signer2_ceremony_final_signature = match signer2_ceremony_ceremony_ended_ev {
-			CeremonyEvent::CeremonyEnded(signature, _, _, _) => signature.clone(),
-			_ => {
-				panic!("Ceremony should be ended")
-			},
-		};
-
-		assert_eq!(my_ceremony_final_signature, signer1_ceremony_final_signature);
-		assert_eq!(my_ceremony_final_signature, signer2_ceremony_final_signature);
-
-		// let signature =
-		// 	k256::schnorr::Signature::try_from(signer1_ceremony_final_signature.as_slice())
-		// 		.unwrap();
-		let agg_key =
-			generate_aggregated_public_key(signers_with_keys().iter().map(|sk| sk.1).collect());
-		// let ver_key = k256::schnorr::VerifyingKey::try_from(agg_key).unwrap();
-
-		// this pass
-		verify_single(agg_key, signer1_ceremony_final_signature, SAMPLE_SIGNATURE_PAYLOAD).unwrap();
-
-		// this not pass
-		// ver_key.verify(&SAMPLE_SIGNATURE_PAYLOAD, &signature).unwrap()
-	}
-
-	fn signers_with_keys() -> SignersWithKeys {
-		vec![
-			(MY_SIGNER_ID, k256::elliptic_curve::PublicKey::from(my_priv_key().verifying_key())),
-			(
-				SIGNER_1_ID,
-				k256::elliptic_curve::PublicKey::from(signer1_priv_key().verifying_key()),
-			),
-			(
-				SIGNER_2_ID,
-				k256::elliptic_curve::PublicKey::from(signer2_priv_key().verifying_key()),
-			),
-		]
-	}
-
-	fn my_priv_key() -> SigningKey {
-		SigningKey::from_bytes(&[
-			252, 240, 35, 85, 243, 83, 129, 54, 7, 155, 24, 114, 254, 0, 134, 251, 207, 83, 177, 9,
-			92, 118, 222, 5, 202, 239, 188, 215, 132, 113, 127, 94,
-		])
-		.unwrap()
-	}
-
-	fn signer1_priv_key() -> SigningKey {
-		SigningKey::from_bytes(&[
-			42, 82, 57, 169, 208, 130, 125, 141, 62, 185, 167, 41, 142, 217, 252, 135, 158, 128,
-			44, 129, 222, 71, 55, 86, 230, 183, 54, 111, 152, 83, 85, 155,
-		])
-		.unwrap()
-	}
-
-	fn signer2_priv_key() -> SigningKey {
-		SigningKey::from_bytes(&[
-			117, 130, 176, 36, 185, 53, 187, 61, 123, 86, 24, 38, 174, 143, 129, 73, 245, 210, 127,
-			148, 115, 136, 32, 98, 62, 47, 26, 196, 57, 211, 171, 185,
-		])
-		.unwrap()
->>>>>>> fba506c1
 	}
 }