// Copyright 2020-2024 Trust Computing GmbH.
// This file is part of Litentry.
//
// Litentry is free software: you can redistribute it and/or modify
// it under the terms of the GNU General Public License as published by
// the Free Software Foundation, either version 3 of the License, or
// (at your option) any later version.
//
// Litentry is distributed in the hope that it will be useful,
// but WITHOUT ANY WARRANTY; without even the implied warranty of
// MERCHANTABILITY or FITNESS FOR A PARTICULAR PURPOSE.  See the
// GNU General Public License for more details.
//
// You should have received a copy of the GNU General Public License
// along with Litentry.  If not, see <https://www.gnu.org/licenses/>.

#![cfg_attr(not(feature = "std"), no_std)]

extern crate core;
#[cfg(all(not(feature = "std"), feature = "sgx"))]
extern crate sgx_tstd as std;

#[cfg(all(feature = "std", feature = "sgx"))]
compile_error!("feature \"std\" and feature \"sgx\" cannot be enabled at the same time");

use core::time::Duration;
#[cfg(feature = "std")]
use threadpool::ThreadPool;

#[cfg(feature = "sgx")]
use threadpool_sgx::ThreadPool;

#[cfg(feature = "std")]
use std::sync::Mutex;

#[cfg(feature = "sgx")]
use std::sync::SgxMutex as Mutex;

#[cfg(feature = "std")]
use std::sync::RwLock;

#[cfg(feature = "sgx")]
use std::sync::SgxRwLock as RwLock;

use bc_enclave_registry::EnclaveRegistryLookup;
use bc_musig2_ceremony::{CeremonyEvent, CeremonyId, CeremonyRegistry, SignerId};
use codec::Encode;
use itc_direct_rpc_client::{DirectRpcClient, DirectRpcClientFactory, RpcClient, RpcClientFactory};
use itc_direct_rpc_server::SendRpcResponse;
use itp_ocall_api::EnclaveAttestationOCallApi;
use itp_rpc::{Id, RpcRequest};
<<<<<<< HEAD
use itp_sgx_crypto::{
	key_repository::{AccessKey, AccessPubkey},
	schnorr::Pair as SchnorrPair,
	ShieldingCryptoEncrypt,
};
=======
use itp_sgx_crypto::key_repository::AccessKey;
>>>>>>> 986d9543
pub use itp_types::{DirectRequestStatus, Hash};
use itp_utils::hex::ToHexPrefixed;
use lc_direct_call::CeremonyRoundCall;
use litentry_primitives::{Address32, Identity, PlainRequest, ShardIdentifier};
use log::*;
use sp_core::{blake2_256, ed25519, Pair as SpCorePair, H256};
use std::{collections::HashMap, string::ToString, sync::Arc, thread::sleep, vec};

#[allow(clippy::too_many_arguments)]
<<<<<<< HEAD
pub fn process_event<OCallApi, SIGNINGAK, SHIELDAK, Responder, ECL, BKR>(
=======
pub fn process_event<OCallApi, SIGNINGAK, Responder>(
>>>>>>> 986d9543
	signing_key_access: Arc<SIGNINGAK>,
	ocall_api: Arc<OCallApi>,
	responder: Arc<Responder>,
	enclave_registry_lookup: Arc<ECL>,
	event: CeremonyEvent,
	ceremony_id: CeremonyId,
	event_threads_pool: ThreadPool,
	peers_map: Arc<Mutex<HashMap<[u8; 32], DirectRpcClient>>>,
	ceremony_registry: Arc<RwLock<CeremonyRegistry<BKR>>>,
) where
	OCallApi: EnclaveAttestationOCallApi + 'static,
	SIGNINGAK: AccessKey<KeyType = ed25519::Pair> + Send + Sync + 'static,
	Responder: SendRpcResponse<Hash = H256> + 'static,
	ECL: EnclaveRegistryLookup + Send + Sync + 'static,
	BKR: AccessKey<KeyType = SchnorrPair> + Send + Sync + 'static,
{
	let my_identity: Address32 = signing_key_access.retrieve_key().unwrap().public().0.into();
	let identity = Identity::Substrate(my_identity);
	let mr_enclave = ocall_api.get_mrenclave_of_self().unwrap().m;

	match event {
		CeremonyEvent::FirstRoundStarted(signers, message, nonce) => {
			let direct_call = CeremonyRoundCall::NonceShare(identity, message, nonce.serialize());
			let request = prepare_request(signing_key_access.as_ref(), mr_enclave, direct_call);

			signers.iter().for_each(|signer_id| {
				debug!(
					"Sharing nonce with signer: {:?} for ceremony: {:?}",
					signer_id, ceremony_id
				);

				let signer_id = *signer_id;
				let peers_map_clone = peers_map.clone();
				let request = request.clone();
				let enclave_lookup_cloned = enclave_registry_lookup.clone();
				let ceremony_registry_cloned = ceremony_registry.clone();
				let ceremony_id_cloned = ceremony_id.clone();
				event_threads_pool.execute(move || {
					send_request(
						signer_id,
						&ceremony_id_cloned,
						request,
						peers_map_clone,
						enclave_lookup_cloned,
						ceremony_registry_cloned,
					);
				});
			});
		},
		CeremonyEvent::SecondRoundStarted(signers, message, signature) => {
			let direct_call =
				CeremonyRoundCall::PartialSignatureShare(identity, message, signature.serialize());
			let request = prepare_request(signing_key_access.as_ref(), mr_enclave, direct_call);

			signers.iter().for_each(|signer_id| {
				debug!(
					"Sharing partial signature with signer: {:?} for ceremony: {:?}",
					signer_id, ceremony_id
				);

				let signer_id = *signer_id;
				let peers_map_clone = peers_map.clone();
				let request = request.clone();
				let enclave_lookup_cloned = enclave_registry_lookup.clone();
				let ceremony_registry_cloned = ceremony_registry.clone();
				let ceremony_id_cloned = ceremony_id.clone();
				event_threads_pool.execute(move || {
					send_request(
						signer_id,
						&ceremony_id_cloned,
						request,
						peers_map_clone,
						enclave_lookup_cloned,
						ceremony_registry_cloned,
					);
				});
			});
		},
		CeremonyEvent::CeremonyEnded(signature, is_check_run, verification_result) => {
			debug!("Ceremony {:?} ended, signature {:?}", ceremony_id, signature);
			let hash = blake2_256(&ceremony_id.encode());
			let result = if is_check_run {
				verification_result.encode()
			} else {
				let result = signature;
				result.encode()
			};
			event_threads_pool.execute(move || {
				if let Err(e) = responder.send_state_with_status(
					Hash::from_slice(&hash),
					result,
					DirectRequestStatus::Ok,
				) {
					error!("Could not send response to {:?}, reason: {:?}", &hash, e);
				}
			});
		},
		CeremonyEvent::CeremonyError(signers, error) => {
			debug!("Ceremony {:?} error {:?}", ceremony_id, error);
			let hash = blake2_256(&ceremony_id.encode());
			let encoded_result = error.encode();
			event_threads_pool.execute(move || {
				if let Err(e) = responder.send_state_with_status(
					Hash::from_slice(&hash),
					encoded_result,
					DirectRequestStatus::Error,
				) {
					error!("Could not send response to {:?}, reason: {:?}", &hash, e);
				}
			});

			let direct_call = CeremonyRoundCall::KillCeremony(identity, ceremony_id.clone());
			let request = prepare_request(signing_key_access.as_ref(), mr_enclave, direct_call);

			//kill ceremonies on other workers
			signers.iter().for_each(|signer_id| {
				debug!(
					"Requesting ceremony kill on signer: {:?} for ceremony: {:?}",
					signer_id, ceremony_id
				);

				let signer_id = *signer_id;
				let peers_map_clone = peers_map.clone();
				let request = request.clone();
				let enclave_lookup_cloned = enclave_registry_lookup.clone();
				let ceremony_registry_cloned = ceremony_registry.clone();
				let ceremony_id_cloned = ceremony_id.clone();
				event_threads_pool.execute(move || {
					send_request(
						signer_id,
						&ceremony_id_cloned,
						request,
						peers_map_clone,
						enclave_lookup_cloned,
						ceremony_registry_cloned,
					);
				});
			});
		},
	}
}

<<<<<<< HEAD
// it will try to send request until it succeeds, the peer is removed from registry or ceremony is removed
fn send_request<ECL, BKR>(
	signer_id: SignerId,
	ceremony_id: &CeremonyId,
	request: RpcRequest,
	peers_map: Arc<Mutex<HashMap<[u8; 32], DirectRpcClient>>>,
	enclave_registry_lookup: Arc<ECL>,
	ceremony_registry: Arc<RwLock<CeremonyRegistry<BKR>>>,
) where
	ECL: EnclaveRegistryLookup,
	BKR: AccessKey<KeyType = SchnorrPair>,
{
	loop {
		let client = peers_map.lock().unwrap().get(&signer_id).cloned();
		if let Some(mut client) = client {
			if let Err(e) = client.send(&request) {
				error!("Could not send request to signer: {:?}, reason: {:?}", signer_id, e);
				sleep(Duration::from_secs(1));
				let mut peers_lock = peers_map.lock().unwrap();
				peers_lock.remove(&signer_id);
			} else {
				// finish if request was sent
				break
			}
		} else {
			// check if ceremony still exists, if not stop
			if !ceremony_registry.read().unwrap().contains_key(ceremony_id) {
				break
			}

			if let Some(url) = enclave_registry_lookup.get_worker_url(&Address32::from(signer_id)) {
				match (DirectRpcClientFactory {}).create(&url) {
					Ok(new_client) => {
						peers_map.lock().unwrap().insert(signer_id, new_client.clone());
					},
					Err(e) => {
						error!("Could not connect to peer {}, reason: {:?}", url, e);
						sleep(Duration::from_secs(1));
					},
				}
			} else {
				error!("Could not find {:?} in registry", signer_id.to_hex());
				// stop if peer is not found in registry
				break
			}
		}
	}
}

fn prepare_request<SHIELDAK, SIGNINGAK>(
	aes_key: [u8; 32],
	shielding_key_access: &SHIELDAK,
=======
fn prepare_request<SIGNINGAK>(
>>>>>>> 986d9543
	signing_key_access: &SIGNINGAK,
	mr_enclave: [u8; 32],
	ceremony_round_call: CeremonyRoundCall,
) -> RpcRequest
where
	SIGNINGAK: AccessKey<KeyType = ed25519::Pair> + Send + Sync + 'static,
{
	let shard = ShardIdentifier::from_slice(&mr_enclave);
	// same as above
	let dc_signed_encoded = ceremony_round_call
		.sign(&signing_key_access.retrieve_key().unwrap().into(), &mr_enclave, &shard)
		.encode();
	let request = PlainRequest { shard, payload: dc_signed_encoded };
	RpcRequest {
		jsonrpc: "2.0".to_string(),
		method: "bitacross_btcDataShare".to_string(),
		params: vec![request.to_hex()],
		id: Id::Number(1),
	}
}<|MERGE_RESOLUTION|>--- conflicted
+++ resolved
@@ -49,15 +49,7 @@
 use itc_direct_rpc_server::SendRpcResponse;
 use itp_ocall_api::EnclaveAttestationOCallApi;
 use itp_rpc::{Id, RpcRequest};
-<<<<<<< HEAD
-use itp_sgx_crypto::{
-	key_repository::{AccessKey, AccessPubkey},
-	schnorr::Pair as SchnorrPair,
-	ShieldingCryptoEncrypt,
-};
-=======
-use itp_sgx_crypto::key_repository::AccessKey;
->>>>>>> 986d9543
+use itp_sgx_crypto::{key_repository::AccessKey, schnorr::Pair as SchnorrPair};
 pub use itp_types::{DirectRequestStatus, Hash};
 use itp_utils::hex::ToHexPrefixed;
 use lc_direct_call::CeremonyRoundCall;
@@ -67,11 +59,7 @@
 use std::{collections::HashMap, string::ToString, sync::Arc, thread::sleep, vec};
 
 #[allow(clippy::too_many_arguments)]
-<<<<<<< HEAD
-pub fn process_event<OCallApi, SIGNINGAK, SHIELDAK, Responder, ECL, BKR>(
-=======
-pub fn process_event<OCallApi, SIGNINGAK, Responder>(
->>>>>>> 986d9543
+pub fn process_event<OCallApi, SIGNINGAK, Responder, ECL, BKR>(
 	signing_key_access: Arc<SIGNINGAK>,
 	ocall_api: Arc<OCallApi>,
 	responder: Arc<Responder>,
@@ -214,7 +202,6 @@
 	}
 }
 
-<<<<<<< HEAD
 // it will try to send request until it succeeds, the peer is removed from registry or ceremony is removed
 fn send_request<ECL, BKR>(
 	signer_id: SignerId,
@@ -264,12 +251,7 @@
 	}
 }
 
-fn prepare_request<SHIELDAK, SIGNINGAK>(
-	aes_key: [u8; 32],
-	shielding_key_access: &SHIELDAK,
-=======
 fn prepare_request<SIGNINGAK>(
->>>>>>> 986d9543
 	signing_key_access: &SIGNINGAK,
 	mr_enclave: [u8; 32],
 	ceremony_round_call: CeremonyRoundCall,
