--- conflicted
+++ resolved
@@ -157,15 +157,9 @@
 		let index = xt.call_index;
 		let call_args = &mut &xt.call_args[..];
 
-<<<<<<< HEAD
 		if index == metadata.set_scheduled_enclave_call_indexes().ok()? {
 			let args = decode_and_log_error::<SetScheduledEnclaveArgs>(call_args)?;
 			Some(IndirectCall::SetScheduledEnclave(args))
-=======
-		if index == metadata.update_scheduled_enclave().ok()? {
-			let args = decode_and_log_error::<UpdateScheduledEnclaveArgs>(call_args)?;
-			Some(IndirectCall::UpdateScheduledEnclave(args))
->>>>>>> 3fb47919
 		} else if index == metadata.remove_scheduled_enclave().ok()? {
 			let args = decode_and_log_error::<RemoveScheduledEnclaveArgs>(call_args)?;
 			Some(IndirectCall::RemoveScheduledEnclave(args))
