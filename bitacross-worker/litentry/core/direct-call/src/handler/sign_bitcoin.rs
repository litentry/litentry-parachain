--- conflicted
+++ resolved
@@ -29,11 +29,7 @@
 #[cfg(feature = "std")]
 use std::sync::RwLock;
 
-<<<<<<< HEAD
-=======
 use bc_enclave_registry::EnclaveRegistryLookup;
-use bc_musig2_ceremony::SignBitcoinPayload;
->>>>>>> fba506c1
 #[cfg(feature = "sgx")]
 use std::sync::SgxRwLock as RwLock;
 
@@ -60,27 +56,18 @@
 	enclave_registry: &ER,
 	enclave_key_pub: &[u8; 32],
 	signer_access_key: Arc<AK>,
-<<<<<<< HEAD
 ) -> Result<CeremonyCommand, SignBitcoinError> {
-	if relayer_registry.contains_key(signer) {
+	if relayer_registry.contains_key(&signer)
+		|| match &signer {
+			Identity::Substrate(address) => enclave_registry.contains_key(address),
+			_ => false,
+		} {
 		{
 			let registry_read = ceremony_registry.read().unwrap();
 			if registry_read.contains_key(&payload) {
 				return Err(SignBitcoinError::CeremonyError)
 			}
 		}
-=======
-) -> Result<(), SignBitcoinError> {
-	//sign bitcoin can come from two trusted sources - authorized relayers or any registered enclave
-	if relayer_registry.contains_key(&signer)
-		|| match &signer {
-			Identity::Substrate(address) => enclave_registry.contains_key(address),
-			_ => false,
-		} {
-		let mut registry = ceremony_registry.lock().map_err(|_| SignBitcoinError::CeremonyError)?;
-		// ~1 minute (1 tick ~ 1 ms)
-		let ceremony_tick_to_live = 60_000;
->>>>>>> fba506c1
 
 		let signers: Result<SignersWithKeys, SignBitcoinError> = signer_registry
 			.get_all()
@@ -98,11 +85,7 @@
 			signers?,
 			payload.clone(),
 			signer_access_key,
-<<<<<<< HEAD
-=======
-			ceremony_tick_to_live,
 			check_run,
->>>>>>> fba506c1
 		)
 		.map_err(|e| {
 			error!("Could not start ceremony, error: {:?}", e);
@@ -125,12 +108,8 @@
 pub mod test {
 	use crate::handler::sign_bitcoin::{handle, SignBitcoinError};
 	use alloc::sync::Arc;
-<<<<<<< HEAD
+	use bc_enclave_registry::{EnclaveRegistry, EnclaveRegistryUpdater};
 	use bc_musig2_ceremony::{CeremonyRegistry, SignBitcoinPayload};
-=======
-	use bc_enclave_registry::{EnclaveRegistry, EnclaveRegistryUpdater};
-	use bc_musig2_ceremony::{CeremonyCommandsRegistry, CeremonyRegistry, SignBitcoinPayload};
->>>>>>> fba506c1
 	use bc_relayer_registry::{RelayerRegistry, RelayerRegistryUpdater};
 	use bc_signer_registry::{PubKey, SignerRegistryLookup};
 	use codec::alloc::sync::RwLock;
@@ -216,12 +195,11 @@
 	pub fn it_should_return_ok_for_enclave_signer() {
 		// given
 		let relayer_registry = RelayerRegistry::default();
-		let mut enclave_registry = EnclaveRegistry::default();
+		let enclave_registry = EnclaveRegistry::default();
 		let alice_key_pair = sr25519::Pair::from_string("//Alice", None).unwrap();
 		let enclave_account = Identity::Substrate(alice_key_pair.public().into());
 		enclave_registry.update(alice_key_pair.public().into(), "".to_string()).unwrap();
-		let ceremony_registry = Arc::new(Mutex::new(CeremonyRegistry::new()));
-		let ceremony_commands_registry = Arc::new(Mutex::new(CeremonyCommandsRegistry::new()));
+		let ceremony_registry = Arc::new(RwLock::new(CeremonyRegistry::new()));
 		let signers_registry = Arc::new(SignersRegistryMock {});
 		let signer_access_key = Arc::new(SignerAccess {});
 
@@ -233,7 +211,6 @@
 			false,
 			&relayer_registry,
 			ceremony_registry,
-			ceremony_commands_registry,
 			signers_registry,
 			&enclave_registry,
 			&[0u8; 32],
