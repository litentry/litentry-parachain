// Copyright 2020-2024 Trust Computing GmbH.
// This file is part of Litentry.
//
// Litentry is free software: you can redistribute it and/or modify
// it under the terms of the GNU General Public License as published by
// the Free Software Foundation, either version 3 of the License, or
// (at your option) any later version.
//
// Litentry is distributed in the hope that it will be useful,
// but WITHOUT ANY WARRANTY; without even the implied warranty of
// MERCHANTABILITY or FITNESS FOR A PARTICULAR PURPOSE.  See the
// GNU General Public License for more details.
//
// You should have received a copy of the GNU General Public License
// along with Litentry.  If not, see <https://www.gnu.org/licenses/>.

#![cfg_attr(not(feature = "std"), no_std)]

extern crate alloc;
#[cfg(all(not(feature = "std"), feature = "sgx"))]
extern crate sgx_tstd as std;

use bc_musig2_ceremony::SignBitcoinPayload;
use codec::{Decode, Encode};
use itp_stf_primitives::types::KeyPair;
use litentry_primitives::{LitentryMultiSignature, RequestAesKey, ShardIdentifier};
use parentchain_primitives::Identity;
use sp_io::hashing::blake2_256;

pub mod handler;

pub type PrehashedEthereumMessage = [u8; 32];

#[derive(Encode, Decode, Clone, Debug, PartialEq, Eq)]
pub struct DirectCallSigned {
	pub call: DirectCall,
	pub signature: LitentryMultiSignature,
}

impl DirectCallSigned {
	pub fn verify_signature(&self, mrenclave: &[u8; 32], shard: &ShardIdentifier) -> bool {
		let mut payload = self.call.encode();
		payload.append(&mut mrenclave.encode());
		payload.append(&mut shard.encode());

		self.signature.verify(blake2_256(&payload).as_slice(), self.call.signer())
	}
}

#[derive(Encode, Decode, Clone, Debug, PartialEq, Eq)]
pub enum DirectCall {
	SignBitcoin(Identity, RequestAesKey, SignBitcoinPayload),
	SignEthereum(Identity, RequestAesKey, PrehashedEthereumMessage),
<<<<<<< HEAD
	NonceShare(Identity, RequestAesKey, SignBitcoinPayload, [u8; 66]),
	PartialSignatureShare(Identity, RequestAesKey, SignBitcoinPayload, [u8; 32]),
	KillCeremony(Identity, RequestAesKey, SignBitcoinPayload),
=======
>>>>>>> eabb481f
	CheckSignBitcoin(Identity),
}

impl DirectCall {
	pub fn signer(&self) -> &Identity {
		match self {
			Self::SignBitcoin(signer, ..) => signer,
			Self::SignEthereum(signer, ..) => signer,
			Self::CheckSignBitcoin(signer) => signer,
		}
	}

	pub fn sign(
		&self,
		pair: &KeyPair,
		mrenclave: &[u8; 32],
		shard: &ShardIdentifier,
	) -> DirectCallSigned {
		let mut payload = self.encode();
		payload.append(&mut mrenclave.encode());
		payload.append(&mut shard.encode());

		DirectCallSigned {
			call: self.clone(),
			signature: pair.sign(blake2_256(&payload).as_slice()),
		}
	}
}

#[derive(Encode, Decode, Clone, Debug, PartialEq, Eq)]
pub struct CeremonyRoundCallSigned {
	pub call: CeremonyRoundCall,
	pub signature: LitentryMultiSignature,
}

impl CeremonyRoundCallSigned {
	pub fn verify_signature(&self, mrenclave: &[u8; 32], shard: &ShardIdentifier) -> bool {
		let mut payload = self.call.encode();
		payload.append(&mut mrenclave.encode());
		payload.append(&mut shard.encode());

		self.signature.verify(blake2_256(&payload).as_slice(), self.call.signer())
	}
}

#[derive(Encode, Decode, Clone, Debug, PartialEq, Eq)]
pub enum CeremonyRoundCall {
	NonceShare(Identity, RequestAesKey, SignBitcoinPayload, [u8; 66]),
	PartialSignatureShare(Identity, RequestAesKey, SignBitcoinPayload, [u8; 32]),
	KillCeremony(Identity, RequestAesKey, SignBitcoinPayload),
}

impl CeremonyRoundCall {
	pub fn signer(&self) -> &Identity {
		match self {
			Self::NonceShare(signer, ..) => signer,
			Self::PartialSignatureShare(signer, ..) => signer,
			Self::KillCeremony(signer, ..) => signer,
			Self::CheckSignBitcoin(signer) => signer,
		}
	}

	pub fn sign(
		&self,
		pair: &KeyPair,
		mrenclave: &[u8; 32],
		shard: &ShardIdentifier,
	) -> CeremonyRoundCallSigned {
		let mut payload = self.encode();
		payload.append(&mut mrenclave.encode());
		payload.append(&mut shard.encode());

		CeremonyRoundCallSigned {
			call: self.clone(),
			signature: pair.sign(blake2_256(&payload).as_slice()),
		}
	}
}<|MERGE_RESOLUTION|>--- conflicted
+++ resolved
@@ -51,12 +51,6 @@
 pub enum DirectCall {
 	SignBitcoin(Identity, RequestAesKey, SignBitcoinPayload),
 	SignEthereum(Identity, RequestAesKey, PrehashedEthereumMessage),
-<<<<<<< HEAD
-	NonceShare(Identity, RequestAesKey, SignBitcoinPayload, [u8; 66]),
-	PartialSignatureShare(Identity, RequestAesKey, SignBitcoinPayload, [u8; 32]),
-	KillCeremony(Identity, RequestAesKey, SignBitcoinPayload),
-=======
->>>>>>> eabb481f
 	CheckSignBitcoin(Identity),
 }
 
@@ -115,7 +109,6 @@
 			Self::NonceShare(signer, ..) => signer,
 			Self::PartialSignatureShare(signer, ..) => signer,
 			Self::KillCeremony(signer, ..) => signer,
-			Self::CheckSignBitcoin(signer) => signer,
 		}
 	}
 
