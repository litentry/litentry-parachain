# Copyright (C) 2017-2018 Baidu, Inc. All Rights Reserved.
#
# Redistribution and use in source and binary forms, with or without
# modification, are permitted provided that the following conditions
# are met:
#
#  * Redistributions of source code must retain the above copyright
#    notice, this list of conditions and the following disclaimer.
#  * Redistributions in binary form must reproduce the above copyright
#    notice, this list of conditions and the following disclaimer in
#    the documentation and/or other materials provided with the
#    distribution.
#  * Neither the name of Baidu, Inc., nor the names of its
#    contributors may be used to endorse or promote products derived
#    from this software without specific prior written permission.
#
# THIS SOFTWARE IS PROVIDED BY THE COPYRIGHT HOLDERS AND CONTRIBUTORS
# "AS IS" AND ANY EXPRESS OR IMPLIED WARRANTIES, INCLUDING, BUT NOT
# LIMITED TO, THE IMPLIED WARRANTIES OF MERCHANTABILITY AND FITNESS FOR
# A PARTICULAR PURPOSE ARE DISCLAIMED. IN NO EVENT SHALL THE COPYRIGHT
# OWNER OR CONTRIBUTORS BE LIABLE FOR ANY DIRECT, INDIRECT, INCIDENTAL,
# SPECIAL, EXEMPLARY, OR CONSEQUENTIAL DAMAGES (INCLUDING, BUT NOT
# LIMITED TO, PROCUREMENT OF SUBSTITUTE GOODS OR SERVICES; LOSS OF USE,
# DATA, OR PROFITS; OR BUSINESS INTERRUPTION) HOWEVER CAUSED AND ON ANY
# THEORY OF LIABILITY, WHETHER IN CONTRACT, STRICT LIABILITY, OR TORT
# (INCLUDING NEGLIGENCE OR OTHERWISE) ARISING IN ANY WAY OUT OF THE USE
# OF THIS SOFTWARE, EVEN IF ADVISED OF THE POSSIBILITY OF SUCH DAMAGE.

######## Worker Feature Settings ########
<<<<<<< HEAD
# Set sidechain as default feature mode
=======
# Set offchain-worker as default feature mode
>>>>>>> 81e8402c
WORKER_MODE ?= offchain-worker

Rust_Enclave_Name := libenclave.a
Rust_Enclave_Files := $(wildcard src/*.rs) $(wildcard ../stf/src/*.rs)
RUSTFLAGS :="-C target-feature=+avx2"

ifeq ($(SGX_DEBUG), 1)
	OUTPUT_PATH := debug
	CARGO_TARGET := 
else
	OUTPUT_PATH := release
	CARGO_TARGET := --release
endif

ifeq ($(SGX_PRODUCTION), 1)
	ENCLAVE_FEATURES = --features=production,$(WORKER_MODE),$(ADDITIONAL_FEATURES)
else
	ENCLAVE_FEATURES = --features=test,$(WORKER_MODE),$(ADDITIONAL_FEATURES)
endif

.PHONY: all

all: $(Rust_Enclave_Name)

$(Rust_Enclave_Name): $(Rust_Enclave_Files)
	RUSTFLAGS=$(RUSTFLAGS) cargo build $(CARGO_TARGET) $(ENCLAVE_FEATURES)
	cp ./target/$(OUTPUT_PATH)/libenclave_runtime.a ../lib/libenclave.a
<|MERGE_RESOLUTION|>--- conflicted
+++ resolved
@@ -27,11 +27,7 @@
 # OF THIS SOFTWARE, EVEN IF ADVISED OF THE POSSIBILITY OF SUCH DAMAGE.
 
 ######## Worker Feature Settings ########
-<<<<<<< HEAD
-# Set sidechain as default feature mode
-=======
 # Set offchain-worker as default feature mode
->>>>>>> 81e8402c
 WORKER_MODE ?= offchain-worker
 
 Rust_Enclave_Name := libenclave.a
