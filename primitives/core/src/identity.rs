// Copyright 2020-2024 Trust Computing GmbH.
// This file is part of Litentry.
//
// Litentry is free software: you can redistribute it and/or modify
// it under the terms of the GNU General Public License as published by
// the Free Software Foundation, either version 3 of the License, or
// (at your option) any later version.
//
// Litentry is distributed in the hope that it will be useful,
// but WITHOUT ANY WARRANTY; without even the implied warranty of
// MERCHANTABILITY or FITNESS FOR A PARTICULAR PURPOSE.  See the
// GNU General Public License for more details.
//
// You should have received a copy of the GNU General Public License
// along with Litentry.  If not, see <https://www.gnu.org/licenses/>.

pub extern crate alloc;

use crate::{
	assertion::network::{
		all_bitcoin_web3networks, all_evm_web3networks, all_solana_web3networks,
		all_substrate_web3networks, Web3Network,
	},
	AccountId,
};
use alloc::{format, str, string::String};
use base58::{FromBase58, ToBase58};
use core::fmt::{Debug, Formatter};
use litentry_hex_utils::{decode_hex, hex_encode};
use litentry_macros::if_development_or;
use pallet_evm::{AddressMapping, HashedAddressMapping as GenericHashedAddressMapping};
use parity_scale_codec::{Decode, Encode, Error, Input, MaxEncodedLen};
use scale_info::{meta_type, Type, TypeDefSequence, TypeInfo};
use sp_core::{
	crypto::{AccountId32, ByteArray},
	ecdsa, ed25519, sr25519, H160,
};
use sp_io::hashing::blake2_256;
use sp_runtime::{
	traits::{BlakeTwo256, ConstU32},
	BoundedVec,
};
use sp_std::vec::Vec;
use strum_macros::EnumIter;

<<<<<<< HEAD
pub type IdentityInnerString = BoundedVec<u8, ConstU32<64>>;
=======
type MaxStringLength = ConstU32<64>;
pub type IdentityInnerString = BoundedVec<u8, MaxStringLength>;
>>>>>>> 96ab59c5

pub type HashedAddressMapping = GenericHashedAddressMapping<BlakeTwo256>;

impl Decode for IdentityString {
	fn decode<I: Input>(input: &mut I) -> Result<Self, Error> {
		let inner: IdentityInnerString = Decode::decode(input)?;
		Ok(IdentityString { inner })
	}
}

impl Encode for IdentityString {
	fn encode(&self) -> Vec<u8> {
		let mut res = Vec::new();
		self.inner.encode_to(&mut res);
		res
	}
}

#[derive(Eq, PartialEq, Clone, MaxEncodedLen, Default, Ord, PartialOrd)]
pub struct IdentityString {
	pub inner: IdentityInnerString,
}

impl TypeInfo for IdentityString {
	type Identity = IdentityInnerString;

	fn type_info() -> Type {
		TypeDefSequence::new(meta_type::<u8>()).into()
	}
}

impl IdentityString {
	pub fn new(inner: Vec<u8>) -> Self {
		IdentityString { inner: BoundedVec::truncate_from(inner) }
	}

	pub fn inner_ref(&self) -> &[u8] {
		self.inner.as_ref()
	}
}

impl Debug for IdentityString {
	fn fmt(&self, f: &mut Formatter<'_>) -> core::fmt::Result {
		if_development_or!(
			f.debug_struct("IdentityString").field("inner", &self.inner).finish(),
			f.debug_struct("IdentityString").finish()
		)
	}
}

#[derive(
	Encode, Decode, Copy, Clone, Default, PartialEq, Eq, TypeInfo, MaxEncodedLen, Ord, PartialOrd,
)]
pub struct Address20([u8; 20]);

impl AsRef<[u8; 20]> for Address20 {
	fn as_ref(&self) -> &[u8; 20] {
		&self.0
	}
}

impl From<[u8; 20]> for Address20 {
	fn from(value: [u8; 20]) -> Self {
		Self(value)
	}
}

impl<'a> TryFrom<&'a [u8]> for Address20 {
	type Error = ();
	fn try_from(x: &'a [u8]) -> Result<Address20, ()> {
		if x.len() == 20 {
			let mut data = [0; 20];
			data.copy_from_slice(x);
			Ok(Address20(data))
		} else {
			Err(())
		}
	}
}

impl Debug for Address20 {
	fn fmt(&self, f: &mut Formatter<'_>) -> core::fmt::Result {
		if_development_or!(
			f.debug_tuple("Address20").field(&self.0).finish(),
			f.debug_tuple("Address20").finish()
		)
	}
}

#[derive(
	Encode, Decode, Copy, Clone, Default, PartialEq, Eq, TypeInfo, MaxEncodedLen, Ord, PartialOrd,
)]
pub struct Address32([u8; 32]);
impl AsRef<[u8; 32]> for Address32 {
	fn as_ref(&self) -> &[u8; 32] {
		&self.0
	}
}

impl From<[u8; 32]> for Address32 {
	fn from(value: [u8; 32]) -> Self {
		Self(value)
	}
}

impl From<AccountId32> for Address32 {
	fn from(value: AccountId32) -> Self {
		let raw: [u8; 32] = value.as_slice().try_into().unwrap();
		Address32::from(raw)
	}
}

impl<'a> TryFrom<&'a [u8]> for Address32 {
	type Error = ();
	fn try_from(x: &'a [u8]) -> Result<Address32, ()> {
		if x.len() == 32 {
			let mut data = [0; 32];
			data.copy_from_slice(x);
			Ok(Address32(data))
		} else {
			Err(())
		}
	}
}

impl From<Address32> for AccountId32 {
	fn from(value: Address32) -> Self {
		let raw: [u8; 32] = *value.as_ref();
		AccountId32::from(raw)
	}
}

impl From<&Address32> for AccountId32 {
	fn from(value: &Address32) -> Self {
		(*value).into()
	}
}

impl From<sr25519::Public> for Address32 {
	fn from(k: sr25519::Public) -> Self {
		k.0.into()
	}
}

impl From<ed25519::Public> for Address32 {
	fn from(k: ed25519::Public) -> Self {
		k.0.into()
	}
}

impl Debug for Address32 {
	fn fmt(&self, f: &mut Formatter<'_>) -> core::fmt::Result {
		if_development_or!(
			f.debug_tuple("Address32").field(&self.0).finish(),
			f.debug_tuple("Address32").finish()
		)
	}
}

// TODO: maybe use macros to reduce verbosity
#[derive(Encode, Decode, Copy, Clone, PartialEq, Eq, TypeInfo, MaxEncodedLen, PartialOrd, Ord)]
pub struct Address33([u8; 33]);
impl AsRef<[u8; 33]> for Address33 {
	fn as_ref(&self) -> &[u8; 33] {
		&self.0
	}
}

impl Default for Address33 {
	fn default() -> Self {
		Address33([0u8; 33])
	}
}

impl From<[u8; 33]> for Address33 {
	fn from(value: [u8; 33]) -> Self {
		Self(value)
	}
}

impl<'a> TryFrom<&'a [u8]> for Address33 {
	type Error = ();
	fn try_from(x: &'a [u8]) -> Result<Address33, ()> {
		if x.len() == 33 {
			let mut data = [0; 33];
			data.copy_from_slice(x);
			Ok(Address33(data))
		} else {
			Err(())
		}
	}
}

impl From<Address33> for ecdsa::Public {
	fn from(value: Address33) -> Self {
		let raw: [u8; 33] = *value.as_ref();
		ecdsa::Public::from_raw(raw)
	}
}

impl From<&Address33> for ecdsa::Public {
	fn from(value: &Address33) -> Self {
		(*value).into()
	}
}

impl From<ecdsa::Public> for Address33 {
	fn from(k: ecdsa::Public) -> Self {
		k.0.into()
	}
}

impl Debug for Address33 {
	fn fmt(&self, f: &mut Formatter<'_>) -> core::fmt::Result {
		if_development_or!(
			f.debug_tuple("Address33").field(&self.0).finish(),
			f.debug_tuple("Address33").finish()
		)
	}
}

/// Web2 and Web3 Identity based on handle/public key
/// We only include the network categories (substrate/evm) without concrete types
/// see https://github.com/litentry/litentry-parachain/issues/1841
#[derive(
	Encode, Decode, Clone, Debug, PartialEq, Eq, TypeInfo, MaxEncodedLen, EnumIter, Ord, PartialOrd,
)]
pub enum Identity {
	// web2
	#[codec(index = 0)]
	Twitter(IdentityString),
	#[codec(index = 1)]
	Discord(IdentityString),
	#[codec(index = 2)]
	Github(IdentityString),

	// web3
	#[codec(index = 3)]
	Substrate(Address32),
	#[codec(index = 4)]
	Evm(Address20),
	// bitcoin addresses are derived (one-way hash) from the pubkey
	// by using `Address33` as the Identity handle, it requires that pubkey
	// is retrievable by the wallet API when verifying the bitcoin account.
	// e.g. unisat-wallet: https://docs.unisat.io/dev/unisat-developer-service/unisat-wallet#getpublickey
	#[codec(index = 5)]
	Bitcoin(Address33),

	#[codec(index = 6)]
	Solana(Address32),
}

impl Identity {
	pub fn is_web2(&self) -> bool {
		matches!(self, Self::Twitter(..) | Self::Discord(..) | Self::Github(..))
	}

	pub fn is_web3(&self) -> bool {
		matches!(self, Self::Substrate(..) | Self::Evm(..) | Self::Bitcoin(..) | Self::Solana(..))
	}

	pub fn is_substrate(&self) -> bool {
		matches!(self, Self::Substrate(..))
	}

	pub fn is_evm(&self) -> bool {
		matches!(self, Self::Evm(..))
	}

	pub fn is_bitcoin(&self) -> bool {
		matches!(self, Self::Bitcoin(..))
	}

	pub fn is_solana(&self) -> bool {
		matches!(self, Self::Solana(..))
	}

	pub fn default_web3networks(&self) -> Vec<Web3Network> {
		match self {
			Identity::Substrate(_) => all_substrate_web3networks(),
			Identity::Evm(_) => all_evm_web3networks(),
			Identity::Bitcoin(_) => all_bitcoin_web3networks(),
			Identity::Solana(_) => all_solana_web3networks(),
			Identity::Twitter(_) | Identity::Discord(_) | Identity::Github(_) => Vec::new(),
		}
	}

	// check if the given web3networks match the identity
	pub fn matches_web3networks(&self, networks: &Vec<Web3Network>) -> bool {
		match self {
			Identity::Substrate(_) => {
				!networks.is_empty() && networks.iter().all(|n| n.is_substrate())
			},
			Identity::Evm(_) => !networks.is_empty() && networks.iter().all(|n| n.is_evm()),
			Identity::Bitcoin(_) => !networks.is_empty() && networks.iter().all(|n| n.is_bitcoin()),
<<<<<<< HEAD
			Identity::Twitter(_) | Identity::Discord(_) | Identity::Github(_) => {
				networks.is_empty()
			},
=======
			Identity::Solana(_) => !networks.is_empty() && networks.iter().all(|n| n.is_solana()),
			Identity::Twitter(_) | Identity::Discord(_) | Identity::Github(_) =>
				networks.is_empty(),
>>>>>>> 96ab59c5
		}
	}

	/// Currently we only support mapping from Address32/Address20 to AccountId, not opposite.
	pub fn to_account_id(&self) -> Option<AccountId> {
		match self {
<<<<<<< HEAD
			Identity::Substrate(address) => Some(address.into()),
			Identity::Evm(address) => {
				Some(HashedAddressMapping::into_account_id(H160::from_slice(address.as_ref())))
			},
=======
			Identity::Substrate(address) | Identity::Solana(address) => Some(address.into()),
			Identity::Evm(address) =>
				Some(HashedAddressMapping::into_account_id(H160::from_slice(address.as_ref()))),
>>>>>>> 96ab59c5
			Identity::Bitcoin(address) => Some(blake2_256(address.as_ref()).into()),
			Identity::Twitter(_) | Identity::Discord(_) | Identity::Github(_) => None,
		}
	}

	pub fn from_did(s: &str) -> Result<Self, &'static str> {
		let did_prefix = String::from("did:litentry:");
		if s.starts_with(&did_prefix) {
			let did_suffix = &s[did_prefix.len()..];
			let v: Vec<&str> = did_suffix.split(':').collect();
			if v.len() == 2 {
				if v[0] == "substrate" {
					let handle = decode_hex(v[1])
						.unwrap()
						.as_slice()
						.try_into()
						.map_err(|_| "Address32 conversion error")?;
					return Ok(Identity::Substrate(handle));
				} else if v[0] == "evm" {
					let handle = decode_hex(v[1])
						.unwrap()
						.as_slice()
						.try_into()
						.map_err(|_| "Address20 conversion error")?;
					return Ok(Identity::Evm(handle));
				} else if v[0] == "bitcoin" {
					let handle = decode_hex(v[1])
						.unwrap()
						.as_slice()
						.try_into()
						.map_err(|_| "Address33 conversion error")?;
<<<<<<< HEAD
					return Ok(Identity::Bitcoin(handle));
=======
					return Ok(Identity::Bitcoin(handle))
				} else if v[0] == "solana" {
					let handle = v[1]
						.from_base58()
						.unwrap()
						.as_slice()
						.try_into()
						.map_err(|_| "Address32 conversion error")?;
					return Ok(Identity::Solana(handle))
>>>>>>> 96ab59c5
				} else if v[0] == "github" {
					return Ok(Identity::Github(IdentityString::new(v[1].as_bytes().to_vec())));
				} else if v[0] == "discord" {
					return Ok(Identity::Discord(IdentityString::new(v[1].as_bytes().to_vec())));
				} else if v[0] == "twitter" {
					return Ok(Identity::Twitter(IdentityString::new(v[1].as_bytes().to_vec())));
				} else {
					return Err("Unknown did type");
				}
			} else {
				return Err("Wrong did suffix");
			}
		}

		Err("Wrong did prefix")
	}

	pub fn to_did(&self) -> Result<String, &'static str> {
		Ok(format!(
			"did:litentry:{}",
			match self {
				Identity::Evm(address) => format!("evm:{}", &hex_encode(address.as_ref())),
				Identity::Substrate(address) =>
					format!("substrate:{}", &hex_encode(address.as_ref())),
				Identity::Bitcoin(address) => format!("bitcoin:{}", &hex_encode(address.as_ref())),
				Identity::Solana(address) => format!("solana:{}", address.as_ref().to_base58()),
				Identity::Twitter(handle) => format!(
					"twitter:{}",
					str::from_utf8(handle.inner_ref())
						.map_err(|_| "twitter handle conversion error")?
				),
				Identity::Discord(handle) => format!(
					"discord:{}",
					str::from_utf8(handle.inner_ref())
						.map_err(|_| "discord handle conversion error")?
				),
				Identity::Github(handle) => format!(
					"github:{}",
					str::from_utf8(handle.inner_ref())
						.map_err(|_| "github handle conversion error")?
				),
			}
		))
	}
}

impl From<ed25519::Public> for Identity {
	fn from(value: ed25519::Public) -> Self {
		Identity::Substrate(value.into())
	}
}

impl From<sr25519::Public> for Identity {
	fn from(value: sr25519::Public) -> Self {
		Identity::Substrate(value.into())
	}
}

impl From<AccountId32> for Identity {
	fn from(value: AccountId32) -> Self {
		Identity::Substrate(value.into())
	}
}

impl From<Address32> for Identity {
	fn from(value: Address32) -> Self {
		Identity::Substrate(value)
	}
}

impl From<Address20> for Identity {
	fn from(value: Address20) -> Self {
		Identity::Evm(value)
	}
}

impl From<Address33> for Identity {
	fn from(value: Address33) -> Self {
		Identity::Bitcoin(value)
	}
}

impl From<[u8; 32]> for Identity {
	fn from(value: [u8; 32]) -> Self {
		Identity::Substrate(value.into())
	}
}

impl From<[u8; 20]> for Identity {
	fn from(value: [u8; 20]) -> Self {
		Identity::Evm(value.into())
	}
}

impl From<[u8; 33]> for Identity {
	fn from(value: [u8; 33]) -> Self {
		Identity::Bitcoin(value.into())
	}
}

#[cfg(test)]
mod tests {
	use super::*;
	use parity_scale_codec::DecodeAll;
	use sp_std::vec;
	use strum::IntoEnumIterator;

	#[test]
	fn is_web2_works() {
		Identity::iter().for_each(|identity| {
			assert_eq!(
				identity.is_web2(),
				match identity {
					Identity::Twitter(..) => true,
					Identity::Discord(..) => true,
					Identity::Github(..) => true,
					Identity::Substrate(..) => false,
					Identity::Evm(..) => false,
					Identity::Bitcoin(..) => false,
					Identity::Solana(..) => false,
				}
			)
		})
	}

	#[test]
	fn is_web3_works() {
		Identity::iter().for_each(|identity| {
			assert_eq!(
				identity.is_web3(),
				match identity {
					Identity::Twitter(..) => false,
					Identity::Discord(..) => false,
					Identity::Github(..) => false,
					Identity::Substrate(..) => true,
					Identity::Evm(..) => true,
					Identity::Bitcoin(..) => true,
					Identity::Solana(..) => true,
				}
			)
		})
	}

	#[test]
	fn is_substrate_works() {
		Identity::iter().for_each(|identity| {
			assert_eq!(
				identity.is_substrate(),
				match identity {
					Identity::Twitter(..) => false,
					Identity::Discord(..) => false,
					Identity::Github(..) => false,
					Identity::Substrate(..) => true,
					Identity::Evm(..) => false,
					Identity::Bitcoin(..) => false,
					Identity::Solana(..) => false,
				}
			)
		})
	}

	#[test]
	fn is_evm_works() {
		Identity::iter().for_each(|identity| {
			assert_eq!(
				identity.is_evm(),
				match identity {
					Identity::Twitter(..) => false,
					Identity::Discord(..) => false,
					Identity::Github(..) => false,
					Identity::Substrate(..) => false,
					Identity::Evm(..) => true,
					Identity::Bitcoin(..) => false,
					Identity::Solana(..) => false,
				}
			)
		})
	}

	#[test]
	fn is_bitcoin_works() {
		Identity::iter().for_each(|identity| {
			assert_eq!(
				identity.is_bitcoin(),
				match identity {
					Identity::Twitter(..) => false,
					Identity::Discord(..) => false,
					Identity::Github(..) => false,
					Identity::Substrate(..) => false,
					Identity::Evm(..) => false,
					Identity::Bitcoin(..) => true,
					Identity::Solana(..) => false,
				}
			)
		})
	}

	#[test]
	fn is_solana_works() {
		Identity::iter().for_each(|identity| {
			assert_eq!(
				identity.is_solana(),
				match identity {
					Identity::Twitter(..) => false,
					Identity::Discord(..) => false,
					Identity::Github(..) => false,
					Identity::Substrate(..) => false,
					Identity::Evm(..) => false,
					Identity::Bitcoin(..) => false,
					Identity::Solana(..) => true,
				}
			)
		})
	}

	#[test]
	fn matches_web3networks_works() {
		// web2 identity
		let mut id = Identity::Twitter(IdentityString::new("alice".as_bytes().to_vec()));
		let mut networks: Vec<Web3Network> = vec![];
		assert!(id.matches_web3networks(&networks));
		networks = vec![Web3Network::Litentry];
		assert!(!id.matches_web3networks(&networks));

		// substrate identity
		id = Identity::Substrate(Default::default());
		networks = vec![];
		assert!(!id.matches_web3networks(&networks));
		networks = vec![Web3Network::Bsc, Web3Network::Litentry];
		assert!(!id.matches_web3networks(&networks));
		networks = vec![Web3Network::Litentry, Web3Network::Kusama];
		assert!(id.matches_web3networks(&networks));

		// evm identity
		id = Identity::Evm(Default::default());
		networks = vec![];
		assert!(!id.matches_web3networks(&networks));
		networks = vec![Web3Network::Bsc, Web3Network::Litentry];
		assert!(!id.matches_web3networks(&networks));
		networks = vec![Web3Network::Bsc, Web3Network::Ethereum];
		assert!(id.matches_web3networks(&networks));

		// solana identity
		id = Identity::Solana(Default::default());
		networks = vec![];
		assert!(!id.matches_web3networks(&networks));
		networks = vec![Web3Network::Bsc, Web3Network::Litentry];
		assert!(!id.matches_web3networks(&networks));
		networks = vec![Web3Network::Bsc, Web3Network::Ethereum];
		assert!(!id.matches_web3networks(&networks));
		networks = vec![Web3Network::Solana];
		assert!(id.matches_web3networks(&networks));
	}

	#[test]
	fn test_encode_identity_string() {
		//it should be encoded to inner representation
		let identity_string = IdentityString::new("mock_user".as_bytes().to_vec());
		let inner: IdentityInnerString = BoundedVec::truncate_from("mock_user".as_bytes().to_vec());
		assert_eq!(inner.encode(), identity_string.encode())
	}

	#[test]
	fn test_decode_identity_string() {
		let decoded: Vec<u8> = vec![36, 109, 111, 99, 107, 95, 117, 115, 101, 114];
		let identity_string: IdentityString =
			IdentityString::decode_all(&mut decoded.as_slice()).unwrap();
		assert_eq!(identity_string, IdentityString::new("mock_user".as_bytes().to_vec()));
	}

	#[test]
	fn test_substrate_did() {
		let identity = Identity::Substrate([0; 32].into());
		let did_str = "did:litentry:substrate:0x0000000000000000000000000000000000000000000000000000000000000000";
		assert_eq!(identity.to_did().unwrap(), did_str);
		assert_eq!(Identity::from_did(did_str).unwrap(), identity);
	}

	#[test]
	fn test_evm_did() {
		let identity = Identity::Evm([0; 20].into());
		let did_str = "did:litentry:evm:0x0000000000000000000000000000000000000000";
		assert_eq!(identity.to_did().unwrap(), did_str);
		assert_eq!(Identity::from_did(did_str).unwrap(), identity);
	}

	#[test]
	fn test_bitcoin_did() {
		let identity = Identity::Bitcoin([0; 33].into());
		let did_str = "did:litentry:bitcoin:0x000000000000000000000000000000000000000000000000000000000000000000";
		assert_eq!(identity.to_did().unwrap(), did_str);
		assert_eq!(Identity::from_did(did_str).unwrap(), identity);
	}

	#[test]
	fn test_discord_did() {
		let identity = Identity::Discord(IdentityString::new("discord_handle".as_bytes().to_vec()));
		let did_str = "did:litentry:discord:discord_handle";
		assert_eq!(identity.to_did().unwrap(), did_str);
		assert_eq!(Identity::from_did(did_str).unwrap(), identity);
	}

	#[test]
	fn test_twitter_did() {
		let identity = Identity::Twitter(IdentityString::new("twitter_handle".as_bytes().to_vec()));
		let did_str = "did:litentry:twitter:twitter_handle";
		assert_eq!(identity.to_did().unwrap(), did_str);
		assert_eq!(Identity::from_did(did_str).unwrap(), identity);
	}

	#[test]
	fn test_github_did() {
		let identity = Identity::Github(IdentityString::new("github_handle".as_bytes().to_vec()));
		let did_str = "did:litentry:github:github_handle";
		assert_eq!(identity.to_did().unwrap(), did_str);
		assert_eq!(Identity::from_did(did_str).unwrap(), identity);
	}

	#[test]
	fn test_solana_did() {
		let address = "4fuUiYxTQ6QCrdSq9ouBYcTM7bqSwYTSyLueGZLTy4T4";
		let identity =
			Identity::Solana(address.from_base58().unwrap().as_slice().try_into().unwrap());
		let did = format!("did:litentry:solana:{}", address);
		assert_eq!(identity.to_did().unwrap(), did.as_str());
		assert_eq!(Identity::from_did(did.as_str()).unwrap(), identity);
	}
}<|MERGE_RESOLUTION|>--- conflicted
+++ resolved
@@ -43,12 +43,7 @@
 use sp_std::vec::Vec;
 use strum_macros::EnumIter;
 
-<<<<<<< HEAD
 pub type IdentityInnerString = BoundedVec<u8, ConstU32<64>>;
-=======
-type MaxStringLength = ConstU32<64>;
-pub type IdentityInnerString = BoundedVec<u8, MaxStringLength>;
->>>>>>> 96ab59c5
 
 pub type HashedAddressMapping = GenericHashedAddressMapping<BlakeTwo256>;
 
@@ -339,36 +334,22 @@
 	// check if the given web3networks match the identity
 	pub fn matches_web3networks(&self, networks: &Vec<Web3Network>) -> bool {
 		match self {
-			Identity::Substrate(_) => {
-				!networks.is_empty() && networks.iter().all(|n| n.is_substrate())
-			},
+			Identity::Substrate(_) =>
+				!networks.is_empty() && networks.iter().all(|n| n.is_substrate()),
 			Identity::Evm(_) => !networks.is_empty() && networks.iter().all(|n| n.is_evm()),
 			Identity::Bitcoin(_) => !networks.is_empty() && networks.iter().all(|n| n.is_bitcoin()),
-<<<<<<< HEAD
-			Identity::Twitter(_) | Identity::Discord(_) | Identity::Github(_) => {
-				networks.is_empty()
-			},
-=======
 			Identity::Solana(_) => !networks.is_empty() && networks.iter().all(|n| n.is_solana()),
 			Identity::Twitter(_) | Identity::Discord(_) | Identity::Github(_) =>
 				networks.is_empty(),
->>>>>>> 96ab59c5
 		}
 	}
 
 	/// Currently we only support mapping from Address32/Address20 to AccountId, not opposite.
 	pub fn to_account_id(&self) -> Option<AccountId> {
 		match self {
-<<<<<<< HEAD
-			Identity::Substrate(address) => Some(address.into()),
-			Identity::Evm(address) => {
-				Some(HashedAddressMapping::into_account_id(H160::from_slice(address.as_ref())))
-			},
-=======
 			Identity::Substrate(address) | Identity::Solana(address) => Some(address.into()),
 			Identity::Evm(address) =>
 				Some(HashedAddressMapping::into_account_id(H160::from_slice(address.as_ref()))),
->>>>>>> 96ab59c5
 			Identity::Bitcoin(address) => Some(blake2_256(address.as_ref()).into()),
 			Identity::Twitter(_) | Identity::Discord(_) | Identity::Github(_) => None,
 		}
@@ -386,23 +367,20 @@
 						.as_slice()
 						.try_into()
 						.map_err(|_| "Address32 conversion error")?;
-					return Ok(Identity::Substrate(handle));
+					return Ok(Identity::Substrate(handle))
 				} else if v[0] == "evm" {
 					let handle = decode_hex(v[1])
 						.unwrap()
 						.as_slice()
 						.try_into()
 						.map_err(|_| "Address20 conversion error")?;
-					return Ok(Identity::Evm(handle));
+					return Ok(Identity::Evm(handle))
 				} else if v[0] == "bitcoin" {
 					let handle = decode_hex(v[1])
 						.unwrap()
 						.as_slice()
 						.try_into()
 						.map_err(|_| "Address33 conversion error")?;
-<<<<<<< HEAD
-					return Ok(Identity::Bitcoin(handle));
-=======
 					return Ok(Identity::Bitcoin(handle))
 				} else if v[0] == "solana" {
 					let handle = v[1]
@@ -412,18 +390,17 @@
 						.try_into()
 						.map_err(|_| "Address32 conversion error")?;
 					return Ok(Identity::Solana(handle))
->>>>>>> 96ab59c5
 				} else if v[0] == "github" {
-					return Ok(Identity::Github(IdentityString::new(v[1].as_bytes().to_vec())));
+					return Ok(Identity::Github(IdentityString::new(v[1].as_bytes().to_vec())))
 				} else if v[0] == "discord" {
-					return Ok(Identity::Discord(IdentityString::new(v[1].as_bytes().to_vec())));
+					return Ok(Identity::Discord(IdentityString::new(v[1].as_bytes().to_vec())))
 				} else if v[0] == "twitter" {
-					return Ok(Identity::Twitter(IdentityString::new(v[1].as_bytes().to_vec())));
+					return Ok(Identity::Twitter(IdentityString::new(v[1].as_bytes().to_vec())))
 				} else {
-					return Err("Unknown did type");
+					return Err("Unknown did type")
 				}
 			} else {
-				return Err("Wrong did suffix");
+				return Err("Wrong did suffix")
 			}
 		}
 
