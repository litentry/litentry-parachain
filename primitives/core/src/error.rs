// Copyright 2020-2023 Trust Computing GmbH.
// This file is part of Litentry.
//
// Litentry is free software: you can redistribute it and/or modify
// it under the terms of the GNU General Public License as published by
// the Free Software Foundation, either version 3 of the License, or
// (at your option) any later version.
//
// Litentry is distributed in the hope that it will be useful,
// but WITHOUT ANY WARRANTY; without even the implied warranty of
// MERCHANTABILITY or FITNESS FOR A PARTICULAR PURPOSE.  See the
// GNU General Public License for more details.
//
// You should have received a copy of the GNU General Public License
// along with Litentry.  If not, see <https://www.gnu.org/licenses/>.

use crate::Assertion;
use codec::{Decode, Encode, MaxEncodedLen};
use scale_info::TypeInfo;
use sp_runtime::{
	traits::{ConstU32, Printable},
	BoundedVec, DispatchError, DispatchErrorWithPostInfo,
};

pub type MaxStringLength = ConstU32<100>;
pub type ErrorString = BoundedVec<u8, MaxStringLength>;

// enum to reflect the error detail from TEE-worker processing
#[derive(Encode, Decode, Clone, Debug, PartialEq, Eq, TypeInfo, MaxEncodedLen)]
pub enum ErrorDetail {
	// error when importing the parentchain blocks and executing indirect calls
	#[codec(index = 0)]
	ImportError,
	// the direct or indirect request comes from an unauthorized signer
	#[codec(index = 1)]
	UnauthorizedSigner,
	// generic error when executing STF, the `ErrorString` should indicate the actual reason
	#[codec(index = 2)]
	StfError(ErrorString),
	// error when sending stf request to the receiver fails
	#[codec(index = 3)]
	SendStfRequestFailed,
<<<<<<< HEAD
	// error when the user shielding key can not be found
	#[codec(index = 4)]
	UserShieldingKeyNotFound,
=======
>>>>>>> e6262775
	// generic parse error, can be caused by UTF8/JSON serde..
	#[codec(index = 5)]
	ParseError,
	// errors when communicating with data provider, e.g. HTTP error
	#[codec(index = 6)]
	DataProviderError(ErrorString),
	#[codec(index = 7)]
	InvalidIdentity,
	#[codec(index = 8)]
	WrongWeb2Handle,
	#[codec(index = 9)]
	UnexpectedMessage,
	#[codec(index = 10)]
	WrongSignatureType,
	#[codec(index = 11)]
	VerifyWeb3SignatureFailed,
	#[codec(index = 12)]
	RecoverEvmAddressFailed,
	#[codec(index = 13)]
	Web3NetworkOutOfBounds,
}

// We could have used Into<ErrorDetail>, but we want it to be more explicit, similar to `into_iter`
pub trait IntoErrorDetail {
	fn into_error_detail(self) -> ErrorDetail;
}

// `From` is implemented for `DispatchError` and `DispatchErrorWithPostInfo` on the top level,
// because we know it can only happen during stf execution in enclave
impl From<DispatchError> for ErrorDetail {
	fn from(e: DispatchError) -> Self {
		ErrorDetail::StfError(ErrorString::truncate_from(
			<DispatchError as Into<&'static str>>::into(e).into(),
		))
	}
}

impl<T> From<DispatchErrorWithPostInfo<T>> for ErrorDetail
where
	T: Eq + PartialEq + Clone + Copy + Encode + Decode + Printable,
{
	fn from(e: DispatchErrorWithPostInfo<T>) -> Self {
		ErrorDetail::StfError(ErrorString::truncate_from(
			<DispatchErrorWithPostInfo<T> as Into<&'static str>>::into(e).into(),
		))
	}
}

// Identity Management Pallet Error
#[derive(Encode, Decode, Clone, Debug, PartialEq, Eq, TypeInfo, MaxEncodedLen)]
pub enum IMPError {
	// errors when executing individual error
<<<<<<< HEAD
	#[codec(index = 0)]
	SetUserShieldingKeyFailed(ErrorDetail),
	#[codec(index = 1)]
=======
>>>>>>> e6262775
	LinkIdentityFailed(ErrorDetail),
	#[codec(index = 2)]
	DeactivateIdentityFailed(ErrorDetail),
	#[codec(index = 3)]
	ActivateIdentityFailed(ErrorDetail),
	// scheduled encalve import error
	#[codec(index = 4)]
	ImportScheduledEnclaveFailed,

	// should be unreached, but just to be on the safe side
	// we should classify the error if we ever get this
	#[codec(index = 5)]
	UnclassifiedError(ErrorDetail),
}

impl frame_support::traits::PalletError for IMPError {
	// max_encoded_len
	const MAX_ENCODED_SIZE: usize = 1;
}

// Verified Credential(VC) Management Pallet Error
#[derive(Encode, Decode, Clone, Debug, PartialEq, Eq, TypeInfo, MaxEncodedLen)]
pub enum VCMPError {
	#[codec(index = 0)]
	RequestVCFailed(Assertion, ErrorDetail),
	// should be unreached, but just to be on the safe side
	// we should classify the error if we ever get this
	#[codec(index = 1)]
	UnclassifiedError(ErrorDetail),
}<|MERGE_RESOLUTION|>--- conflicted
+++ resolved
@@ -40,31 +40,25 @@
 	// error when sending stf request to the receiver fails
 	#[codec(index = 3)]
 	SendStfRequestFailed,
-<<<<<<< HEAD
-	// error when the user shielding key can not be found
+	// generic parse error, can be caused by UTF8/JSON serde..
 	#[codec(index = 4)]
-	UserShieldingKeyNotFound,
-=======
->>>>>>> e6262775
-	// generic parse error, can be caused by UTF8/JSON serde..
-	#[codec(index = 5)]
 	ParseError,
 	// errors when communicating with data provider, e.g. HTTP error
+	#[codec(index = 5)]
+	DataProviderError(ErrorString),
 	#[codec(index = 6)]
-	DataProviderError(ErrorString),
+	InvalidIdentity,
 	#[codec(index = 7)]
-	InvalidIdentity,
+	WrongWeb2Handle,
 	#[codec(index = 8)]
-	WrongWeb2Handle,
+	UnexpectedMessage,
 	#[codec(index = 9)]
-	UnexpectedMessage,
+	WrongSignatureType,
 	#[codec(index = 10)]
-	WrongSignatureType,
+	VerifyWeb3SignatureFailed,
 	#[codec(index = 11)]
-	VerifyWeb3SignatureFailed,
+	RecoverEvmAddressFailed,
 	#[codec(index = 12)]
-	RecoverEvmAddressFailed,
-	#[codec(index = 13)]
 	Web3NetworkOutOfBounds,
 }
 
@@ -98,24 +92,19 @@
 #[derive(Encode, Decode, Clone, Debug, PartialEq, Eq, TypeInfo, MaxEncodedLen)]
 pub enum IMPError {
 	// errors when executing individual error
-<<<<<<< HEAD
 	#[codec(index = 0)]
-	SetUserShieldingKeyFailed(ErrorDetail),
+	LinkIdentityFailed(ErrorDetail),
 	#[codec(index = 1)]
-=======
->>>>>>> e6262775
-	LinkIdentityFailed(ErrorDetail),
+	DeactivateIdentityFailed(ErrorDetail),
 	#[codec(index = 2)]
-	DeactivateIdentityFailed(ErrorDetail),
-	#[codec(index = 3)]
 	ActivateIdentityFailed(ErrorDetail),
 	// scheduled encalve import error
-	#[codec(index = 4)]
+	#[codec(index = 3)]
 	ImportScheduledEnclaveFailed,
 
 	// should be unreached, but just to be on the safe side
 	// we should classify the error if we ever get this
-	#[codec(index = 5)]
+	#[codec(index = 4)]
 	UnclassifiedError(ErrorDetail),
 }
 
