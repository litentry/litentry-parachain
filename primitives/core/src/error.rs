--- conflicted
+++ resolved
@@ -46,35 +46,28 @@
 	// errors when communicating with data provider, e.g. HTTP error
 	#[codec(index = 5)]
 	DataProviderError(ErrorString),
-<<<<<<< HEAD
+	// error when tee-worker detects that verification data is associated with web2 identity but
+	// web3 identity linking is requested and opposite
+	#[codec(index = 6)]
+	InvalidIdentity,
 	// error when tee-worker detects that identity verification data is linked to different web2
 	// account than expected
+	#[codec(index = 7)]
 	WrongWeb2Handle,
 	// error when during web3 identity verification process tee-worker detects that signed message
 	// is different from expected
-	UnexpectedMessage,
-	// error when during web3 identity verification process tee-worker fails to verify signature
-	// of verification data
-	VerifyWeb3SignatureFailed,
-	// error when tee-worker detects that verification data is associated with web2 identity but
-	// web3 identity linking is requested and opposite
-	InvalidIdentity,
-=======
-	#[codec(index = 6)]
-	InvalidIdentity,
-	#[codec(index = 7)]
-	WrongWeb2Handle,
 	#[codec(index = 8)]
 	UnexpectedMessage,
 	#[codec(index = 9)]
 	WrongSignatureType,
+	// error when during web3 identity verification process tee-worker fails to verify signature
+	// of verification data
 	#[codec(index = 10)]
 	VerifyWeb3SignatureFailed,
 	#[codec(index = 11)]
 	RecoverEvmAddressFailed,
 	#[codec(index = 12)]
 	Web3NetworkOutOfBounds,
->>>>>>> fabdcde6
 }
 
 // We could have used Into<ErrorDetail>, but we want it to be more explicit, similar to `into_iter`
