// Copyright 2020-2024 Trust Computing GmbH.
// This file is part of Litentry.
//
// Litentry is free software: you can redistribute it and/or modify
// it under the terms of the GNU General Public License as published by
// the Free Software Foundation, either version 3 of the License, or
// (at your option) any later version.
//
// Litentry is distributed in the hope that it will be useful,
// but WITHOUT ANY WARRANTY; without even the implied warranty of
// MERCHANTABILITY or FITNESS FOR A PARTICULAR PURPOSE.  See the
// GNU General Public License for more details.
//
// You should have received a copy of the GNU General Public License
// along with Litentry.  If not, see <https://www.gnu.org/licenses/>.

// This file includes the predefined rulesets and the corresponding parameters
// when requesting VCs.

pub mod achainable;
use achainable::AchainableParams;

pub mod bnb_domain;
use bnb_domain::BnbDigitDomainType;

pub mod contest;

pub mod evm_amount_holding;
use evm_amount_holding::EVMTokenType;

pub mod generic_discord_role;
use generic_discord_role::GenericDiscordRoleType;

pub mod network;
use network::{all_web3networks, BoundedWeb3Network, Web3Network};

pub mod oneblock;
use oneblock::OneBlockCourseType;

pub mod platform_user;
use platform_user::PlatformUserType;

pub mod soraquiz;

pub mod vip3;
use vip3::VIP3MembershipCardLevel;

pub mod web3_nft;
use web3_nft::Web3NftType;

pub mod web3_token;
use web3_token::Web3TokenType;

pub mod dynamic;
use dynamic::DynamicParams;

use crate::{vec, AccountId, ParameterString, Vec};

use parity_scale_codec::{Decode, Encode, MaxEncodedLen};
use scale_info::TypeInfo;

#[rustfmt::skip]
#[derive(Encode, Decode, Clone, Debug, PartialEq, Eq, MaxEncodedLen, TypeInfo)]
pub enum Assertion {
	#[codec(index = 0)]
	A1,
	#[codec(index = 1)]
	A2(ParameterString),                                    // (guild_id)
	#[codec(index = 2)]
	A3(ParameterString, ParameterString, ParameterString),  // (guild_id, channel_id, role_id)
	#[codec(index = 3)]
	A4(ParameterString),                                    // (minimum_amount)
	#[codec(index = 4)]
	A6,
	#[codec(index = 5)]
	A7(ParameterString),                                    // (minimum_amount)
	#[codec(index = 6)]
	A8(BoundedWeb3Network),                                 // litentry, polkadot, kusama, khala, ethereum
	#[codec(index = 7)]
	A10(ParameterString),                                   // (minimum_amount)
	#[codec(index = 8)]
	A11(ParameterString),                                   // (minimum_amount)

	// ----- begin polkadot decoded 2023 -----
	#[codec(index = 9)]
	A13(AccountId),                                         // (participant_account), can only be requested by delegatee
	#[codec(index = 10)]
	A14,
	// for Holder assertions we'll reuse A4/A7
	// ----- end polkadot decoded 2023 -----
	#[codec(index = 11)]
	Achainable(AchainableParams),

	// For EVM Version Early Bird
	#[codec(index = 12)]
	A20,

	// For OneBlock
	#[codec(index = 13)]
	OneBlock(OneBlockCourseType),

	// GenericDiscordRole
	#[codec(index = 14)]
	GenericDiscordRole(GenericDiscordRoleType),  // (generic_discord_role_type)

	// ----- begin SPACEID -----
	#[codec(index = 16)]
	BnbDomainHolding,

	#[codec(index = 17)]
	BnbDigitDomainClub(BnbDigitDomainType),
	// ----- end SPACEID -----

	#[codec(index = 18)]
	VIP3MembershipCard(VIP3MembershipCardLevel),

	#[codec(index = 19)]
	WeirdoGhostGangHolder,

	#[codec(index = 20)]
	LITStaking,

	#[codec(index = 21)]
	EVMAmountHolding(EVMTokenType),  // (evm_token_type)

	#[codec(index = 22)]
	BRC20AmountHolder,

	#[codec(index = 23)]
	CryptoSummary,

	#[codec(index = 24)]
	TokenHoldingAmount(Web3TokenType),

	#[codec(index = 25)]
	PlatformUser(PlatformUserType),

	#[codec(index = 26)]
	NftHolder(Web3NftType),

	#[codec(index = 27)]
	Dynamic(DynamicParams),

	#[codec(index = 28)]
	LinkedIdentities,
}

const A8_SUPPORTED_NETWORKS: [Web3Network; 5] = [
	Web3Network::Polkadot,
	Web3Network::Kusama,
	Web3Network::Litentry,
	Web3Network::Khala,
	Web3Network::Ethereum,
];

impl Assertion {
	// Given an assertion enum type, retrieve the supported web3 networks.
	// So we limit the network types on the assertion definition level.
	//
	// The final networks used for assertion building are the common set of:
	// - "assertion supported networks" which are defined here, and
	// - "identity networks" which are defined by the user and stored in `IdentityContext`
	//
	// returns a vector of `Web3Network` guarantees it's a subnet of
	// the broader `Web3Network` (see network.rs)
	pub fn get_supported_web3networks(&self) -> Vec<Web3Network> {
		match self {
			// LIT holder, not including `LitentryRococo` as it's not supported by any data provider
			Self::A4(..) => vec![Web3Network::Litentry, Web3Network::Ethereum],
			Self::A7(..) | Self::A14 => vec![Web3Network::Polkadot],
			// WBTC/ETH holder
			Self::A10(..)
			| Self::A11(..)
			| Self::VIP3MembershipCard(..)
			| Self::WeirdoGhostGangHolder => vec![Web3Network::Ethereum],
			// total tx over `networks`
			Self::A8(networks) => networks
				.into_iter()
				.filter(|network| A8_SUPPORTED_NETWORKS.contains(*network))
				.cloned()
				.collect::<Vec<_>>(),
			// Achainable Assertions
			Self::Achainable(arg) => arg.chains(),
			// OneBlock Assertion
			Self::OneBlock(..) => vec![Web3Network::Polkadot, Web3Network::Kusama],
			// SPACEID Assertions
			Self::BnbDomainHolding | Self::BnbDigitDomainClub(..) => vec![Web3Network::Bsc],
			// LITStaking
			Self::LITStaking => vec![Web3Network::Litentry],
			// EVM Amount Holding
			Self::EVMAmountHolding(_) | Self::CryptoSummary => {
				vec![Web3Network::Ethereum, Web3Network::Bsc]
			},
			// BRC20 Holder
			Self::BRC20AmountHolder => vec![Web3Network::BitcoinP2tr],
			//
			// general rules
			//
			// any web3 network is allowed
			Self::A1 | Self::A13(..) | Self::A20 => all_web3networks(),
			// no web3 network is allowed
<<<<<<< HEAD
			Self::A2(..) |
			Self::A3(..) |
			Self::A6 |
			Self::GenericDiscordRole(..) |
			Self::LinkedIdentities => vec![],
=======
			Self::A2(..)
			| Self::A3(..)
			| Self::A6
			| Self::GenericDiscordRole(..)
			| Self::LinkedIdentities => vec![],
>>>>>>> 4e1dfcc4
			Self::TokenHoldingAmount(t_type) => t_type.get_supported_networks(),
			Self::PlatformUser(p_type) => p_type.get_supported_networks(),
			Self::NftHolder(t_type) => t_type.get_supported_networks(),
			Self::Dynamic(..) => all_web3networks(),
		}
	}

	// Used in `get_eligible_identities` to decide if we should pass identities through
	// and let assertion logic handle them
	#[allow(clippy::match_like_matches_macro)]
	pub fn skip_identity_filtering(&self) -> bool {
		match self {
			Self::A1 | Self::Dynamic(..) | Self::LinkedIdentities => true,
			_ => false,
		}
	}
}<|MERGE_RESOLUTION|>--- conflicted
+++ resolved
@@ -199,19 +199,11 @@
 			// any web3 network is allowed
 			Self::A1 | Self::A13(..) | Self::A20 => all_web3networks(),
 			// no web3 network is allowed
-<<<<<<< HEAD
-			Self::A2(..) |
-			Self::A3(..) |
-			Self::A6 |
-			Self::GenericDiscordRole(..) |
-			Self::LinkedIdentities => vec![],
-=======
 			Self::A2(..)
 			| Self::A3(..)
 			| Self::A6
 			| Self::GenericDiscordRole(..)
 			| Self::LinkedIdentities => vec![],
->>>>>>> 4e1dfcc4
 			Self::TokenHoldingAmount(t_type) => t_type.get_supported_networks(),
 			Self::PlatformUser(p_type) => p_type.get_supported_networks(),
 			Self::NftHolder(t_type) => t_type.get_supported_networks(),
