--- conflicted
+++ resolved
@@ -232,14 +232,13 @@
 	TokenHoldingAmount(Web3TokenType),
 
 	#[codec(index = 25)]
-<<<<<<< HEAD
-	Dynamic(H160) // smart contract code identifier
-=======
 	PlatformUser(PlatformUserType),
 
 	#[codec(index = 26)]
 	NftHolder(Web3NftType),
->>>>>>> 4de61c82
+
+	#[codec(index = 27)]
+	Dynamic(H160) // smart contract code identifier
 }
 
 impl Assertion {
@@ -288,12 +287,9 @@
 			// no web3 network is allowed
 			Self::A2(..) | Self::A3(..) | Self::A6 | Self::GenericDiscordRole(..) => vec![],
 			Self::TokenHoldingAmount(t_type) => t_type.get_supported_networks(),
-<<<<<<< HEAD
-			Self::Dynamic(_) => all_web3networks(),
-=======
 			Self::PlatformUser(p_type) => p_type.get_supported_networks(),
 			Self::NftHolder(t_type) => t_type.get_supported_networks(),
->>>>>>> 4de61c82
+			Self::Dynamic(_) => all_web3networks(),
 		}
 	}
 }
