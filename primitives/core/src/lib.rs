// Copyright 2020-2023 Trust Computing GmbH.
// This file is part of Litentry.
//
// Litentry is free software: you can redistribute it and/or modify
// it under the terms of the GNU General Public License as published by
// the Free Software Foundation, either version 3 of the License, or
// (at your option) any later version.
//
// Litentry is distributed in the hope that it will be useful,
// but WITHOUT ANY WARRANTY; without even the implied warranty of
// MERCHANTABILITY or FITNESS FOR A PARTICULAR PURPOSE.  See the
// GNU General Public License for more details.
//
// You should have received a copy of the GNU General Public License
// along with Litentry.  If not, see <https://www.gnu.org/licenses/>.

#![cfg_attr(not(feature = "std"), no_std)]
#![allow(clippy::identity_op)]

pub use litentry_macros::*;

pub use constants::*;
pub use opaque::*;
pub use types::*;

mod network;
pub use network::*;

mod assertion;
pub use assertion::*;

mod error;
pub use error::*;

mod vc;
pub use vc::*;

mod oneblock;
pub use oneblock::*;

mod soraquiz;
pub use soraquiz::*;

<<<<<<< HEAD
mod bnb_domain;
pub use bnb_domain::*;

=======
mod generic_discord_role;
pub use generic_discord_role::*;
>>>>>>> e34d400d
/// Common types of parachains.
mod types {
	use sp_runtime::{
		traits::{IdentifyAccount, Verify},
		MultiSignature,
	};
	/// Alias to 512-bit hash when used in the context of a transaction signature on the chain.
	pub type Signature = MultiSignature;

	/// Some way of identifying an account on the chain. We intentionally make it equivalent
	/// to the public key of our transaction signing scheme.
	pub type AccountId = <<Signature as Verify>::Signer as IdentifyAccount>::AccountId;

	/// Signed version of Balance
	pub type Amount = i128;

	/// AssetId type
	pub type AssetId = u128;

	/// Balance of an account.
	pub type Balance = u128;

	/// Index of a transaction in the chain.
	pub type Index = u32;

	/// A hash of some data used by the chain.
	pub type Hash = sp_core::H256;

	/// An index to a block.
	pub type BlockNumber = u32;

	// Weight Type for XCM
	pub type Weight = frame_support::weights::Weight;
}

/// Common constants of parachains.
mod constants {
	use super::types::BlockNumber;

	/// This determines the average expected block time that we are targeting.
	/// Blocks will be produced at a minimum duration defined by `SLOT_DURATION`.
	/// `SLOT_DURATION` is picked up by `pallet_timestamp` which is in turn picked
	/// up by `pallet_aura` to implement `fn slot_duration()`.
	///
	/// Change this to adjust the block time.
	pub const MILLISECS_PER_BLOCK: u64 = 12000;

	// NOTE: Currently it is not possible to change the slot duration after the chain has started.
	//       Attempting to do so will brick block production.
	pub const SLOT_DURATION: u64 = MILLISECS_PER_BLOCK;

	// Time is measured by number of blocks.
	pub const MINUTES: BlockNumber = 60_000 / (MILLISECS_PER_BLOCK as BlockNumber);
	pub const HOURS: BlockNumber = MINUTES * 60;
	pub const DAYS: BlockNumber = HOURS * 24;
	// 365.25 DAYS = 8766 HOURS
	pub const YEARS: BlockNumber = HOURS * 8766;
}

/// Opaque types. These are used by the CLI to instantiate machinery that don't need to know
/// the specifics of the runtime. They can then be made to be agnostic over specific formats
/// of data like extrinsics, allowing for them to continue syncing the network through upgrades
/// to even the core data structures.
pub mod opaque {
	use super::*;
	use sp_runtime::{generic, traits::BlakeTwo256};

	pub use sp_runtime::OpaqueExtrinsic as UncheckedExtrinsic;
	/// Opaque block header type.
	pub type Header = generic::Header<BlockNumber, BlakeTwo256>;
	/// Opaque block type.
	pub type Block = generic::Block<Header, UncheckedExtrinsic>;
	/// Opaque block identifier type.
	pub type BlockId = generic::BlockId<Block>;
}<|MERGE_RESOLUTION|>--- conflicted
+++ resolved
@@ -41,14 +41,11 @@
 mod soraquiz;
 pub use soraquiz::*;
 
-<<<<<<< HEAD
 mod bnb_domain;
 pub use bnb_domain::*;
 
-=======
 mod generic_discord_role;
 pub use generic_discord_role::*;
->>>>>>> e34d400d
 /// Common types of parachains.
 mod types {
 	use sp_runtime::{
