[package]
authors = ["Trust Computing GmbH <info@litentry.com>"]
edition = '2021'
name = 'core-primitives'
version = '0.9.12'

[dependencies]
strum = { version = "0.25.0", default-features = false }
strum_macros = { version = "0.25.2", default-features = false }

codec = { package = "parity-scale-codec", version = "3.0.0", default-features = false, features = ["derive", "max-encoded-len"] }
frame-support = { git = "https://github.com/paritytech/substrate", branch = "polkadot-v0.9.42", default-features = false }
ring = { git = "https://github.com/Niederb/ring-xous.git", branch = "0.16.20-cleanup", default-features = false, features = ["alloc"] }
scale-info = { version = "2.9.0", default-features = false, features = ["derive"] }
sp-core = { git = "https://github.com/paritytech/substrate", branch = "polkadot-v0.9.42", default-features = false }
sp-runtime = { git = "https://github.com/paritytech/substrate", branch = "polkadot-v0.9.42", default-features = false }
sp-std = { git = "https://github.com/paritytech/substrate", branch = "polkadot-v0.9.42", default-features = false }

<<<<<<< HEAD
xcm = { git = "https://github.com/paritytech/polkadot", branch = "release-v0.9.42", default-features = false }
=======
>>>>>>> e9ec61a4

[features]
default = ["std"]
std = [
    "strum/std",
    "codec/std",
    "scale-info/std",
    "frame-support/std",
    "sp-core/std",
    "sp-runtime/std",
    "sp-std/std",
    "ring/std",
]<|MERGE_RESOLUTION|>--- conflicted
+++ resolved
@@ -16,10 +16,6 @@
 sp-runtime = { git = "https://github.com/paritytech/substrate", branch = "polkadot-v0.9.42", default-features = false }
 sp-std = { git = "https://github.com/paritytech/substrate", branch = "polkadot-v0.9.42", default-features = false }
 
-<<<<<<< HEAD
-xcm = { git = "https://github.com/paritytech/polkadot", branch = "release-v0.9.42", default-features = false }
-=======
->>>>>>> e9ec61a4
 
 [features]
 default = ["std"]
