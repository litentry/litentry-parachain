[package]
authors = ['Trust Computing GmbH <info@litentry.com>']
edition = "2021"
homepage = 'https://litentry.com/'
license = "Apache-2.0"
name = "sidechain-primitives"
repository = 'https://github.com/litentry/litentry-parachain'
version = "0.1.0"

[dependencies]
codec = { package = "parity-scale-codec", version = "3.0.0", default-features = false, features = ["derive", "full"] }
scale-info = { version = "2.9.0", default-features = false, features = ["derive"] }
serde = { version = "1.0", default-features = false }


# substrate dependencies
<<<<<<< HEAD
sp-core = { default-features = false, git = "https://github.com/paritytech/substrate.git", branch = "polkadot-v0.9.42" }
sp-io = { default-features = false, git = "https://github.com/paritytech/substrate.git", branch = "polkadot-v0.9.42" }
sp-runtime = { default-features = false, git = "https://github.com/paritytech/substrate.git", branch = "polkadot-v0.9.42" }
sp-std = { default-features = false, git = "https://github.com/paritytech/substrate.git", branch = "polkadot-v0.9.42" }
=======
sp-core = { default-features = false, git = "https://github.com/paritytech/substrate.git", branch = "polkadot-v0.9.39" }
>>>>>>> e9ec61a4


[features]
default = ["std", "full_crypto"]
full_crypto = [
    "sp-core/full_crypto",
]
std = [
    "codec/std",
    "scale-info/std",
    "serde/std",
    # substrate
    "sp-core/std",
]<|MERGE_RESOLUTION|>--- conflicted
+++ resolved
@@ -14,14 +14,7 @@
 
 
 # substrate dependencies
-<<<<<<< HEAD
 sp-core = { default-features = false, git = "https://github.com/paritytech/substrate.git", branch = "polkadot-v0.9.42" }
-sp-io = { default-features = false, git = "https://github.com/paritytech/substrate.git", branch = "polkadot-v0.9.42" }
-sp-runtime = { default-features = false, git = "https://github.com/paritytech/substrate.git", branch = "polkadot-v0.9.42" }
-sp-std = { default-features = false, git = "https://github.com/paritytech/substrate.git", branch = "polkadot-v0.9.42" }
-=======
-sp-core = { default-features = false, git = "https://github.com/paritytech/substrate.git", branch = "polkadot-v0.9.39" }
->>>>>>> e9ec61a4
 
 
 [features]
