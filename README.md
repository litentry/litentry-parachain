--- conflicted
+++ resolved
@@ -53,11 +53,6 @@
 ## launch a local network with relaychain + parachain
 
 The following steps take rococo-parachain for example, because `sudo` will be removed for litentry-parachain and [was removed](https://github.com/litentry/litentry-parachain/issues/775) for litmus-parachain. But generally speaking, lauching a local network works with either of the three chain-settings.
-<<<<<<< HEAD
-
-The following steps take rococo-parachain for example, because `sudo` will be removed for litentry-parachain and [was removed](https://github.com/litentry/litentry-parachain/issues/775) for litmus-parachain. But generally speaking, lauching a local network works with either of the three chain-settings.
-=======
->>>>>>> 55150a1e
 
 To start a local network with 2 relaychain nodes and 1 parachain node, there're two ways:
 
