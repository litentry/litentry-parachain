--- conflicted
+++ resolved
@@ -14,25 +14,22 @@
 // You should have received a copy of the GNU General Public License
 // along with Litentry.  If not, see <https://www.gnu.org/licenses/>.
 
-use crate::{mock::*, IDGraphs, LinkedIdentityHashes, *};
+use crate::{mock::*, AccountStore, MemberAccountHash, *};
 use core_primitives::Identity;
 use frame_support::{assert_noop, assert_ok};
-<<<<<<< HEAD
-use sp_core::blake2_256;
-use sp_runtime::traits::BadOrigin;
-=======
 use sp_runtime::{traits::BadOrigin, ModuleError};
->>>>>>> b7842f7f
 use sp_std::vec;
-
-fn remove_identity_call(hashes: Vec<H256>) -> Box<RuntimeCall> {
-	let call = RuntimeCall::OmniAccount(crate::Call::remove_identities { identity_hashes: hashes });
+use sp_core_hashing::blake2_256;
+
+fn remove_accounts_call(hashes: Vec<H256>) -> Box<RuntimeCall> {
+	let call =
+		RuntimeCall::OmniAccount(crate::Call::remove_accounts { member_account_hashes: hashes });
 	Box::new(call)
 }
 
-fn make_identity_public_call(hash: H256, id: MemberIdentity) -> Box<RuntimeCall> {
-	let call = RuntimeCall::OmniAccount(crate::Call::make_identity_public {
-		identity_hash: hash,
+fn publicize_account_call(hash: H256, id: MemberIdentity) -> Box<RuntimeCall> {
+	let call = RuntimeCall::OmniAccount(crate::Call::publicize_account {
+		member_account_hash: hash,
 		public_identity: id,
 	});
 	Box::new(call)
@@ -44,322 +41,334 @@
 }
 
 #[test]
-fn link_identity_works() {
-	new_test_ext().execute_with(|| {
-		let tee_signer = get_tee_signer();
-
-		let who = alice();
-		let who_identity = Identity::from(who.clone());
-		let who_identity_hash = who_identity.hash().unwrap();
-
-		let bob_member_account = IDGraphMember {
+fn add_account_works() {
+	new_test_ext().execute_with(|| {
+		let tee_signer = get_tee_signer();
+
+		let who = alice();
+		let who_identity = Identity::from(who.clone());
+		let who_identity_hash = who_identity.hash().unwrap();
+
+		let bob_member_account = MemberAccount {
 			id: MemberIdentity::Private(bob().encode()),
 			hash: Identity::from(bob()).hash().unwrap(),
 		};
-		let charlie_member_account = IDGraphMember {
+		let charlie_member_account = MemberAccount {
 			id: MemberIdentity::Public(Identity::from(charlie())),
 			hash: Identity::from(charlie()).hash().unwrap(),
 		};
 
-		let expected_id_graph: IDGraph<TestRuntime> = BoundedVec::truncate_from(vec![
-			IDGraphMember {
-				id: MemberIdentity::from(who_identity.clone()),
-				hash: who_identity_hash,
-			},
-			bob_member_account.clone(),
-		]);
-		let expected_id_graph_hash = H256::from(blake2_256(
-			&expected_id_graph
+		let expected_member_accounts: MemberAccounts<TestRuntime> =
+			BoundedVec::truncate_from(vec![
+				MemberAccount {
+					id: MemberIdentity::from(who_identity.clone()),
+					hash: who_identity_hash,
+				},
+				bob_member_account.clone(),
+			]);
+		let expected_account_store_hash = H256::from(blake2_256(
+			&expected_member_accounts
 				.iter()
 				.map(|member| member.hash)
 				.collect::<Vec<H256>>()
 				.encode(),
 		));
 
-		assert_ok!(OmniAccount::link_identity(
+		assert_ok!(OmniAccount::add_account(
 			RuntimeOrigin::signed(tee_signer.clone()),
 			who_identity.clone(),
 			bob_member_account.clone(),
 			None
 		));
 		System::assert_last_event(
-			Event::IdentityLinked { who: who.clone(), identity: bob_member_account.hash }.into(),
-		);
-
-		assert!(IDGraphs::<TestRuntime>::contains_key(&who));
-		assert_eq!(IDGraphs::<TestRuntime>::get(&who).unwrap(), expected_id_graph);
-		assert_eq!(IDGraphHashes::<TestRuntime>::get(&who).unwrap(), expected_id_graph_hash);
-
-		assert_ok!(OmniAccount::link_identity(
+			Event::AccountAdded { who: who.clone(), member_account_hash: bob_member_account.hash }
+				.into(),
+		);
+
+		assert!(AccountStore::<TestRuntime>::contains_key(&who));
+		assert_eq!(AccountStore::<TestRuntime>::get(&who).unwrap(), expected_member_accounts);
+		assert_eq!(
+			AccountStoreHash::<TestRuntime>::get(&who).unwrap(),
+			expected_account_store_hash
+		);
+
+		assert_ok!(OmniAccount::add_account(
 			RuntimeOrigin::signed(tee_signer),
 			who_identity.clone(),
 			charlie_member_account.clone(),
-			Some(expected_id_graph_hash),
+			Some(expected_account_store_hash),
 		));
 		System::assert_last_event(
-			Event::IdentityLinked { who: who.clone(), identity: charlie_member_account.hash }
-				.into(),
-		);
-
-		let expected_id_graph: IDGraph<TestRuntime> = BoundedVec::truncate_from(vec![
-			IDGraphMember {
-				id: MemberIdentity::from(who_identity.clone()),
-				hash: who_identity_hash,
-			},
-			bob_member_account.clone(),
-			charlie_member_account.clone(),
-		]);
-		let expecte_id_graph_hash = H256::from(blake2_256(
-			&expected_id_graph
+			Event::AccountAdded {
+				who: who.clone(),
+				member_account_hash: charlie_member_account.hash,
+			}
+			.into(),
+		);
+
+		let expected_member_accounts: MemberAccounts<TestRuntime> =
+			BoundedVec::truncate_from(vec![
+				MemberAccount {
+					id: MemberIdentity::from(who_identity.clone()),
+					hash: who_identity_hash,
+				},
+				bob_member_account.clone(),
+				charlie_member_account.clone(),
+			]);
+		let expected_account_store_hash = H256::from(blake2_256(
+			&expected_member_accounts
 				.iter()
 				.map(|member| member.hash)
 				.collect::<Vec<H256>>()
 				.encode(),
 		));
 
-		assert_eq!(IDGraphs::<TestRuntime>::get(&who).unwrap(), expected_id_graph);
-		assert_eq!(IDGraphHashes::<TestRuntime>::get(&who).unwrap(), expecte_id_graph_hash);
-
-		assert!(LinkedIdentityHashes::<TestRuntime>::contains_key(bob_member_account.hash));
-		assert!(LinkedIdentityHashes::<TestRuntime>::contains_key(charlie_member_account.hash));
-	});
-}
-
-#[test]
-fn link_identity_exising_id_graph_id_graph_hash_missing_works() {
+		assert_eq!(AccountStore::<TestRuntime>::get(&who).unwrap(), expected_member_accounts);
+		assert_eq!(
+			AccountStoreHash::<TestRuntime>::get(&who).unwrap(),
+			expected_account_store_hash
+		);
+
+		assert!(MemberAccountHash::<TestRuntime>::contains_key(bob_member_account.hash));
+		assert!(MemberAccountHash::<TestRuntime>::contains_key(charlie_member_account.hash));
+	});
+}
+
+#[test]
+fn add_account_hash_checking_works() {
 	new_test_ext().execute_with(|| {
 		let tee_signer = get_tee_signer();
 		let who_identity = Identity::from(alice());
 
-		let bob_member_account = IDGraphMember {
+		let bob_member_account = MemberAccount {
 			id: MemberIdentity::Private(bob().encode()),
 			hash: Identity::from(bob()).hash().unwrap(),
 		};
-		let charlie_member_account = IDGraphMember {
+		let charlie_member_account = MemberAccount {
 			id: MemberIdentity::Public(Identity::from(charlie())),
 			hash: Identity::from(charlie()).hash().unwrap(),
 		};
 
-		// IDGraph gets created with the first identity
-		assert_ok!(OmniAccount::link_identity(
+		// AccountStore gets created with the first account
+		assert_ok!(OmniAccount::add_account(
 			RuntimeOrigin::signed(tee_signer.clone()),
 			who_identity.clone(),
 			bob_member_account,
 			None
 		));
 
-		// to mutate IDGraph with a new identity, the current id_graph_hash must be provided
-		assert_noop!(
-			OmniAccount::link_identity(
+		// to mutate AccountStore with a new account, the current account_store_hash must be provided
+		assert_noop!(
+			OmniAccount::add_account(
 				RuntimeOrigin::signed(tee_signer),
 				who_identity,
 				charlie_member_account,
 				None
 			),
-			Error::<TestRuntime>::IDGraphHashMissing
-		);
-	});
-}
-
-#[test]
-fn link_identity_origin_check_works() {
+			Error::<TestRuntime>::AccountStoreHashMaissing
+		);
+	});
+}
+
+#[test]
+fn add_account_origin_check_works() {
 	new_test_ext().execute_with(|| {
 		let who = Identity::from(alice());
-		let member_account = IDGraphMember {
+		let member_account = MemberAccount {
 			id: MemberIdentity::Private(vec![1, 2, 3]),
 			hash: H256::from(blake2_256(&[1, 2, 3])),
 		};
 
 		assert_noop!(
-			OmniAccount::link_identity(RuntimeOrigin::signed(bob()), who, member_account, None),
+			OmniAccount::add_account(RuntimeOrigin::signed(bob()), who, member_account, None),
 			BadOrigin
 		);
 	});
 }
 
 #[test]
-fn link_identity_already_linked_works() {
-	new_test_ext().execute_with(|| {
-		let tee_signer = get_tee_signer();
-		let who = alice();
-		let who_identity = Identity::from(who.clone());
-
-		let member_account = IDGraphMember {
+fn add_account_already_linked_works() {
+	new_test_ext().execute_with(|| {
+		let tee_signer = get_tee_signer();
+		let who = alice();
+		let who_identity = Identity::from(who.clone());
+
+		let member_account = MemberAccount {
 			id: MemberIdentity::Public(Identity::from(bob())),
 			hash: Identity::from(bob()).hash().unwrap(),
 		};
 
-		assert_ok!(OmniAccount::link_identity(
+		assert_ok!(OmniAccount::add_account(
 			RuntimeOrigin::signed(tee_signer.clone()),
 			who_identity.clone(),
 			member_account.clone(),
 			None
 		));
 		assert_noop!(
-			OmniAccount::link_identity(
+			OmniAccount::add_account(
 				RuntimeOrigin::signed(tee_signer.clone()),
 				who_identity.clone(),
 				member_account,
 				None
 			),
-			Error::<TestRuntime>::IdentityAlreadyLinked
-		);
-
-		// intent to create a new id_graph with an identity that is already linked
+			Error::<TestRuntime>::AccountAlreadyAdded
+		);
+
+		// intent to create a new AccountStore with an account that is already added
 		let who = Identity::from(bob());
-		let alice_member_account = IDGraphMember {
+		let alice_member_account = MemberAccount {
 			id: MemberIdentity::Public(Identity::from(alice())),
 			hash: Identity::from(alice()).hash().unwrap(),
 		};
 		assert_noop!(
-			OmniAccount::link_identity(
+			OmniAccount::add_account(
 				RuntimeOrigin::signed(tee_signer),
 				who.clone(),
 				alice_member_account,
 				None
 			),
-			Error::<TestRuntime>::IdentityAlreadyLinked
-		);
-	});
-}
-
-#[test]
-fn link_identity_id_graph_len_limit_reached_works() {
-	new_test_ext().execute_with(|| {
-		let tee_signer = get_tee_signer();
-
-		let who = alice();
-		let who_identity = Identity::from(who.clone());
-		let who_identity_hash = who_identity.hash().unwrap();
-
-		let member_account_2 = IDGraphMember {
+			Error::<TestRuntime>::AccountAlreadyAdded
+		);
+	});
+}
+
+#[test]
+fn add_account_store_len_limit_reached_works() {
+	new_test_ext().execute_with(|| {
+		let tee_signer = get_tee_signer();
+
+		let who = alice();
+		let who_identity = Identity::from(who.clone());
+		let who_identity_hash = who_identity.hash().unwrap();
+
+		let member_account_2 = MemberAccount {
 			id: MemberIdentity::Private(vec![1, 2, 3]),
 			hash: H256::from(blake2_256(&[1, 2, 3])),
 		};
-		let member_account_3 = IDGraphMember {
+		let member_account_3 = MemberAccount {
 			id: MemberIdentity::Private(vec![4, 5, 6]),
 			hash: H256::from(blake2_256(&[4, 5, 6])),
 		};
 
-		let id_graph: IDGraph<TestRuntime> = BoundedVec::truncate_from(vec![
-			IDGraphMember {
+		let member_accounts: MemberAccounts<TestRuntime> = BoundedVec::truncate_from(vec![
+			MemberAccount {
 				id: MemberIdentity::from(who_identity.clone()),
 				hash: who_identity_hash,
 			},
 			member_account_2.clone(),
 			member_account_3.clone(),
 		]);
-		let id_graph_hash = H256::from(blake2_256(&id_graph.encode()));
-
-		IDGraphs::<TestRuntime>::insert(who.clone(), id_graph.clone());
-		IDGraphHashes::<TestRuntime>::insert(who.clone(), id_graph_hash);
-
-		assert_noop!(
-			OmniAccount::link_identity(
+		let account_store_hash = H256::from(blake2_256(&member_accounts.encode()));
+
+		AccountStore::<TestRuntime>::insert(who.clone(), member_accounts.clone());
+		AccountStoreHash::<TestRuntime>::insert(who.clone(), account_store_hash);
+
+		assert_noop!(
+			OmniAccount::add_account(
 				RuntimeOrigin::signed(tee_signer),
 				who_identity,
-				IDGraphMember {
+				MemberAccount {
 					id: MemberIdentity::Private(vec![7, 8, 9]),
 					hash: H256::from(blake2_256(&[7, 8, 9])),
 				},
-				Some(id_graph_hash),
+				Some(account_store_hash),
 			),
-			Error::<TestRuntime>::IDGraphLenLimitReached
-		);
-	});
-}
-
-#[test]
-fn link_identity_id_graph_hash_mismatch_works() {
-	new_test_ext().execute_with(|| {
-		let tee_signer = get_tee_signer();
-
-		let who = alice();
-		let who_identity = Identity::from(who.clone());
-		let who_identity_hash = who_identity.hash().unwrap();
-
-		let member_account = IDGraphMember {
+			Error::<TestRuntime>::AccountStoreLenLimitReached
+		);
+	});
+}
+
+#[test]
+fn add_account_store_hash_mismatch_works() {
+	new_test_ext().execute_with(|| {
+		let tee_signer = get_tee_signer();
+
+		let who = alice();
+		let who_identity = Identity::from(who.clone());
+		let who_identity_hash = who_identity.hash().unwrap();
+
+		let member_account = MemberAccount {
 			id: MemberIdentity::Private(vec![1, 2, 3]),
 			hash: H256::from(blake2_256(&[1, 2, 3])),
 		};
 
-		let id_graph: IDGraph<TestRuntime> = BoundedVec::truncate_from(vec![
-			IDGraphMember {
+		let member_accounts: MemberAccounts<TestRuntime> = BoundedVec::truncate_from(vec![
+			MemberAccount {
 				id: MemberIdentity::from(who_identity.clone()),
 				hash: who_identity_hash,
 			},
 			member_account.clone(),
 		]);
-		let id_graph_hash = H256::from(blake2_256(
-			&id_graph.iter().map(|member| member.hash).collect::<Vec<H256>>().encode(),
-		));
-
-		assert_ok!(OmniAccount::link_identity(
+		let account_store_hash = H256::from(blake2_256(
+			&member_accounts.iter().map(|member| member.hash).collect::<Vec<H256>>().encode(),
+		));
+
+		assert_ok!(OmniAccount::add_account(
 			RuntimeOrigin::signed(tee_signer.clone()),
 			who_identity.clone(),
 			member_account.clone(),
 			None
 		));
 
-		assert_eq!(IDGraphs::<TestRuntime>::get(&who).unwrap(), id_graph);
-		assert_eq!(IDGraphHashes::<TestRuntime>::get(&who).unwrap(), id_graph_hash);
-
-		// link another identity to the id_graph with the correct id_graph_hash
-		assert_ok!(OmniAccount::link_identity(
-			RuntimeOrigin::signed(tee_signer.clone()),
-			who_identity.clone(),
-			IDGraphMember {
+		assert_eq!(AccountStore::<TestRuntime>::get(&who).unwrap(), member_accounts);
+		assert_eq!(AccountStoreHash::<TestRuntime>::get(&who).unwrap(), account_store_hash);
+
+		// add another account to the store with the correct AccountStoreHash
+		assert_ok!(OmniAccount::add_account(
+			RuntimeOrigin::signed(tee_signer.clone()),
+			who_identity.clone(),
+			MemberAccount {
 				id: MemberIdentity::Private(vec![4, 5, 6]),
 				hash: H256::from(blake2_256(&[4, 5, 6])),
 			},
-			Some(id_graph_hash),
-		));
-
-		let id_graph: IDGraph<TestRuntime> = BoundedVec::truncate_from(vec![
-			IDGraphMember {
+			Some(account_store_hash),
+		));
+
+		let member_accounts: MemberAccounts<TestRuntime> = BoundedVec::truncate_from(vec![
+			MemberAccount {
 				id: MemberIdentity::from(who_identity.clone()),
 				hash: who_identity_hash,
 			},
 			member_account.clone(),
-			IDGraphMember {
+			MemberAccount {
 				id: MemberIdentity::Private(vec![4, 5, 6]),
 				hash: H256::from(blake2_256(&[4, 5, 6])),
 			},
 		]);
-		assert_eq!(IDGraphs::<TestRuntime>::get(&who).unwrap(), id_graph);
-
-		// attempt to link an identity with an old id_graph_hash
-		assert_noop!(
-			OmniAccount::link_identity(
+		assert_eq!(AccountStore::<TestRuntime>::get(&who).unwrap(), member_accounts);
+
+		// attempt to add an account with an old AccountStoreHash
+		assert_noop!(
+			OmniAccount::add_account(
 				RuntimeOrigin::signed(tee_signer),
 				who_identity,
-				IDGraphMember {
+				MemberAccount {
 					id: MemberIdentity::Private(vec![7, 8, 9]),
 					hash: H256::from(blake2_256(&[7, 8, 9])),
 				},
-				Some(id_graph_hash),
+				Some(account_store_hash),
 			),
-			Error::<TestRuntime>::IDGraphHashMismatch
-		);
-	});
-}
-
-#[test]
-fn remove_identity_works() {
-	new_test_ext().execute_with(|| {
-		let tee_signer = get_tee_signer();
-		let who = alice();
-		let who_identity = Identity::from(who.clone());
-		let who_identity_hash = who_identity.hash().unwrap();
-
-		let member_account = IDGraphMember {
+			Error::<TestRuntime>::AccountStoreHashMismatch
+		);
+	});
+}
+
+#[test]
+fn remove_account_works() {
+	new_test_ext().execute_with(|| {
+		let tee_signer = get_tee_signer();
+		let who = alice();
+		let who_identity = Identity::from(who.clone());
+		let who_identity_hash = who_identity.hash().unwrap();
+
+		let member_account = MemberAccount {
 			id: MemberIdentity::Private(vec![1, 2, 3]),
 			hash: H256::from(blake2_256(&[1, 2, 3])),
 		};
 		let identity_hash = member_account.hash;
-		let identities_to_remove = vec![identity_hash];
-
-		assert_ok!(OmniAccount::link_identity(
+		let hashes = vec![identity_hash];
+
+		assert_ok!(OmniAccount::add_account(
 			RuntimeOrigin::signed(tee_signer.clone()),
 			who_identity.clone(),
 			member_account.clone(),
@@ -369,22 +378,16 @@
 		// normal signed origin should give `BadOrigin`, no matter
 		// it's from TEE-worker, or omni-account itself
 		assert_noop!(
-			OmniAccount::remove_identities(
-				RuntimeOrigin::signed(tee_signer.clone()),
-				identities_to_remove.clone()
-			),
+			OmniAccount::remove_accounts(RuntimeOrigin::signed(tee_signer.clone()), hashes.clone()),
 			sp_runtime::DispatchError::BadOrigin
 		);
 
 		assert_noop!(
-			OmniAccount::remove_identities(
-				RuntimeOrigin::signed(who.clone()),
-				identities_to_remove.clone()
-			),
+			OmniAccount::remove_accounts(RuntimeOrigin::signed(who.clone()), hashes.clone()),
 			sp_runtime::DispatchError::BadOrigin
 		);
 
-		let call = remove_identity_call(identities_to_remove.clone());
+		let call = remove_accounts_call(hashes.clone());
 		assert_ok!(OmniAccount::dispatch_as_omni_account(
 			RuntimeOrigin::signed(tee_signer.clone()),
 			who_identity_hash,
@@ -397,49 +400,48 @@
 		);
 
 		System::assert_has_event(
-			Event::IdentityRemoved { who: who.clone(), identity_hashes: identities_to_remove }
-				.into(),
-		);
-
-		let expected_id_graph: IDGraph<TestRuntime> =
-			BoundedVec::truncate_from(vec![IDGraphMember {
+			Event::AccountRemoved { who: who.clone(), member_account_hashes: hashes }.into(),
+		);
+
+		let expected_member_accounts: MemberAccounts<TestRuntime> =
+			BoundedVec::truncate_from(vec![MemberAccount {
 				id: MemberIdentity::Public(who_identity.clone()),
 				hash: who_identity_hash,
 			}]);
 
-		assert_eq!(IDGraphs::<TestRuntime>::get(&who).unwrap(), expected_id_graph);
-		assert!(!LinkedIdentityHashes::<TestRuntime>::contains_key(identity_hash));
-
-		let call = remove_identity_call(vec![who_identity_hash]);
+		assert_eq!(AccountStore::<TestRuntime>::get(&who).unwrap(), expected_member_accounts);
+		assert!(!MemberAccountHash::<TestRuntime>::contains_key(identity_hash));
+
+		let call = remove_accounts_call(vec![who_identity_hash]);
 		assert_ok!(OmniAccount::dispatch_as_omni_account(
 			RuntimeOrigin::signed(tee_signer.clone()),
 			who_identity_hash,
 			call
 		));
 
-		assert!(!IDGraphs::<TestRuntime>::contains_key(&who));
-	});
-}
-
-#[test]
-fn remove_identity_empty_identity_check_works() {
-	new_test_ext().execute_with(|| {
-		let tee_signer = get_tee_signer();
-		let who = alice();
-		let who_identity = Identity::from(who.clone());
-		let who_identity_hash = who_identity.hash().unwrap();
-
-		assert_ok!(OmniAccount::link_identity(
+		assert!(!AccountStore::<TestRuntime>::contains_key(&who));
+	});
+}
+
+#[test]
+fn remove_account_empty_account_check_works() {
+	new_test_ext().execute_with(|| {
+		let tee_signer = get_tee_signer();
+		let who = alice();
+		let who_identity = Identity::from(who.clone());
+		let who_identity_hash = who_identity.hash().unwrap();
+
+		assert_ok!(OmniAccount::add_account(
 			RuntimeOrigin::signed(tee_signer.clone()),
 			who_identity,
-			IDGraphMember {
+			MemberAccount {
 				id: MemberIdentity::Private(vec![1, 2, 3]),
 				hash: H256::from(blake2_256(&[1, 2, 3])),
 			},
 			None
 		));
 
-		let call = remove_identity_call(vec![]);
+		let call = remove_accounts_call(vec![]);
 		// execution itself is ok, but error is shown in the dispatch result
 		assert_ok!(OmniAccount::dispatch_as_omni_account(
 			RuntimeOrigin::signed(tee_signer.clone()),
@@ -452,7 +454,7 @@
 				result: Err(DispatchError::Module(ModuleError {
 					index: 5,
 					error: [6, 0, 0, 0],
-					message: Some("IdentitiesEmpty"),
+					message: Some("EmptyAccount"),
 				})),
 			}
 			.into(),
@@ -461,7 +463,7 @@
 }
 
 #[test]
-fn make_identity_public_works() {
+fn publicize_account_works() {
 	new_test_ext().execute_with(|| {
 		let tee_signer = get_tee_signer();
 		let who = alice();
@@ -473,23 +475,24 @@
 		let identity_hash =
 			H256::from(blake2_256(&Identity::from(bob()).to_did().unwrap().encode()));
 
-		assert_ok!(OmniAccount::link_identity(
-			RuntimeOrigin::signed(tee_signer.clone()),
-			who_identity.clone(),
-			IDGraphMember { id: private_identity.clone(), hash: identity_hash },
-			None
-		));
-
-		let expected_id_graph: IDGraph<TestRuntime> = BoundedVec::truncate_from(vec![
-			IDGraphMember {
-				id: MemberIdentity::Public(who_identity.clone()),
-				hash: who_identity.hash().unwrap(),
-			},
-			IDGraphMember { id: private_identity.clone(), hash: identity_hash },
-		]);
-		assert_eq!(IDGraphs::<TestRuntime>::get(&who).unwrap(), expected_id_graph);
-
-		let call = make_identity_public_call(identity_hash, public_identity.clone());
+		assert_ok!(OmniAccount::add_account(
+			RuntimeOrigin::signed(tee_signer.clone()),
+			who_identity.clone(),
+			MemberAccount { id: private_identity.clone(), hash: identity_hash },
+			None
+		));
+
+		let expected_member_accounts: MemberAccounts<TestRuntime> =
+			BoundedVec::truncate_from(vec![
+				MemberAccount {
+					id: MemberIdentity::Public(who_identity.clone()),
+					hash: who_identity.hash().unwrap(),
+				},
+				MemberAccount { id: private_identity.clone(), hash: identity_hash },
+			]);
+		assert_eq!(AccountStore::<TestRuntime>::get(&who).unwrap(), expected_member_accounts);
+
+		let call = publicize_account_call(identity_hash, public_identity.clone());
 		assert_ok!(OmniAccount::dispatch_as_omni_account(
 			RuntimeOrigin::signed(tee_signer.clone()),
 			who_identity_hash,
@@ -502,22 +505,24 @@
 		);
 
 		System::assert_has_event(
-			Event::IdentityMadePublic { who: who.clone(), identity_hash }.into(),
-		);
-
-		let expected_id_graph: IDGraph<TestRuntime> = BoundedVec::truncate_from(vec![
-			IDGraphMember {
-				id: MemberIdentity::Public(who_identity.clone()),
-				hash: who_identity.hash().unwrap(),
-			},
-			IDGraphMember { id: public_identity.clone(), hash: identity_hash },
-		]);
-		assert_eq!(IDGraphs::<TestRuntime>::get(&who).unwrap(), expected_id_graph);
-	});
-}
-
-#[test]
-fn make_identity_public_identity_not_found_works() {
+			Event::AccountMadePublic { who: who.clone(), member_account_hash: identity_hash }
+				.into(),
+		);
+
+		let expected_member_accounts: MemberAccounts<TestRuntime> =
+			BoundedVec::truncate_from(vec![
+				MemberAccount {
+					id: MemberIdentity::Public(who_identity.clone()),
+					hash: who_identity.hash().unwrap(),
+				},
+				MemberAccount { id: public_identity.clone(), hash: identity_hash },
+			]);
+		assert_eq!(AccountStore::<TestRuntime>::get(&who).unwrap(), expected_member_accounts);
+	});
+}
+
+#[test]
+fn publicize_account_identity_not_found_works() {
 	new_test_ext().execute_with(|| {
 		let tee_signer = get_tee_signer();
 		let who = alice();
@@ -530,20 +535,20 @@
 		let identity_hash =
 			H256::from(blake2_256(&Identity::from(bob()).to_did().unwrap().encode()));
 
-		let call = make_identity_public_call(identity_hash, public_identity.clone());
+		let call = publicize_account_call(identity_hash, public_identity.clone());
 		assert_noop!(
 			OmniAccount::dispatch_as_omni_account(
 				RuntimeOrigin::signed(tee_signer.clone()),
 				who_identity_hash,
 				call
 			),
-			Error::<TestRuntime>::IdentityNotFound
-		);
-
-		assert_ok!(OmniAccount::link_identity(
+			Error::<TestRuntime>::AccountNotFound
+		);
+
+		assert_ok!(OmniAccount::add_account(
 			RuntimeOrigin::signed(tee_signer.clone()),
 			who_identity,
-			IDGraphMember { id: private_identity.clone(), hash: identity_hash },
+			MemberAccount { id: private_identity.clone(), hash: identity_hash },
 			None
 		));
 
@@ -552,7 +557,7 @@
 		let other_identity_hash =
 			H256::from(blake2_256(&charlie_identity.to_did().unwrap().encode()));
 
-		let call = make_identity_public_call(other_identity_hash, other_identity);
+		let call = publicize_account_call(other_identity_hash, other_identity);
 		assert_ok!(OmniAccount::dispatch_as_omni_account(
 			RuntimeOrigin::signed(tee_signer.clone()),
 			who_identity_hash,
@@ -564,7 +569,7 @@
 				result: Err(DispatchError::Module(ModuleError {
 					index: 5,
 					error: [2, 0, 0, 0],
-					message: Some("IdentityNotFound"),
+					message: Some("AccountNotFound"),
 				})),
 			}
 			.into(),
@@ -573,7 +578,7 @@
 }
 
 #[test]
-fn make_identity_public_identity_is_private_check_works() {
+fn publicize_account_identity_is_private_check_works() {
 	new_test_ext().execute_with(|| {
 		let tee_signer = get_tee_signer();
 		let who = alice();
@@ -583,14 +588,14 @@
 		let private_identity = MemberIdentity::Private(vec![1, 2, 3]);
 		let identity_hash = Identity::from(bob()).hash().unwrap();
 
-		assert_ok!(OmniAccount::link_identity(
+		assert_ok!(OmniAccount::add_account(
 			RuntimeOrigin::signed(tee_signer.clone()),
 			who_identity,
-			IDGraphMember { id: private_identity.clone(), hash: identity_hash },
-			None
-		));
-
-		let call = make_identity_public_call(identity_hash, private_identity);
+			MemberAccount { id: private_identity.clone(), hash: identity_hash },
+			None
+		));
+
+		let call = publicize_account_call(identity_hash, private_identity);
 		assert_ok!(OmniAccount::dispatch_as_omni_account(
 			RuntimeOrigin::signed(tee_signer.clone()),
 			who_identity_hash,
@@ -602,7 +607,7 @@
 				result: Err(DispatchError::Module(ModuleError {
 					index: 5,
 					error: [5, 0, 0, 0],
-					message: Some("IdentityIsPrivate"),
+					message: Some("AccountIsPrivate"),
 				})),
 			}
 			.into(),
@@ -621,10 +626,10 @@
 		let private_identity = MemberIdentity::Private(vec![1, 2, 3]);
 		let identity_hash = Identity::from(bob()).hash().unwrap();
 
-		assert_ok!(OmniAccount::link_identity(
+		assert_ok!(OmniAccount::add_account(
 			RuntimeOrigin::signed(tee_signer.clone()),
 			who_identity,
-			IDGraphMember { id: private_identity.clone(), hash: identity_hash },
+			MemberAccount { id: private_identity.clone(), hash: identity_hash },
 			None
 		));
 
