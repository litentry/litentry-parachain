[workspace]
resolver = "2"
members = [
    'node',
    'pallets/account-fix',
    'pallets/bitacross',
    'pallets/bridge/assets-handler',
    'pallets/bridge/chain-bridge',
    'pallets/bridge/bridge-transfer',
    'pallets/bridge/common',
    'pallets/collab-ai/aiusd-convertor',
    'pallets/collab-ai/common',
    'pallets/collab-ai/curator',
    'pallets/collab-ai/guardian',
    'pallets/collab-ai/pool-proposal',
    'pallets/extrinsic-filter',
    'pallets/evm-address',
    'pallets/evm-assertions',
    'pallets/group',
    'pallets/identity-management',
    'pallets/parachain-staking',
    'pallets/score-staking',
    'pallets/teebag',
    'pallets/vc-management',
    'pallets/xcm-asset-manager',
<<<<<<< HEAD
    'precompiles/assets-erc20',
    'precompiles/bridge-transfer',
    'precompiles/collab-ai/aiusd-convertor',
    'precompiles/collab-ai/curator',
    'precompiles/collab-ai/guardian',
    'precompiles/collab-ai/pool-proposal',
    'precompiles/parachain-staking',
    'precompiles/score-staking',
=======
    'pallets/omni-account',
    'precompiles/*',
>>>>>>> f1f3f62d
    'runtime/litentry',
    'runtime/rococo',
    'runtime/paseo',
    'runtime/common',
]
exclude = []

[profile.release]
opt-level = 3
panic = "unwind"

[profile.dev]
# https://internals.rust-lang.org/t/help-test-faster-incremental-debug-macos-builds-on-nightly/14016
split-debuginfo = 'unpacked'

[profile.dev.package.backtrace]
inherits = "release"

[profile.production]
codegen-units = 1
inherits = "release"
lto = "thin"
strip = "symbols"
incremental = false

[workspace.dependencies]
async-trait = { version = "0.1.81" }
assert_matches = { version = "1.3.0" }
blake2-rfc = { version = "0.2.18", default-features = false }
base58 = { version = "0.2", default-features = false }
base64 = { version = "0.13", default-features = false, features = ["alloc"] }
bitflags = { version = "1.3.2" }
chrono = { version = "0.4", default-features = false, features = ["serde"] }
clap = { version = "4.4", features = ["derive"] }
der = { version = "0.6.0", default-features = false }
derive_more = { version = "0.99" }
env_logger = { version = "0.10.2" }
environmental = { version = "1.1.2", default-features = false }
evm = { version = "0.41.1", default-features = false }
impl-trait-for-tuples = { version = "0.2.2" }
log = { version = "0.4", default-features = false }
proc-macro2 = { version = "1" }
quote = { version = "1" }
syn = { version = "2" }
scale-info = { version = "2.11", default-features = false, features = ["derive"] }
parity-scale-codec = { version = "3.6", default-features = false, features = ["derive", "max-encoded-len"] }
paste = { version = "1.0" }
serde = { version = "1.0", default-features = false, features = ["derive", "alloc"] }
serde_json = { version = "=1.0.120", default-features = false }
slices = { version = "0.2.0" }
hex = { version = "0.4", default-features = false }
hex-literal = { version = "0.4.1", default-features = false }
similar-asserts = { version = "1.6.0" }
sha3 = { version = "0.10", default-features = false }
futures = { version = "0.3.30", features = ["compat"] }
jsonrpsee = { version = "0.16.3", features = ["server"] }
tokio = { version = "1.40.0", features = ["macros", "sync"] }
strum = { version = "0.26", default-features = false }
strum_macros = { version = "0.26", default-features = false }
libsecp256k1 = { version = "0.7", default-features = false }
num_enum = { version = "0.7.3", default-features = false }
num-integer = { version = "0.1", default-features = false }
rustc-hex = { version = "2.0.1", default-features = false }
x509-cert = { version = "0.1.0", default-features = false, features = ["alloc"] }
ring = { version = "0.16.20", default-features = false, features = ["alloc"] }
webpki = { version = "=0.102.0-alpha.3", git = "https://github.com/rustls/webpki", rev = "da923ed", package = "rustls-webpki", default-features = false, features = ["alloc", "ring"] }

# cumulus client
cumulus-client-cli = { git = "https://github.com/paritytech/polkadot-sdk", branch = "release-polkadot-v1.1.0" }
cumulus-client-consensus-aura = { git = "https://github.com/paritytech/polkadot-sdk", branch = "release-polkadot-v1.1.0" }
cumulus-client-consensus-common = { git = "https://github.com/paritytech/polkadot-sdk", branch = "release-polkadot-v1.1.0" }
cumulus-client-network = { git = "https://github.com/paritytech/polkadot-sdk", branch = "release-polkadot-v1.1.0" }
cumulus-client-service = { git = "https://github.com/paritytech/polkadot-sdk", branch = "release-polkadot-v1.1.0" }
cumulus-relay-chain-inprocess-interface = { git = "https://github.com/paritytech/polkadot-sdk", branch = "release-polkadot-v1.1.0" }
cumulus-relay-chain-interface = { git = "https://github.com/paritytech/polkadot-sdk", branch = "release-polkadot-v1.1.0" }
cumulus-relay-chain-minimal-node = { git = "https://github.com/paritytech/polkadot-sdk", branch = "release-polkadot-v1.1.0" }
cumulus-test-relay-sproof-builder = { git = "https://github.com/paritytech/polkadot-sdk", branch = "release-polkadot-v1.1.0", default-features = false }

# evm-tracing, use the astar version to use "standard" substrate frame to avoid any conflicts
moonbeam-primitives-ext = { git = "https://github.com/AstarNetwork/Astar", tag = "v5.33.0", default-features = false }
moonbeam-rpc-debug = { git = "https://github.com/AstarNetwork/Astar", tag = "v5.33.0" }
moonbeam-rpc-primitives-debug = { git = "https://github.com/AstarNetwork/Astar", tag = "v5.33.0", default-features = false }
moonbeam-rpc-primitives-txpool = { git = "https://github.com/AstarNetwork/Astar", tag = "v5.33.0", default-features = false }
moonbeam-rpc-trace = { git = "https://github.com/AstarNetwork/Astar", tag = "v5.33.0" }
moonbeam-rpc-txpool = { git = "https://github.com/AstarNetwork/Astar", tag = "v5.33.0" }
moonbeam-evm-tracer = { git = "https://github.com/AstarNetwork/Astar", tag = "v5.33.0", default-features = false }

# polkadot client
polkadot-cli = { git = "https://github.com/paritytech/polkadot-sdk", branch = "release-polkadot-v1.1.0" }
polkadot-service = { git = "https://github.com/paritytech/polkadot-sdk", branch = "release-polkadot-v1.1.0" }

# frontier
fc-api = { git = "https://github.com/paritytech/frontier", branch = "polkadot-v1.1.0", default-features = false }
fc-consensus = { git = "https://github.com/paritytech/frontier", branch = "polkadot-v1.1.0", default-features = false }
fc-db = { git = "https://github.com/paritytech/frontier", branch = "polkadot-v1.1.0", default-features = false }
fc-mapping-sync = { git = "https://github.com/paritytech/frontier", branch = "polkadot-v1.1.0", default-features = false }
fc-rpc = { git = "https://github.com/paritytech/frontier", branch = "polkadot-v1.1.0", default-features = false }
fc-rpc-core = { git = "https://github.com/paritytech/frontier", branch = "polkadot-v1.1.0", default-features = false }
fc-storage = { git = "https://github.com/paritytech/frontier", branch = "polkadot-v1.1.0", default-features = false }
fp-rpc = { git = "https://github.com/paritytech/frontier", branch = "polkadot-v1.1.0", default-features = false }
fp-evm = { git = "https://github.com/paritytech/frontier", branch = "polkadot-v1.1.0", default-features = false }
fp-self-contained = { git = "https://github.com/paritytech/frontier", branch = "polkadot-v1.1.0", default-features = false }
pallet-ethereum = { git = "https://github.com/paritytech/frontier", branch = "polkadot-v1.1.0", default-features = false, features = ["forbid-evm-reentrancy"] }
pallet-evm = { git = "https://github.com/paritytech/frontier", branch = "polkadot-v1.1.0", default-features = false, features = ["forbid-evm-reentrancy"] }
pallet-evm-precompile-blake2 = { git = "https://github.com/paritytech/frontier", branch = "polkadot-v1.1.0", default-features = false }
pallet-evm-precompile-bn128 = { git = "https://github.com/paritytech/frontier", branch = "polkadot-v1.1.0", default-features = false }
pallet-evm-precompile-dispatch = { git = "https://github.com/paritytech/frontier", branch = "polkadot-v1.1.0", default-features = false }
pallet-evm-precompile-ed25519 = { git = "https://github.com/paritytech/frontier", branch = "polkadot-v1.1.0", default-features = false }
pallet-evm-precompile-modexp = { git = "https://github.com/paritytech/frontier", branch = "polkadot-v1.1.0", default-features = false }
pallet-evm-precompile-sha3fips = { git = "https://github.com/paritytech/frontier", branch = "polkadot-v1.1.0", default-features = false }
pallet-evm-precompile-simple = { git = "https://github.com/paritytech/frontier", branch = "polkadot-v1.1.0", default-features = false }
precompile-utils = { git = "https://github.com/paritytech/frontier", branch = "polkadot-v1.1.0", default-features = false }

# substrate client
sc-basic-authorship = { git = "https://github.com/paritytech/polkadot-sdk", branch = "release-polkadot-v1.1.0" }
sc-chain-spec = { git = "https://github.com/paritytech/polkadot-sdk", branch = "release-polkadot-v1.1.0" }
sc-cli = { git = "https://github.com/paritytech/polkadot-sdk", branch = "release-polkadot-v1.1.0" }
sc-client-api = { git = "https://github.com/paritytech/polkadot-sdk", branch = "release-polkadot-v1.1.0" }
sc-consensus = { git = "https://github.com/paritytech/polkadot-sdk", branch = "release-polkadot-v1.1.0" }
sc-consensus-aura = { git = "https://github.com/paritytech/polkadot-sdk", branch = "release-polkadot-v1.1.0" }
sc-executor = { git = "https://github.com/paritytech/polkadot-sdk", branch = "release-polkadot-v1.1.0" }
sc-network = { git = "https://github.com/paritytech/polkadot-sdk", branch = "release-polkadot-v1.1.0" }
sc-network-sync = { git = "https://github.com/paritytech/polkadot-sdk", branch = "release-polkadot-v1.1.0" }
sc-rpc = { git = "https://github.com/paritytech/polkadot-sdk", branch = "release-polkadot-v1.1.0" }
sc-service = { git = "https://github.com/paritytech/polkadot-sdk", branch = "release-polkadot-v1.1.0" }
sc-sysinfo = { git = "https://github.com/paritytech/polkadot-sdk", branch = "release-polkadot-v1.1.0" }
sc-telemetry = { git = "https://github.com/paritytech/polkadot-sdk", branch = "release-polkadot-v1.1.0" }
sc-tracing = { git = "https://github.com/paritytech/polkadot-sdk", branch = "release-polkadot-v1.1.0" }
sc-transaction-pool = { git = "https://github.com/paritytech/polkadot-sdk", branch = "release-polkadot-v1.1.0" }

substrate-prometheus-endpoint = { git = "https://github.com/paritytech/polkadot-sdk", branch = "release-polkadot-v1.1.0" }
substrate-frame-rpc-system = { git = "https://github.com/paritytech/polkadot-sdk", branch = "release-polkadot-v1.1.0" }
pallet-transaction-payment-rpc = { git = "https://github.com/paritytech/polkadot-sdk", branch = "release-polkadot-v1.1.0" }
sc-transaction-pool-api = { git = "https://github.com/paritytech/polkadot-sdk", branch = "release-polkadot-v1.1.0" }
substrate-build-script-utils = { git = "https://github.com/paritytech/polkadot-sdk", branch = "release-polkadot-v1.1.0" }

# wasm
sp-api = { git = "https://github.com/paritytech/polkadot-sdk", branch = "release-polkadot-v1.1.0", default-features = false }
sp-arithmetic = { git = "https://github.com/paritytech/polkadot-sdk", branch = "release-polkadot-v1.1.0", default-features = false }
sp-block-builder = { git = "https://github.com/paritytech/polkadot-sdk", branch = "release-polkadot-v1.1.0", default-features = false }
sp-blockchain = { git = "https://github.com/paritytech/polkadot-sdk", branch = "release-polkadot-v1.1.0", default-features = false }
sp-consensus-aura = { git = "https://github.com/paritytech/polkadot-sdk", branch = "release-polkadot-v1.1.0", default-features = false }
sp-core = { git = "https://github.com/paritytech/polkadot-sdk", branch = "release-polkadot-v1.1.0", default-features = false }
sp-core-hashing = { git = "https://github.com/paritytech/polkadot-sdk", branch = "release-polkadot-v1.1.0", default-features = false }
sp-debug-derive = { git = "https://github.com/paritytech/polkadot-sdk", branch = "release-polkadot-v1.1.0", default-features = false }
sp-inherents = { git = "https://github.com/paritytech/polkadot-sdk", branch = "release-polkadot-v1.1.0", default-features = false }
sp-io = { git = "https://github.com/paritytech/polkadot-sdk", branch = "release-polkadot-v1.1.0", default-features = false, features = ["improved_panic_error_reporting"] }
sp-keystore = { git = "https://github.com/paritytech/polkadot-sdk", branch = "release-polkadot-v1.1.0", default-features = false }
sp-keyring = { git = "https://github.com/paritytech/polkadot-sdk", branch = "release-polkadot-v1.1.0", default-features = false }
sp-offchain = { git = "https://github.com/paritytech/polkadot-sdk", branch = "release-polkadot-v1.1.0", default-features = false }
sp-runtime = { git = "https://github.com/paritytech/polkadot-sdk", branch = "release-polkadot-v1.1.0", default-features = false }
sp-session = { git = "https://github.com/paritytech/polkadot-sdk", branch = "release-polkadot-v1.1.0", default-features = false }
sp-std = { git = "https://github.com/paritytech/polkadot-sdk", branch = "release-polkadot-v1.1.0", default-features = false }
sp-staking = { git = "https://github.com/paritytech/polkadot-sdk", branch = "release-polkadot-v1.1.0", default-features = false }
sp-state-machine = { git = "https://github.com/paritytech/polkadot-sdk", branch = "release-polkadot-v1.1.0", default-features = false }
sp-timestamp = { git = "https://github.com/paritytech/polkadot-sdk", branch = "release-polkadot-v1.1.0", default-features = false }
sp-transaction-pool = { git = "https://github.com/paritytech/polkadot-sdk", branch = "release-polkadot-v1.1.0", default-features = false }
sp-version = { git = "https://github.com/paritytech/polkadot-sdk", branch = "release-polkadot-v1.1.0", default-features = false }
frame-executive = { git = "https://github.com/paritytech/polkadot-sdk", branch = "release-polkadot-v1.1.0", default-features = false }
frame-support = { git = "https://github.com/paritytech/polkadot-sdk", branch = "release-polkadot-v1.1.0", default-features = false }
frame-system = { git = "https://github.com/paritytech/polkadot-sdk", branch = "release-polkadot-v1.1.0", default-features = false }
frame-system-rpc-runtime-api = { git = "https://github.com/paritytech/polkadot-sdk", branch = "release-polkadot-v1.1.0", default-features = false }
frame-try-runtime = { git = "https://github.com/paritytech/polkadot-sdk", branch = "release-polkadot-v1.1.0", default-features = false }
pallet-assets = { git = "https://github.com/paritytech/polkadot-sdk", branch = "release-polkadot-v1.1.0", default-features = false }
pallet-aura = { git = "https://github.com/paritytech/polkadot-sdk", branch = "release-polkadot-v1.1.0", default-features = false }
pallet-authorship = { git = "https://github.com/paritytech/polkadot-sdk", branch = "release-polkadot-v1.1.0", default-features = false }
pallet-balances = { git = "https://github.com/paritytech/polkadot-sdk", branch = "release-polkadot-v1.1.0", default-features = false }
pallet-bounties = { git = "https://github.com/paritytech/polkadot-sdk", branch = "release-polkadot-v1.1.0", default-features = false }
pallet-collective = { git = "https://github.com/paritytech/polkadot-sdk", branch = "release-polkadot-v1.1.0", default-features = false }
pallet-democracy = { git = "https://github.com/paritytech/polkadot-sdk", branch = "release-polkadot-v1.1.0", default-features = false }
pallet-identity = { git = "https://github.com/paritytech/polkadot-sdk", branch = "release-polkadot-v1.1.0", default-features = false }
pallet-membership = { git = "https://github.com/paritytech/polkadot-sdk", branch = "release-polkadot-v1.1.0", default-features = false }
pallet-message-queue = { git = "https://github.com/paritytech/polkadot-sdk", branch = "release-polkadot-v1.1.0", default-features = false }
pallet-multisig = { git = "https://github.com/paritytech/polkadot-sdk", branch = "release-polkadot-v1.1.0", default-features = false }
pallet-preimage = { git = "https://github.com/paritytech/polkadot-sdk", branch = "release-polkadot-v1.1.0", default-features = false }
pallet-proxy = { git = "https://github.com/paritytech/polkadot-sdk", branch = "release-polkadot-v1.1.0", default-features = false }
pallet-scheduler = { git = "https://github.com/paritytech/polkadot-sdk", branch = "release-polkadot-v1.1.0", default-features = false }
pallet-transaction-payment = { git = "https://github.com/paritytech/polkadot-sdk", branch = "release-polkadot-v1.1.0", default-features = false }
pallet-transaction-payment-rpc-runtime-api = { git = "https://github.com/paritytech/polkadot-sdk", branch = "release-polkadot-v1.1.0", default-features = false }
pallet-treasury = { git = "https://github.com/paritytech/polkadot-sdk", branch = "release-polkadot-v1.1.0", default-features = false }
pallet-vesting = { git = "https://github.com/paritytech/polkadot-sdk", branch = "release-polkadot-v1.1.0", default-features = false }
pallet-utility = { git = "https://github.com/paritytech/polkadot-sdk", branch = "release-polkadot-v1.1.0", default-features = false }
pallet-session = { git = "https://github.com/paritytech/polkadot-sdk", branch = "release-polkadot-v1.1.0", default-features = false }
pallet-sudo = { git = "https://github.com/paritytech/polkadot-sdk", branch = "release-polkadot-v1.1.0", default-features = false }
pallet-tips = { git = "https://github.com/paritytech/polkadot-sdk", branch = "release-polkadot-v1.1.0", default-features = false }
pallet-timestamp = { git = "https://github.com/paritytech/polkadot-sdk", branch = "release-polkadot-v1.1.0", default-features = false }
pallet-xcm = { git = "https://github.com/paritytech/polkadot-sdk", branch = "release-polkadot-v1.1.0", default-features = false }
xcm = { package = "staging-xcm", git = "https://github.com/paritytech/polkadot-sdk", branch = "release-polkadot-v1.1.0", default-features = false }
xcm-builder = { package = "staging-xcm-builder", git = "https://github.com/paritytech/polkadot-sdk", branch = "release-polkadot-v1.1.0", default-features = false }
xcm-executor = { package = "staging-xcm-executor", git = "https://github.com/paritytech/polkadot-sdk", branch = "release-polkadot-v1.1.0", default-features = false }
xcm-simulator = { git = "https://github.com/paritytech/polkadot-sdk", branch = "release-polkadot-v1.1.0", default-features = false }

polkadot-parachain-primitives = { git = "https://github.com/paritytech/polkadot-sdk", branch = "release-polkadot-v1.1.0", default-features = false }
polkadot-primitives = { git = "https://github.com/paritytech/polkadot-sdk", branch = "release-polkadot-v1.1.0", default-features = false }
polkadot-runtime-parachains = { git = "https://github.com/paritytech/polkadot-sdk", branch = "release-polkadot-v1.1.0", default-features = false }

cumulus-pallet-aura-ext = { git = "https://github.com/paritytech/polkadot-sdk", branch = "release-polkadot-v1.1.0", default-features = false }
cumulus-pallet-dmp-queue = { git = "https://github.com/paritytech/polkadot-sdk", branch = "release-polkadot-v1.1.0", default-features = false }
cumulus-pallet-parachain-system = { git = "https://github.com/paritytech/polkadot-sdk", branch = "release-polkadot-v1.1.0", default-features = false }
cumulus-pallet-xcm = { git = "https://github.com/paritytech/polkadot-sdk", branch = "release-polkadot-v1.1.0", default-features = false }
cumulus-pallet-xcmp-queue = { git = "https://github.com/paritytech/polkadot-sdk", branch = "release-polkadot-v1.1.0", default-features = false }
cumulus-primitives-core = { git = "https://github.com/paritytech/polkadot-sdk", branch = "release-polkadot-v1.1.0", default-features = false }
cumulus-primitives-timestamp = { git = "https://github.com/paritytech/polkadot-sdk", branch = "release-polkadot-v1.1.0", default-features = false }
cumulus-primitives-utility = { git = "https://github.com/paritytech/polkadot-sdk", branch = "release-polkadot-v1.1.0", default-features = false }
cumulus-primitives-parachain-inherent = { git = 'https://github.com/paritytech/polkadot-sdk', branch = "release-polkadot-v1.1.0", default-features = false }
pallet-collator-selection = { git = "https://github.com/paritytech/polkadot-sdk", branch = "release-polkadot-v1.1.0", default-features = false }
parachain-info = { git = "https://github.com/paritytech/polkadot-sdk", branch = "release-polkadot-v1.1.0", default-features = false }

substrate-fixed = { git = "https://github.com/encointer/substrate-fixed", default-features = false }
orml-traits = { git = "https://github.com/open-web3-stack/open-runtime-module-library", branch = "polkadot-v1.1.0", default-features = false }
orml-utilities = { git = "https://github.com/open-web3-stack/open-runtime-module-library", branch = "polkadot-v1.1.0", default-features = false }
orml-xtokens = { git = "https://github.com/open-web3-stack/open-runtime-module-library", branch = "polkadot-v1.1.0", default-features = false }

# benchmarking
frame-benchmarking = { git = "https://github.com/paritytech/polkadot-sdk", branch = "release-polkadot-v1.1.0", default-features = false }
frame-system-benchmarking = { git = "https://github.com/paritytech/polkadot-sdk", branch = "release-polkadot-v1.1.0", default-features = false }
frame-benchmarking-cli = { git = "https://github.com/paritytech/polkadot-sdk", branch = "release-polkadot-v1.1.0" }
try-runtime-cli = { git = "https://github.com/paritytech/polkadot-sdk", branch = "release-polkadot-v1.1.0" }
cumulus-pallet-session-benchmarking = { git = 'https://github.com/paritytech/polkadot-sdk', branch = "release-polkadot-v1.1.0", default-features = false }
substrate-wasm-builder = { git = "https://github.com/paritytech/polkadot-sdk", branch = "release-polkadot-v1.1.0" }

# local
core-primitives = { path = "../common/primitives/core", default-features = false }
litentry-macros = { path = "../common/primitives/core/macros" }
litentry-proc-macros = { path = "../common/primitives/core/proc-macros" }
litentry-hex-utils = { path = "../common/utils/hex", default-features = false }
runtime-common = { path = "runtime/common", default-features = false }
litentry-parachain-runtime = { path = "runtime/litentry", default-features = false }
rococo-parachain-runtime = { path = "runtime/rococo", default-features = false }
paseo-parachain-runtime = { path = "runtime/paseo", default-features = false }
pallet-account-fix = { path = "pallets/account-fix", default-features = false }
pallet-asset-manager = { path = "pallets/xcm-asset-manager", default-features = false }
pallet-assets-handler = { path = "pallets/bridge/assets-handler", default-features = false }
pallet-bitacross = { path = "pallets/bitacross", default-features = false }
pallet-chain-bridge = { path = "pallets/bridge/chain-bridge", default-features = false }
pallet-bridge-common = { path = "pallets/bridge/common", default-features = false }
pallet-bridge-transfer = { path = "pallets/bridge/bridge-transfer", default-features = false }
pallet-extrinsic-filter = { path = "pallets/extrinsic-filter", default-features = false }
pallet-group = { path = "pallets/group", default-features = false }
pallet-identity-management = { path = "pallets/identity-management", default-features = false }
pallet-omni-account = { path = "pallets/omni-account", default-features = false }
pallet-parachain-staking = { path = "pallets/parachain-staking", default-features = false }
pallet-score-staking = { path = "pallets/score-staking", default-features = false }
pallet-teebag = { path = "pallets/teebag", default-features = false }
pallet-vc-management = { path = "pallets/vc-management", default-features = false }
pallet-evm-precompile-assets-erc20 = { path = "precompiles/assets-erc20", default-features = false }
pallet-evm-precompile-bridge-transfer = { path = "precompiles/bridge-transfer", default-features = false }
pallet-evm-precompile-parachain-staking = { path = "precompiles/parachain-staking", default-features = false }
pallet-evm-precompile-score-staking = { path = "precompiles/score-staking", default-features = false }

pallet-evm-precompile-aiusd-convertor = { path = "precompiles/collab-ai/aiusd-convertor", default-features = false }
pallet-evm-precompile-curator = { path = "precompiles/collab-ai/curator", default-features = false }
pallet-evm-precompile-guardian = { path = "precompiles/collab-ai/guardian", default-features = false }
pallet-evm-precompile-pool-proposal = { path = "precompiles/collab-ai/pool-proposal", default-features = false }

pallet-evm-assertions = { path = "pallets/evm-assertions", default-features = false }

# CollabAI local
pallet-aiusd-convertor = { path = "pallets/collab-ai/aiusd-convertor", default-features = false }
pallet-collab-ai-common = { path = "pallets/collab-ai/common", default-features = false }
pallet-curator = { path = "pallets/collab-ai/curator", default-features = false }
pallet-guardian = { path = "pallets/collab-ai/guardian", default-features = false }
pallet-pool-proposal = { path = "pallets/collab-ai/pool-proposal", default-features = false }

[patch.crates-io]
ring = { git = "https://github.com/betrusted-io/ring-xous", branch = "0.16.20-cleanup" }

[patch."https://github.com/AstarNetwork/frontier"]
fc-api = { git = "https://github.com/paritytech/frontier", branch = "polkadot-v1.1.0" }
fc-consensus = { git = "https://github.com/paritytech/frontier", branch = "polkadot-v1.1.0" }
fc-db = { git = "https://github.com/paritytech/frontier", branch = "polkadot-v1.1.0" }
fc-rpc = { git = "https://github.com/paritytech/frontier", branch = "polkadot-v1.1.0" }
fc-rpc-core = { git = "https://github.com/paritytech/frontier", branch = "polkadot-v1.1.0" }
fc-storage = { git = "https://github.com/paritytech/frontier", branch = "polkadot-v1.1.0" }
fp-evm = { git = "https://github.com/paritytech/frontier", branch = "polkadot-v1.1.0" }
fp-rpc = { git = "https://github.com/paritytech/frontier", branch = "polkadot-v1.1.0" }
pallet-evm = { git = "https://github.com/paritytech/frontier", branch = "polkadot-v1.1.0" }<|MERGE_RESOLUTION|>--- conflicted
+++ resolved
@@ -23,7 +23,7 @@
     'pallets/teebag',
     'pallets/vc-management',
     'pallets/xcm-asset-manager',
-<<<<<<< HEAD
+    'pallets/omni-account',
     'precompiles/assets-erc20',
     'precompiles/bridge-transfer',
     'precompiles/collab-ai/aiusd-convertor',
@@ -32,10 +32,6 @@
     'precompiles/collab-ai/pool-proposal',
     'precompiles/parachain-staking',
     'precompiles/score-staking',
-=======
-    'pallets/omni-account',
-    'precompiles/*',
->>>>>>> f1f3f62d
     'runtime/litentry',
     'runtime/rococo',
     'runtime/paseo',
