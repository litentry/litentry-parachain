SHELL=/bin/bash
all:
	@make help

# variant declaration

NODE_BIN=litentry-collator

.PHONY: help ## Display help commands
help:
	@printf 'Usage:\n'
	@printf '  make <tagert>\n'
	@printf '\n'
	@printf 'Targets:\n'
	@IFS=$$'\n' ; \
    help_lines=(`fgrep -h "##" $(MAKEFILE_LIST) | fgrep -v fgrep | sed -e 's/\\$$//'`); \
    for help_line in $${help_lines[@]}; do \
        IFS=$$'#' ; \
        help_split=($$help_line) ; \
        help_info=`echo $${help_split[2]} | sed -e 's/^ *//' -e 's/ *$$//'` ; \
		IFS=$$':' ; \
		phony_command=($$help_split); \
        help_command=`echo $${phony_command[1]} | sed -e 's/^ *//' -e 's/ *$$//'` ; \
		printf "  %-50s %s\n" $$help_command $$help_info ; \
    done

# build release

.PHONY: build-all ## Build release all
build-all:
	cargo build --locked --release

.PHONY: build-node ## Build release node
build-node:
	cargo build --locked -p $(call pkgid, $(NODE_BIN)) --release

.PHONY: build-runtime-litentry ## Build litentry release runtime
build-runtime-litentry:
	cargo build --locked -p $(call pkgid, litentry-parachain-runtime) --release

.PHONY: build-runtime-rococo ## Build rococo release runtime
build-runtime-rococo:
	cargo build --locked -p $(call pkgid, rococo-parachain-runtime) --release

.PHONY: build-runtime-paseo ## Build paseo release runtime
build-runtime-paseo:
	cargo build --locked -p $(call pkgid, paseo-parachain-runtime) --release

.PHONY: build-docker-release ## Build docker image using cargo profile `release`
build-docker-release:
	@./scripts/build-docker.sh release latest

.PHONY: build-docker-production ## Build docker image using cargo profile `production`
build-docker-production:
	@./scripts/build-docker.sh production

.PHONY: build-node-benchmarks ## Build release node with `runtime-benchmarks` feature
build-node-benchmarks:
	cargo build --locked --features runtime-benchmarks --release

.PHONY: build-node-tryruntime ## Build release node with `try-runtime` feature
build-node-tryruntime:
	cargo build --locked --features try-runtime --release

# launch a local network

.PHONY: launch-standalone ## Launch a local standalone node without relaychain network
launch-standalone:
	@./scripts/launch-standalone.sh

.PHONY: launch-network-rococo ## Launch a local rococo network with relaychain network
launch-network-rococo:
	@./scripts/launch-network.sh rococo

<<<<<<< HEAD
.PHONY: launch-docker-litentry ## Launch a local litentry-parachain network with docker
launch-docker-litentry: generate-docker-compose-litentry
	@./scripts/launch-local-docker.sh litentry

.PHONY: launch-docker-rococo ## Launch a local rococo-parachain network with docker
launch-docker-rococo: generate-docker-compose-rococo
	@./scripts/launch-local-docker.sh rococo

.PHONY: launch-docker-paseo ## Launch a local paseo-parachain network with docker
launch-docker-paseo: generate-docker-compose-paseo
	@./scripts/launch-local-docker.sh paseo

.PHONY: launch-binary-litentry ## Launch a local litentry-parachain network with binaries
launch-binary-litentry:
	@./scripts/launch-local-binary.sh litentry

.PHONY: launch-binary-rococo ## Launch a local rococo-parachain network with binaries
launch-binary-rococo:
	@./scripts/launch-local-binary.sh rococo

.PHONY: launch-binary-paseo ## Launch a local rococo-parachain network with binaries
launch-binary-paseo:
	@./scripts/launch-local-binary.sh paseo

.PHONY: launch-custom-binary-rococo ## Launch a local rococo-parachain network with binary already built under target files
launch-custom-binary-rococo:
	@./scripts/launch-local-custom-binary.sh rococo
=======
.PHONY: launch-network-litentry ## Launch a local litentry network with relaychain network
launch-network-litentry:
	@./scripts/launch-network.sh litentry
>>>>>>> 804ab808

# run tests

.PHONY: test-cargo-all ## cargo test --all
test-cargo-all:
	@cargo test --release --all

.PHONY: test-cargo-all-benchmarks ## cargo test --all --features runtime-benchmarks
test-cargo-all-benchmarks:
	@cargo test --release --all --features runtime-benchmarks

.PHONY: test-ts-litentry ## Run litentry ts tests without clean-up
test-ts-litentry: launch-network-litentry
	@./scripts/run-ts-test.sh litentry bridge evm

.PHONY: test-ts-rococo ## Run rococo ts tests without clean-up
test-ts-rococo: launch-network-rococo
	@./scripts/run-ts-test.sh rococo bridge evm

<<<<<<< HEAD
.PHONY: test-ts-docker-paseo ## Run paseo ts tests with docker without clean-up
test-ts-docker-paseo: launch-docker-paseo launch-docker-bridge
	@./scripts/run-ts-test.sh paseo bridge evm

.PHONY: test-ts-binary-litentry ## Run litentry ts tests with binary without clean-up
test-ts-binary-litentry: launch-binary-litentry
	@./scripts/run-ts-test.sh litentry no_bridge evm

.PHONY: test-ts-binary-rococo ## Run rococo ts tests with binary without clean-up
test-ts-binary-rococo: launch-binary-rococo
	@./scripts/run-ts-test.sh rococo no_bridge evm
=======
>>>>>>> 804ab808

.PHONY: test-ts-binary-paseo ## Run paseo ts tests with binary without clean-up
test-ts-binary-paseo: launch-binary-paseo
	@./scripts/run-ts-test.sh paseo no_bridge evm

# clean up

<<<<<<< HEAD
.PHONY: clean-docker-litentry ## Clean up litentry docker images, containers, volumes, etc
clean-docker-litentry:
	@./scripts/clean-local-docker.sh litentry

.PHONY: clean-docker-rococo ## Clean up rococo docker images, containers, volumes, etc
clean-docker-rococo:
	@./scripts/clean-local-docker.sh rococo

.PHONY: clean-docker-paseo ## Clean up paseo docker images, containers, volumes, etc
clean-docker-paseo:
	@./scripts/clean-local-docker.sh paseo

.PHONY: clean-binary ## Kill started polkadot and litentry-collator binaries
clean-binary:
	@./scripts/clean-local-binary.sh

# generate docker-compose files

.PHONY: generate-docker-compose-litentry ## Generate docker-compose files for litentry local network
generate-docker-compose-litentry:
	@./scripts/generate-docker-files.sh litentry

.PHONY: generate-docker-compose-rococo ## Generate docker-compose files for rococo local network
generate-docker-compose-rococo:
	@./scripts/generate-docker-files.sh rococo
=======
.PHONY: clean-network ## Clean up the network launched by 'launch-network'
clean-network:
	@./scripts/clean-network.sh
>>>>>>> 804ab808

.PHONY: generate-docker-compose-paseo ## Generate docker-compose files for rococo local network
generate-docker-compose-paseo:
	@./scripts/generate-docker-files.sh paseo

# update dependencies

.PHONY: update-ts-dep ## update ts-tests dependencies
update-ts-dep:
	@cd ts-tests && pnpm dlx npm-check-updates -u && pnpm install

# format

.PHONY: fmt ## (cargo, taplo, ts, solidity) fmt
fmt: fmt-cargo fmt-taplo fmt-ts fmt-contract

.PHONY: fmt-cargo ## cargo fmt
fmt-cargo:
	@cargo fmt --all
	@cd tee-worker && cargo fmt --all
	@cd tee-worker/enclave-runtime && cargo fmt --all
	@cd bitacross-worker && cargo fmt --all
	@cd bitacross-worker/enclave-runtime && cargo fmt --all

.PHONY: fmt-taplo ## taplo fmt
fmt-taplo:
	@RUST_LOG=error taplo fmt
	@cd tee-worker && RUST_LOG=error taplo fmt
	@cd tee-worker/enclave-runtime && RUST_LOG=error taplo fmt

.PHONY: fmt-ts ## ts fmt
fmt-ts:
	@cd ts-tests && pnpm install && pnpm run format
	@cd tee-worker/ts-tests && pnpm install && pnpm run format

.PHONY: fmt-contract ## contract fmt
fmt-contract:
	@cd tee-worker/litentry/core/assertion-build/src/dynamic && pnpm install && pnpm run format

.PHONY: githooks ## install the githooks
githooks:
	git config core.hooksPath .githooks

# clippy

.PHONY: clippy ## cargo clippy
clippy:
	SKIP_WASM_BUILD=1 cargo clippy --workspace --all-targets --all-features -- -D warnings

.PHONY: clippyfix ## cargo clippy --fix
clippyfix:
	SKIP_WASM_BUILD=1 cargo clippy --allow-dirty --allow-staged --fix --workspace --all-targets --all-features -- -D warnings

.PHONY: cargofix ## cargo fix
cargofix:
	cargo fix --allow-dirty --allow-staged --workspace --all-targets --all-features

# cargo update

.PHONY: update ## cargo update
update:
	cargo update
	cd tee-worker && cargo update
	cd tee-worker/enclave-runtime && cargo update

# shellcheck

.PHONY: shellcheck ## check the shell scripts with WARNING level
shellcheck:
	@set -e
	@echo "checking parachain scripts..."
	@find scripts -name "*.sh" | xargs shellcheck -S warning
	@echo "checking tee-worker scripts..."
	@find tee-worker/scripts/litentry/ -name "*.sh" | xargs shellcheck -S warning
	@echo "Ok"

define pkgid
$(shell cargo pkgid $1)
endef<|MERGE_RESOLUTION|>--- conflicted
+++ resolved
@@ -72,39 +72,9 @@
 launch-network-rococo:
 	@./scripts/launch-network.sh rococo
 
-<<<<<<< HEAD
-.PHONY: launch-docker-litentry ## Launch a local litentry-parachain network with docker
-launch-docker-litentry: generate-docker-compose-litentry
-	@./scripts/launch-local-docker.sh litentry
-
-.PHONY: launch-docker-rococo ## Launch a local rococo-parachain network with docker
-launch-docker-rococo: generate-docker-compose-rococo
-	@./scripts/launch-local-docker.sh rococo
-
-.PHONY: launch-docker-paseo ## Launch a local paseo-parachain network with docker
-launch-docker-paseo: generate-docker-compose-paseo
-	@./scripts/launch-local-docker.sh paseo
-
-.PHONY: launch-binary-litentry ## Launch a local litentry-parachain network with binaries
-launch-binary-litentry:
-	@./scripts/launch-local-binary.sh litentry
-
-.PHONY: launch-binary-rococo ## Launch a local rococo-parachain network with binaries
-launch-binary-rococo:
-	@./scripts/launch-local-binary.sh rococo
-
-.PHONY: launch-binary-paseo ## Launch a local rococo-parachain network with binaries
-launch-binary-paseo:
-	@./scripts/launch-local-binary.sh paseo
-
-.PHONY: launch-custom-binary-rococo ## Launch a local rococo-parachain network with binary already built under target files
-launch-custom-binary-rococo:
-	@./scripts/launch-local-custom-binary.sh rococo
-=======
 .PHONY: launch-network-litentry ## Launch a local litentry network with relaychain network
 launch-network-litentry:
 	@./scripts/launch-network.sh litentry
->>>>>>> 804ab808
 
 # run tests
 
@@ -124,20 +94,6 @@
 test-ts-rococo: launch-network-rococo
 	@./scripts/run-ts-test.sh rococo bridge evm
 
-<<<<<<< HEAD
-.PHONY: test-ts-docker-paseo ## Run paseo ts tests with docker without clean-up
-test-ts-docker-paseo: launch-docker-paseo launch-docker-bridge
-	@./scripts/run-ts-test.sh paseo bridge evm
-
-.PHONY: test-ts-binary-litentry ## Run litentry ts tests with binary without clean-up
-test-ts-binary-litentry: launch-binary-litentry
-	@./scripts/run-ts-test.sh litentry no_bridge evm
-
-.PHONY: test-ts-binary-rococo ## Run rococo ts tests with binary without clean-up
-test-ts-binary-rococo: launch-binary-rococo
-	@./scripts/run-ts-test.sh rococo no_bridge evm
-=======
->>>>>>> 804ab808
 
 .PHONY: test-ts-binary-paseo ## Run paseo ts tests with binary without clean-up
 test-ts-binary-paseo: launch-binary-paseo
@@ -145,37 +101,9 @@
 
 # clean up
 
-<<<<<<< HEAD
-.PHONY: clean-docker-litentry ## Clean up litentry docker images, containers, volumes, etc
-clean-docker-litentry:
-	@./scripts/clean-local-docker.sh litentry
-
-.PHONY: clean-docker-rococo ## Clean up rococo docker images, containers, volumes, etc
-clean-docker-rococo:
-	@./scripts/clean-local-docker.sh rococo
-
-.PHONY: clean-docker-paseo ## Clean up paseo docker images, containers, volumes, etc
-clean-docker-paseo:
-	@./scripts/clean-local-docker.sh paseo
-
-.PHONY: clean-binary ## Kill started polkadot and litentry-collator binaries
-clean-binary:
-	@./scripts/clean-local-binary.sh
-
-# generate docker-compose files
-
-.PHONY: generate-docker-compose-litentry ## Generate docker-compose files for litentry local network
-generate-docker-compose-litentry:
-	@./scripts/generate-docker-files.sh litentry
-
-.PHONY: generate-docker-compose-rococo ## Generate docker-compose files for rococo local network
-generate-docker-compose-rococo:
-	@./scripts/generate-docker-files.sh rococo
-=======
 .PHONY: clean-network ## Clean up the network launched by 'launch-network'
 clean-network:
 	@./scripts/clean-network.sh
->>>>>>> 804ab808
 
 .PHONY: generate-docker-compose-paseo ## Generate docker-compose files for rococo local network
 generate-docker-compose-paseo:
