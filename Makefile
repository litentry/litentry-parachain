--- conflicted
+++ resolved
@@ -45,13 +45,10 @@
 build-runtime-rococo:
 	cargo build -p $(call pkgid, rococo-parachain-runtime) --release
 
-<<<<<<< HEAD
-=======
 .PHONY: build-runtime-moonbase ## Build moonbase release runtime
 build-runtime-moonbase:
 	cargo build -p $(call pkgid, moonbase-parachain-runtime) --release
 
->>>>>>> 6c3f9ea7
 .PHONY: srtool-build-wasm-litentry ## Build litentry wasm with srtools
 srtool-build-wasm-litentry:
 	@./scripts/build-wasm.sh litentry
@@ -64,13 +61,10 @@
 srtool-build-wasm-rococo:
 	@./scripts/build-wasm.sh rococo
 
-<<<<<<< HEAD
-=======
 .PHONY: srtool-build-wasm-moonbase ## Build moonbase wasm with srtools
 srtool-build-wasm-moonbase:
 	@./scripts/build-wasm.sh moonbase
 
->>>>>>> 6c3f9ea7
 .PHONY: build-docker-dev ## Build docker image using Dockerfile.dev
 build-docker-dev:
 	@./scripts/build-docker.sh dev
